#!/bin/bash

# Required environment variable: $BUILD_ENVIRONMENT
# (This is set by default in the Docker images we build, so you don't
# need to set it yourself.

set -ex

# Suppress ANSI color escape sequences
export TERM=vt100

# shellcheck source=./common.sh
source "$(dirname "${BASH_SOURCE[0]}")/common.sh"

# Do not change workspace permissions for ROCm CI jobs
# as it can leave workspace with bad permissions for cancelled jobs
if [[ "$BUILD_ENVIRONMENT" != *rocm* ]]; then
  # Workaround for dind-rootless userid mapping (https://github.com/pytorch/ci-infra/issues/96)
  WORKSPACE_ORIGINAL_OWNER_ID=$(stat -c '%u' "/var/lib/jenkins/workspace")
  cleanup_workspace() {
    echo "sudo may print the following warning message that can be ignored. The chown command will still run."
    echo "    sudo: setrlimit(RLIMIT_STACK): Operation not permitted"
    echo "For more details refer to https://github.com/sudo-project/sudo/issues/42"
    sudo chown -R "$WORKSPACE_ORIGINAL_OWNER_ID" /var/lib/jenkins/workspace
  }
  # Disable shellcheck SC2064 as we want to parse the original owner immediately.
  # shellcheck disable=SC2064
  trap_add cleanup_workspace EXIT
  sudo chown -R jenkins /var/lib/jenkins/workspace
  git config --global --add safe.directory /var/lib/jenkins/workspace
fi

echo "Environment variables:"
env

TORCH_INSTALL_DIR=$(python -c "import site; print(site.getsitepackages()[0])")/torch
TORCH_BIN_DIR="$TORCH_INSTALL_DIR"/bin
TORCH_LIB_DIR="$TORCH_INSTALL_DIR"/lib
TORCH_TEST_DIR="$TORCH_INSTALL_DIR"/test

BUILD_DIR="build"
BUILD_RENAMED_DIR="build_renamed"
BUILD_BIN_DIR="$BUILD_DIR"/bin

#Set Default values for these variables in case they are not set
SHARD_NUMBER="${SHARD_NUMBER:=1}"
NUM_TEST_SHARDS="${NUM_TEST_SHARDS:=1}"

export VALGRIND=ON
# export TORCH_INDUCTOR_INSTALL_GXX=ON
if [[ "$BUILD_ENVIRONMENT" == *clang9* ]]; then
  # clang9 appears to miscompile code involving std::optional<c10::SymInt>,
  # such that valgrind complains along these lines:
  #
  # Conditional jump or move depends on uninitialised value(s)
  #    at 0x40303A: ~optional_base (Optional.h:281)
  #    by 0x40303A: call (Dispatcher.h:448)
  #    by 0x40303A: call(at::Tensor const&, c10::ArrayRef<c10::SymInt>, c10::ArrayRef<c10::SymInt>, std::optional<c10::SymInt>) (basic.cpp:10)
  #    by 0x403700: main (basic.cpp:16)
  #  Uninitialised value was created by a stack allocation
  #    at 0x402AAA: call(at::Tensor const&, c10::ArrayRef<c10::SymInt>, c10::ArrayRef<c10::SymInt>, std::optional<c10::SymInt>) (basic.cpp:6)
  #
  # The problem does not appear with gcc or newer versions of clang (we tested
  # clang14).  So we suppress valgrind testing for clang9 specifically.
  # You may need to suppress it for other versions of clang if they still have
  # the bug.
  #
  # A minimal repro for the valgrind error is below:
  #
  # #include <ATen/ATen.h>
  # #include <ATen/core/dispatch/Dispatcher.h>
  #
  # using namespace at;
  #
  # Tensor call(const at::Tensor & self, c10::SymIntArrayRef size, c10::SymIntArrayRef stride, std::optional<c10::SymInt> storage_offset) {
  #   auto op = c10::Dispatcher::singleton()
  #       .findSchemaOrThrow(at::_ops::as_strided::name, at::_ops::as_strided::overload_name)
  #       .typed<at::_ops::as_strided::schema>();
  #   return op.call(self, size, stride, storage_offset);
  # }
  #
  # int main(int argv) {
  #   Tensor b = empty({3, 4});
  #   auto z = call(b, b.sym_sizes(), b.sym_strides(), c10::nullopt);
  # }
  export VALGRIND=OFF
fi

if [[ "${PYTORCH_TEST_RERUN_DISABLED_TESTS}" == "1" ]] || [[ "${CONTINUE_THROUGH_ERROR}" == "1" ]]; then
  # When rerunning disable tests, do not generate core dumps as it could consume
  # the runner disk space when crashed tests are run multiple times. Running out
  # of space is a nasty issue because there is no space left to even download the
  # GHA to clean up the disk
  #
  # We also want to turn off core dump when CONTINUE_THROUGH_ERROR is set as there
  # is a small risk of having multiple core files generated. Arguably, they are not
  # that useful in this case anyway and the test will still continue
  ulimit -c 0

  # Note that by piping the core dump to a script set in /proc/sys/kernel/core_pattern
  # as documented in https://man7.org/linux/man-pages/man5/core.5.html, we could
  # dynamically stop generating more core file when the disk space drops below a
  # certain threshold. However, this is not supported inside Docker container atm
fi

# Get fully qualified path using realpath
if [[ "$BUILD_ENVIRONMENT" != *bazel* ]]; then
  CUSTOM_TEST_ARTIFACT_BUILD_DIR=$(realpath "${CUSTOM_TEST_ARTIFACT_BUILD_DIR:-"build/custom_test_artifacts"}")
fi

# Reduce set of tests to include when running run_test.py
if [[ -n $TESTS_TO_INCLUDE ]]; then
  echo "Setting INCLUDE_CLAUSE"
  INCLUDE_CLAUSE="--include $TESTS_TO_INCLUDE"
fi

echo "Environment variables"
env

echo "Testing pytorch"

export LANG=C.UTF-8

PR_NUMBER=${PR_NUMBER:-${CIRCLE_PR_NUMBER:-}}

if [[ "$TEST_CONFIG" == 'default' ]]; then
  export CUDA_VISIBLE_DEVICES=0
  export HIP_VISIBLE_DEVICES=0
fi

if [[ "$TEST_CONFIG" == 'distributed' ]] && [[ "$BUILD_ENVIRONMENT" == *rocm* ]]; then
  export HIP_VISIBLE_DEVICES=0,1
fi

if [[ "$TEST_CONFIG" == 'slow' ]]; then
  export PYTORCH_TEST_WITH_SLOW=1
  export PYTORCH_TEST_SKIP_FAST=1
fi

if [[ "$BUILD_ENVIRONMENT" == *slow-gradcheck* ]]; then
  export PYTORCH_TEST_WITH_SLOW_GRADCHECK=1
  # TODO: slow gradcheck tests run out of memory a lot recently, so setting this
  # to run them sequentially with only one process to mitigate the issue
  export PYTORCH_TEST_CUDA_MEM_LEAK_CHECK=1
fi

if [[ "$BUILD_ENVIRONMENT" == *cuda* || "$BUILD_ENVIRONMENT" == *rocm* ]]; then
  # Used so that only cuda/rocm specific versions of tests are generated
  # mainly used so that we're not spending extra cycles testing cpu
  # devices on expensive gpu machines
  export PYTORCH_TESTING_DEVICE_ONLY_FOR="cuda"
elif [[ "$BUILD_ENVIRONMENT" == *xpu* ]]; then
  export PYTORCH_TESTING_DEVICE_ONLY_FOR="xpu"
  # setting PYTHON_TEST_EXTRA_OPTION
  export PYTHON_TEST_EXTRA_OPTION="--xpu"
fi

if [[ "$TEST_CONFIG" == *crossref* ]]; then
  export PYTORCH_TEST_WITH_CROSSREF=1
fi

if [[ "$BUILD_ENVIRONMENT" == *rocm* ]]; then
  # regression in ROCm 6.0 on MI50 CI runners due to hipblaslt; remove in 6.1
  export VALGRIND=OFF
  # Print GPU info
  rocminfo
  rocminfo | grep -E 'Name:.*\sgfx|Marketing'
fi

if [[ "$BUILD_ENVIRONMENT" == *xpu* ]]; then
  # Source Intel oneAPI envrioment script to enable xpu runtime related libraries
  # refer to https://www.intel.com/content/www/us/en/developer/articles/tool/pytorch-prerequisites-for-intel-gpu/2-5.html
  # shellcheck disable=SC1091
  source /opt/intel/oneapi/compiler/latest/env/vars.sh
  # Check XPU status before testing
  xpu-smi discovery
fi

if [[ "$BUILD_ENVIRONMENT" != *-bazel-* ]] ; then
  # JIT C++ extensions require ninja.
  pip_install --user "ninja==1.10.2"
  # ninja is installed in $HOME/.local/bin, e.g., /var/lib/jenkins/.local/bin for CI user jenkins
  # but this script should be runnable by any user, including root
  export PATH="$HOME/.local/bin:$PATH"
fi

if [[ "$BUILD_ENVIRONMENT" == *aarch64* ]]; then
  # TODO: revisit this once the CI is stabilized on aarch64 linux
  export VALGRIND=OFF
fi

install_tlparse

# DANGER WILL ROBINSON.  The LD_PRELOAD here could cause you problems
# if you're not careful.  Check this if you made some changes and the
# ASAN test is not working
if [[ "$BUILD_ENVIRONMENT" == *asan* ]]; then
    export ASAN_OPTIONS=detect_leaks=0:symbolize=1:detect_stack_use_after_return=true:strict_init_order=true:detect_odr_violation=1:detect_container_overflow=0:check_initialization_order=true:debug=true
    export UBSAN_OPTIONS=print_stacktrace=1:suppressions=$PWD/ubsan.supp
    export PYTORCH_TEST_WITH_ASAN=1
    export PYTORCH_TEST_WITH_UBSAN=1
    # TODO: Figure out how to avoid hard-coding these paths
    export ASAN_SYMBOLIZER_PATH=/usr/lib/llvm-15/bin/llvm-symbolizer
    export TORCH_USE_RTLD_GLOBAL=1
    # NB: We load libtorch.so with RTLD_GLOBAL for UBSAN, unlike our
    # default behavior.
    #
    # The reason for this is that without RTLD_GLOBAL, if we load multiple
    # libraries that depend on libtorch (as is the case with C++ extensions), we
    # will get multiple copies of libtorch in our address space.  When UBSAN is
    # turned on, it will do a bunch of virtual pointer consistency checks which
    # won't work correctly.  When this happens, you get a violation like:
    #
    #    member call on address XXXXXX which does not point to an object of
    #    type 'std::_Sp_counted_base<__gnu_cxx::_Lock_policy::_S_atomic>'
    #    XXXXXX note: object is of type
    #    'std::_Sp_counted_ptr<torch::nn::LinearImpl*, (__gnu_cxx::_Lock_policy)2>'
    #
    # (NB: the textual types of the objects here are misleading, because
    # they actually line up; it just so happens that there's two copies
    # of the type info floating around in the address space, so they
    # don't pointer compare equal.  See also
    #   https://github.com/google/sanitizers/issues/1175
    #
    # UBSAN is kind of right here: if we relied on RTTI across C++ extension
    # modules they would indeed do the wrong thing;  but in our codebase, we
    # don't use RTTI (because it doesn't work in mobile).  To appease
    # UBSAN, however, it's better if we ensure all the copies agree!
    #
    # By the way, an earlier version of this code attempted to load
    # libtorch_python.so with LD_PRELOAD, which has a similar effect of causing
    # it to be loaded globally.  This isn't really a good idea though, because
    # it depends on a ton of dynamic libraries that most programs aren't gonna
    # have, and it applies to child processes.

    LD_PRELOAD=$(clang --print-file-name=libclang_rt.asan-x86_64.so)
    export LD_PRELOAD
    # Disable valgrind for asan
    export VALGRIND=OFF

    (cd test && python -c "import torch; print(torch.__version__, torch.version.git_version)")
    echo "The next four invocations are expected to crash; if they don't that means ASAN/UBSAN is misconfigured"
    (cd test && ! get_exit_code python -c "import torch; torch._C._crash_if_csrc_asan(3)")
    #(cd test && ! get_exit_code python -c "import torch; torch._C._crash_if_csrc_ubsan(0)")
    (cd test && ! get_exit_code python -c "import torch; torch._C._crash_if_vptr_ubsan()")
    (cd test && ! get_exit_code python -c "import torch; torch._C._crash_if_aten_asan(3)")
fi

# The torch._C._crash_if_debug_asserts_fail() function should only fail if both of the following are true:
# 1. The build is in debug mode
# 2. The value 424242 is passed in
# This tests that the debug asserts are working correctly.
if [[ "$BUILD_ENVIRONMENT" == *-debug* ]]; then
    echo "We are in debug mode: $BUILD_ENVIRONMENT. Expect the python assertion to fail"
    (cd test && ! get_exit_code python -c "import torch; torch._C._crash_if_debug_asserts_fail(424242)")
elif [[ "$BUILD_ENVIRONMENT" != *-bazel-* ]]; then
    # Noop when debug is disabled. Skip bazel jobs because torch isn't available there yet.
    echo "We are not in debug mode: $BUILD_ENVIRONMENT. Expect the assertion to pass"
    (cd test && python -c "import torch; torch._C._crash_if_debug_asserts_fail(424242)")
fi

if [[ $TEST_CONFIG == 'nogpu_NO_AVX2' ]]; then
  export ATEN_CPU_CAPABILITY=default
elif [[ $TEST_CONFIG == 'nogpu_AVX512' ]]; then
  export ATEN_CPU_CAPABILITY=avx2
fi

test_python_legacy_jit() {
  time python test/run_test.py --include test_jit_legacy test_jit_fuser_legacy --verbose
  assert_git_not_dirty
}

test_python_shard() {
  if [[ -z "$NUM_TEST_SHARDS" ]]; then
    echo "NUM_TEST_SHARDS must be defined to run a Python test shard"
    exit 1
  fi

  # Bare --include flag is not supported and quoting for lint ends up with flag not being interpreted correctly
  # shellcheck disable=SC2086

  # modify LD_LIBRARY_PATH to ensure it has the conda env.
  # This set of tests has been shown to be buggy without it for the split-build
  time python test/run_test.py --exclude-jit-executor --exclude-distributed-tests $INCLUDE_CLAUSE --shard "$1" "$NUM_TEST_SHARDS" --verbose $PYTHON_TEST_EXTRA_OPTION

  assert_git_not_dirty
}

test_python() {
  # shellcheck disable=SC2086
  time python test/run_test.py --exclude-jit-executor --exclude-distributed-tests $INCLUDE_CLAUSE --verbose $PYTHON_TEST_EXTRA_OPTION
  assert_git_not_dirty
}


test_dynamo_shard() {
  if [[ -z "$NUM_TEST_SHARDS" ]]; then
    echo "NUM_TEST_SHARDS must be defined to run a Python test shard"
    exit 1
  fi
  python tools/dynamo/verify_dynamo.py
  # PLEASE DO NOT ADD ADDITIONAL EXCLUDES HERE.
  # Instead, use @skipIfTorchDynamo on your tests.
  time python test/run_test.py --dynamo \
    --exclude-inductor-tests \
    --exclude-jit-executor \
    --exclude-distributed-tests \
    --exclude-torch-export-tests \
    --shard "$1" "$NUM_TEST_SHARDS" \
    --verbose
  assert_git_not_dirty
}

test_inductor_distributed() {
  # Smuggle a few multi-gpu tests here so that we don't have to request another large node
  echo "Testing multi_gpu tests in test_torchinductor"
  python test/run_test.py -i inductor/test_torchinductor.py -k test_multi_gpu --verbose
  python test/run_test.py -i inductor/test_aot_inductor.py -k test_non_default_cuda_device --verbose
  python test/run_test.py -i inductor/test_aot_inductor.py -k test_replicate_on_devices --verbose
  python test/run_test.py -i distributed/test_c10d_functional_native.py --verbose
  TORCHINDUCTOR_ABI_COMPATIBLE=1 python test/run_test.py -i distributed/test_c10d_functional_native.py --verbose
  python test/run_test.py -i distributed/_tensor/test_dtensor_compile.py --verbose
  python test/run_test.py -i distributed/tensor/parallel/test_micro_pipeline_tp.py --verbose
  python test/run_test.py -i distributed/_composable/fsdp/test_fully_shard_comm.py --verbose
  python test/run_test.py -i distributed/_composable/fsdp/test_fully_shard_training.py -k test_train_parity_multi_group --verbose
  python test/run_test.py -i distributed/_composable/fsdp/test_fully_shard_training.py -k test_train_parity_with_activation_checkpointing --verbose
  python test/run_test.py -i distributed/_composable/fsdp/test_fully_shard_training.py -k test_train_parity_hsdp --verbose
  python test/run_test.py -i distributed/_composable/fsdp/test_fully_shard_training.py -k test_train_parity_2d_transformer_checkpoint_resume --verbose
  python test/run_test.py -i distributed/_composable/fsdp/test_fully_shard_training.py -k test_gradient_accumulation --verbose
  python test/run_test.py -i distributed/_composable/fsdp/test_fully_shard_state_dict.py -k test_dp_state_dict_save_load --verbose
  python test/run_test.py -i distributed/_composable/fsdp/test_fully_shard_frozen.py --verbose
  python test/run_test.py -i distributed/_composable/fsdp/test_fully_shard_mixed_precision.py -k test_compute_dtype --verbose
  python test/run_test.py -i distributed/_composable/fsdp/test_fully_shard_mixed_precision.py -k test_reduce_dtype --verbose
  python test/run_test.py -i distributed/_composable/fsdp/test_fully_shard_clip_grad_norm_.py -k test_clip_grad_norm_2d --verbose
  python test/run_test.py -i distributed/fsdp/test_fsdp_tp_integration.py -k test_fsdp_tp_integration --verbose

  # this runs on both single-gpu and multi-gpu instance. It should be smart about skipping tests that aren't supported
  # with if required # gpus aren't available
  python test/run_test.py --include distributed/test_dynamo_distributed distributed/test_inductor_collectives --verbose
  assert_git_not_dirty
}

test_inductor_shard() {
  if [[ -z "$NUM_TEST_SHARDS" ]]; then
    echo "NUM_TEST_SHARDS must be defined to run a Python test shard"
    exit 1
  fi

  python tools/dynamo/verify_dynamo.py
  python test/run_test.py --inductor \
    --include test_modules test_ops test_ops_gradients test_torch \
    --shard "$1" "$NUM_TEST_SHARDS" \
    --verbose

  # Do not add --inductor for the following inductor unit tests, otherwise we will fail because of nested dynamo state
  python test/run_test.py \
    --include inductor/test_torchinductor inductor/test_torchinductor_opinfo inductor/test_aot_inductor \
    --shard "$1" "$NUM_TEST_SHARDS" \
    --verbose
}

test_inductor_aoti() {
  # docker build uses bdist_wheel which does not work with test_aot_inductor
  # TODO: need a faster way to build
  if [[ "$BUILD_ENVIRONMENT" == *rocm* ]]; then
    # We need to hipify before building again
    python3 tools/amd_build/build_amd.py
  fi
  BUILD_AOT_INDUCTOR_TEST=1 python setup.py develop
  CPP_TESTS_DIR="${BUILD_BIN_DIR}" LD_LIBRARY_PATH="${TORCH_LIB_DIR}" python test/run_test.py --cpp --verbose -i cpp/test_aoti_abi_check cpp/test_aoti_inference
}

test_inductor_cpp_wrapper_abi_compatible() {
  export TORCHINDUCTOR_ABI_COMPATIBLE=1
  TEST_REPORTS_DIR=$(pwd)/test/test-reports
  mkdir -p "$TEST_REPORTS_DIR"

  echo "Testing Inductor cpp wrapper mode with TORCHINDUCTOR_ABI_COMPATIBLE=1"
  PYTORCH_TESTING_DEVICE_ONLY_FOR="" python test/run_test.py --include inductor/test_cpu_cpp_wrapper
  python test/run_test.py --include inductor/test_cuda_cpp_wrapper inductor/test_cpu_repro inductor/test_extension_backend

<<<<<<< HEAD
  TORCHINDUCTOR_CPP_WRAPPER=1 python benchmarks/dynamo/timm_models.py --device cuda --accuracy --amp \
    --training --inductor --disable-cudagraphs --only vit_base_patch16_224 \
    --output "$TEST_REPORTS_DIR/inductor_cpp_wrapper_training.csv"
  python benchmarks/dynamo/check_accuracy.py \
    --actual "$TEST_REPORTS_DIR/inductor_cpp_wrapper_training.csv" \
    --expected "benchmarks/dynamo/ci_expected_accuracy/inductor_timm_training.csv"
=======

  # Run inductor benchmark tests with cpp wrapper.
  # Skip benchmark tests if it's in rerun-disabled-mode.
  if [[ "${PYTORCH_TEST_RERUN_DISABLED_TESTS}" == "1" ]]; then
    echo "skip dynamo benchmark tests for rerun-disabled-test"
  else
    echo "run dynamo benchmark tests with cpp wrapper"
    python benchmarks/dynamo/timm_models.py --device cuda --accuracy --amp \
    --training --inductor --disable-cudagraphs --only vit_base_patch16_224 \
    --output "$TEST_REPORTS_DIR/inductor_cpp_wrapper_training.csv"
    python benchmarks/dynamo/check_accuracy.py \
      --actual "$TEST_REPORTS_DIR/inductor_cpp_wrapper_training.csv" \
      --expected "benchmarks/dynamo/ci_expected_accuracy/inductor_timm_training.csv"

    python benchmarks/dynamo/torchbench.py --device cuda --accuracy \
      --bfloat16 --inference --inductor --only hf_T5 --output "$TEST_REPORTS_DIR/inductor_cpp_wrapper_inference.csv"
    python benchmarks/dynamo/torchbench.py --device cuda --accuracy \
      --bfloat16 --inference --inductor --only llama --output "$TEST_REPORTS_DIR/inductor_cpp_wrapper_inference.csv"
    python benchmarks/dynamo/torchbench.py --device cuda --accuracy \
      --bfloat16 --inference --inductor --only moco --output "$TEST_REPORTS_DIR/inductor_cpp_wrapper_inference.csv"
    python benchmarks/dynamo/check_accuracy.py \
      --actual "$TEST_REPORTS_DIR/inductor_cpp_wrapper_inference.csv" \
      --expected "benchmarks/dynamo/ci_expected_accuracy/inductor_torchbench_inference.csv"
  fi
>>>>>>> 2ce2e4df
}

# "Global" flags for inductor benchmarking controlled by TEST_CONFIG
# For example 'dynamic_aot_eager_torchbench' TEST_CONFIG means we run
# the benchmark script with '--dynamic-shapes --backend aot_eager --device cuda'
# The matrix of test options is specified in .github/workflows/inductor.yml,
# .github/workflows/inductor-periodic.yml, and
# .github/workflows/inductor-perf-test-nightly.yml
DYNAMO_BENCHMARK_FLAGS=()

pr_time_benchmarks() {

  pip_install --user "fbscribelogger"

  TEST_REPORTS_DIR=$(pwd)/test/test-reports
  mkdir -p "$TEST_REPORTS_DIR"
  PYTHONPATH=$(pwd)/benchmarks/dynamo/pr_time_benchmarks source benchmarks/dynamo/pr_time_benchmarks/benchmark_runner.sh "$TEST_REPORTS_DIR/pr_time_benchmarks_results.csv" "benchmarks/dynamo/pr_time_benchmarks/benchmarks"
  echo "benchmark results on current PR: "
  cat  "$TEST_REPORTS_DIR/pr_time_benchmarks_results.csv"
  PYTHONPATH=$(pwd)/benchmarks/dynamo/pr_time_benchmarks python benchmarks/dynamo/pr_time_benchmarks/check_results.py "benchmarks/dynamo/pr_time_benchmarks/expected_results.csv" "$TEST_REPORTS_DIR/pr_time_benchmarks_results.csv" "$TEST_REPORTS_DIR/new_expected_results.csv"
}

if [[ "${TEST_CONFIG}" == *pr_time_benchmarks* ]]; then
  pr_time_benchmarks
  exit 0
elif [[ "${TEST_CONFIG}" == *dynamo_eager* ]]; then
  DYNAMO_BENCHMARK_FLAGS+=(--backend eager)
elif [[ "${TEST_CONFIG}" == *aot_eager* ]]; then
  DYNAMO_BENCHMARK_FLAGS+=(--backend aot_eager)
elif [[ "${TEST_CONFIG}" == *aot_inductor* ]]; then
  DYNAMO_BENCHMARK_FLAGS+=(--export-aot-inductor)
elif [[ "${TEST_CONFIG}" == *inductor* && "${TEST_CONFIG}" != *perf* ]]; then
  DYNAMO_BENCHMARK_FLAGS+=(--inductor)
fi

if [[ "${TEST_CONFIG}" == *dynamic* ]]; then
  DYNAMO_BENCHMARK_FLAGS+=(--dynamic-shapes --dynamic-batch-only)
fi

if [[ "${TEST_CONFIG}" == *cpu* ]]; then
  DYNAMO_BENCHMARK_FLAGS+=(--device cpu)
else
  DYNAMO_BENCHMARK_FLAGS+=(--device cuda)
fi

test_perf_for_dashboard() {
  TEST_REPORTS_DIR=$(pwd)/test/test-reports
  mkdir -p "$TEST_REPORTS_DIR"

  local suite="$1"
  shift

  local backend=inductor
  local modes=()
  if [[ "$DASHBOARD_TAG" == *training-true* ]]; then
    modes+=(training)
  fi
  if [[ "$DASHBOARD_TAG" == *inference-true* ]]; then
    modes+=(inference)
  fi
  # TODO: All the accuracy tests can be skipped once the CI accuracy checking is stable enough
  local targets=(accuracy performance)

  local device=cuda
  if [[ "${TEST_CONFIG}" == *cpu* ]]; then
    if [[ "${TEST_CONFIG}" == *cpu_x86* ]]; then
      device=cpu_x86
    elif [[ "${TEST_CONFIG}" == *cpu_aarch64* ]]; then
      device=cpu_aarch64
    fi
    test_inductor_set_cpu_affinity
  elif [[ "${TEST_CONFIG}" == *cuda_a10g* ]]; then
    device=cuda_a10g
  fi

  for mode in "${modes[@]}"; do
    if [[ "$mode" == "inference" ]]; then
      dtype=bfloat16
    elif [[ "$mode" == "training" ]]; then
      dtype=amp
    fi
    for target in "${targets[@]}"; do
      local target_flag=("--${target}")
      if [[ "$target" == "performance" ]]; then
        target_flag+=( --cold-start-latency)
      elif [[ "$target" == "accuracy" ]]; then
        target_flag+=( --no-translation-validation)
      fi

      if [[ "$DASHBOARD_TAG" == *default-true* ]]; then
        $TASKSET python "benchmarks/dynamo/$suite.py" \
            "${target_flag[@]}" --"$mode" --"$dtype" --backend "$backend" --disable-cudagraphs "$@" \
            --output "$TEST_REPORTS_DIR/${backend}_no_cudagraphs_${suite}_${dtype}_${mode}_${device}_${target}.csv"
      fi
      if [[ "$DASHBOARD_TAG" == *cudagraphs-true* ]]; then
        $TASKSET python "benchmarks/dynamo/$suite.py" \
            "${target_flag[@]}" --"$mode" --"$dtype" --backend "$backend" "$@" \
            --output "$TEST_REPORTS_DIR/${backend}_with_cudagraphs_${suite}_${dtype}_${mode}_${device}_${target}.csv"
      fi
      if [[ "$DASHBOARD_TAG" == *dynamic-true* ]]; then
        $TASKSET python "benchmarks/dynamo/$suite.py" \
            "${target_flag[@]}" --"$mode" --"$dtype" --backend "$backend" --dynamic-shapes \
            --dynamic-batch-only "$@" \
            --output "$TEST_REPORTS_DIR/${backend}_dynamic_${suite}_${dtype}_${mode}_${device}_${target}.csv"
      fi
      if [[ "$DASHBOARD_TAG" == *cppwrapper-true* ]] && [[ "$mode" == "inference" ]]; then
        TORCHINDUCTOR_CPP_WRAPPER=1 $TASKSET python "benchmarks/dynamo/$suite.py" \
            "${target_flag[@]}" --"$mode" --"$dtype" --backend "$backend" --disable-cudagraphs "$@" \
            --output "$TEST_REPORTS_DIR/${backend}_cpp_wrapper_${suite}_${dtype}_${mode}_${device}_${target}.csv"
      fi
      if [[ "$DASHBOARD_TAG" == *freezing_cudagraphs-true* ]] && [[ "$mode" == "inference" ]]; then
        $TASKSET python "benchmarks/dynamo/$suite.py" \
            "${target_flag[@]}" --"$mode" --"$dtype" --backend "$backend" "$@" --freezing \
            --output "$TEST_REPORTS_DIR/${backend}_with_cudagraphs_freezing_${suite}_${dtype}_${mode}_${device}_${target}.csv"
      fi
      if [[ "$DASHBOARD_TAG" == *freeze_autotune_cudagraphs-true* ]] && [[ "$mode" == "inference" ]]; then
        TORCHINDUCTOR_MAX_AUTOTUNE=1 $TASKSET python "benchmarks/dynamo/$suite.py" \
            "${target_flag[@]}" --"$mode" --"$dtype" --backend "$backend" "$@" --freezing \
            --output "$TEST_REPORTS_DIR/${backend}_with_cudagraphs_freezing_autotune_${suite}_${dtype}_${mode}_${device}_${target}.csv"
      fi
      if [[ "$DASHBOARD_TAG" == *aotinductor-true* ]] && [[ "$mode" == "inference" ]]; then
        if [[ "$target" == "accuracy" ]]; then
          # Also collect Export pass rate and display as a separate row
          $TASKSET python "benchmarks/dynamo/$suite.py" \
              "${target_flag[@]}" --"$mode" --"$dtype" --export --disable-cudagraphs "$@" \
              --output "$TEST_REPORTS_DIR/${backend}_export_${suite}_${dtype}_${mode}_${device}_${target}.csv"
        fi
        TORCHINDUCTOR_ABI_COMPATIBLE=1 $TASKSET python "benchmarks/dynamo/$suite.py" \
            "${target_flag[@]}" --"$mode" --"$dtype" --export-aot-inductor --disable-cudagraphs "$@" \
            --output "$TEST_REPORTS_DIR/${backend}_aot_inductor_${suite}_${dtype}_${mode}_${device}_${target}.csv"
      fi
      if [[ "$DASHBOARD_TAG" == *maxautotune-true* ]]; then
        TORCHINDUCTOR_MAX_AUTOTUNE=1 $TASKSET python "benchmarks/dynamo/$suite.py" \
            "${target_flag[@]}" --"$mode" --"$dtype" --backend "$backend" "$@" \
            --output "$TEST_REPORTS_DIR/${backend}_max_autotune_${suite}_${dtype}_${mode}_${device}_${target}.csv"
      fi
      if [[ "$DASHBOARD_TAG" == *cudagraphs_low_precision-true* ]] && [[ "$mode" == "inference" ]]; then
        # TODO: This has a new dtype called quant and the benchmarks script needs to be updated to support this.
        # The tentative command is as follows. It doesn't work now, but it's ok because we only need mock data
        # to fill the dashboard.
        $TASKSET python "benchmarks/dynamo/$suite.py" \
          "${target_flag[@]}" --"$mode" --quant --backend "$backend" "$@" \
          --output "$TEST_REPORTS_DIR/${backend}_cudagraphs_low_precision_${suite}_quant_${mode}_${device}_${target}.csv" || true
        # Copy cudagraph results as mock data, easiest choice?
        cp "$TEST_REPORTS_DIR/${backend}_with_cudagraphs_${suite}_${dtype}_${mode}_${device}_${target}.csv" \
          "$TEST_REPORTS_DIR/${backend}_cudagraphs_low_precision_${suite}_quant_${mode}_${device}_${target}.csv"
      fi
    done
  done
}

test_single_dynamo_benchmark() {
  # Usage: test_single_dynamo_benchmark inductor_inference huggingface 0 --args-for-script

  # Use test-reports directory under test folder will allow the CI to automatically pick up
  # the test reports and upload them to S3. Need to use full path here otherwise the script
  # will bark about file not found later on
  TEST_REPORTS_DIR=$(pwd)/test/test-reports
  mkdir -p "$TEST_REPORTS_DIR"

  local name="$1"
  shift
  local suite="$1"
  shift
  # shard id is mandatory, even if it is not passed
  local shard_id="$1"
  shift

  local partition_flags=()
  if [[ -n "$NUM_TEST_SHARDS" && -n "$shard_id" ]]; then
    partition_flags=( --total-partitions "$NUM_TEST_SHARDS" --partition-id "$shard_id" )
  fi

  if [[ "${TEST_CONFIG}" == *perf_compare* ]]; then
    python "benchmarks/dynamo/$suite.py" \
      --ci --performance --disable-cudagraphs --inductor \
      "${DYNAMO_BENCHMARK_FLAGS[@]}" "$@" "${partition_flags[@]}" \
      --output "$TEST_REPORTS_DIR/${name}_${suite}.csv"
  elif [[ "${TEST_CONFIG}" == *perf* ]]; then
    test_perf_for_dashboard "$suite" \
      "${DYNAMO_BENCHMARK_FLAGS[@]}" "$@" "${partition_flags[@]}"
  else
    if [[ "${TEST_CONFIG}" == *aot_inductor* && "${TEST_CONFIG}" != *cpu_aot_inductor* ]]; then
      # Test AOTInductor with the ABI-compatible mode on CI
      # This can be removed once the ABI-compatible mode becomes default.
      # For CPU device, we perfer non ABI-compatible mode on CI when testing AOTInductor.
      export TORCHINDUCTOR_ABI_COMPATIBLE=1
    fi

    if [[ "${TEST_CONFIG}" == *_avx2* ]]; then
      TEST_CONFIG=${TEST_CONFIG//_avx2/}
    fi
    if [[ "${TEST_CONFIG}" == *_avx512* ]]; then
      TEST_CONFIG=${TEST_CONFIG//_avx512/}
    fi
    python "benchmarks/dynamo/$suite.py" \
      --ci --accuracy --timing --explain \
      "${DYNAMO_BENCHMARK_FLAGS[@]}" \
      "$@" "${partition_flags[@]}" \
      --output "$TEST_REPORTS_DIR/${name}_${suite}.csv"
    python benchmarks/dynamo/check_accuracy.py \
      --actual "$TEST_REPORTS_DIR/${name}_$suite.csv" \
      --expected "benchmarks/dynamo/ci_expected_accuracy/${TEST_CONFIG}_${name}.csv"
    python benchmarks/dynamo/check_graph_breaks.py \
      --actual "$TEST_REPORTS_DIR/${name}_$suite.csv" \
      --expected "benchmarks/dynamo/ci_expected_accuracy/${TEST_CONFIG}_${name}.csv"
  fi
}

test_inductor_micro_benchmark() {
  TEST_REPORTS_DIR=$(pwd)/test/test-reports
  if [[ "${TEST_CONFIG}" == *cpu* ]]; then
    test_inductor_set_cpu_affinity
  fi
  python benchmarks/gpt_fast/benchmark.py --output "${TEST_REPORTS_DIR}/gpt_fast_benchmark.csv"
}

test_inductor_halide() {
  python test/run_test.py --include inductor/test_halide.py --verbose
  assert_git_not_dirty
}

test_inductor_triton_cpu() {
  python test/run_test.py --include inductor/test_triton_cpu_backend.py --verbose
  assert_git_not_dirty
}

test_dynamo_benchmark() {
  # Usage: test_dynamo_benchmark huggingface 0
  TEST_REPORTS_DIR=$(pwd)/test/test-reports

  local suite="$1"
  shift
  local shard_id="$1"
  shift

  if [[ "${TEST_CONFIG}" == *perf_compare* ]]; then
    test_single_dynamo_benchmark "training" "$suite" "$shard_id" --training --amp "$@"
  elif [[ "${TEST_CONFIG}" == *perf* ]]; then
    test_single_dynamo_benchmark "dashboard" "$suite" "$shard_id" "$@"
  else
    if [[ "${TEST_CONFIG}" == *cpu* ]]; then
      local dt="float32"
      if [[ "${TEST_CONFIG}" == *amp* ]]; then
        dt="amp"
      fi
      if [[ "${TEST_CONFIG}" == *freezing* ]]; then
        test_single_dynamo_benchmark "inference" "$suite" "$shard_id" --inference --"$dt" --freezing "$@"
      else
        test_single_dynamo_benchmark "inference" "$suite" "$shard_id" --inference --"$dt" "$@"
      fi
    elif [[ "${TEST_CONFIG}" == *aot_inductor* ]]; then
      test_single_dynamo_benchmark "inference" "$suite" "$shard_id" --inference --bfloat16 "$@"
    else
      test_single_dynamo_benchmark "inference" "$suite" "$shard_id" --inference --bfloat16 "$@"
      test_single_dynamo_benchmark "training" "$suite" "$shard_id" --training --amp "$@"
    fi
  fi
}

test_inductor_torchbench_smoketest_perf() {
  TEST_REPORTS_DIR=$(pwd)/test/test-reports
  mkdir -p "$TEST_REPORTS_DIR"

  # Test some models in the cpp wrapper mode
  TORCHINDUCTOR_ABI_COMPATIBLE=1 TORCHINDUCTOR_CPP_WRAPPER=1 python benchmarks/dynamo/torchbench.py --device cuda --accuracy \
    --bfloat16 --inference --inductor --only hf_T5 --output "$TEST_REPORTS_DIR/inductor_cpp_wrapper_inference.csv"
  TORCHINDUCTOR_ABI_COMPATIBLE=1 TORCHINDUCTOR_CPP_WRAPPER=1 python benchmarks/dynamo/torchbench.py --device cuda --accuracy \
    --bfloat16 --inference --inductor --only llama --output "$TEST_REPORTS_DIR/inductor_cpp_wrapper_inference.csv"
  TORCHINDUCTOR_ABI_COMPATIBLE=1 TORCHINDUCTOR_CPP_WRAPPER=1 python benchmarks/dynamo/torchbench.py --device cuda --accuracy \
    --bfloat16 --inference --inductor --only moco --output "$TEST_REPORTS_DIR/inductor_cpp_wrapper_inference.csv"
  python benchmarks/dynamo/check_accuracy.py \
    --actual "$TEST_REPORTS_DIR/inductor_cpp_wrapper_inference.csv" \
    --expected "benchmarks/dynamo/ci_expected_accuracy/inductor_torchbench_inference.csv"

  python benchmarks/dynamo/torchbench.py --device cuda --performance --backend inductor --float16 --training \
    --batch-size-file "$(realpath benchmarks/dynamo/torchbench_models_list.txt)" --only hf_Bert \
    --output "$TEST_REPORTS_DIR/inductor_training_smoketest.csv"
  # The threshold value needs to be actively maintained to make this check useful
  python benchmarks/dynamo/check_perf_csv.py -f "$TEST_REPORTS_DIR/inductor_training_smoketest.csv" -t 1.4

  # Check memory compression ratio for a few models
  for test in hf_Albert timm_vision_transformer; do
    python benchmarks/dynamo/torchbench.py --device cuda --performance --backend inductor --amp --training \
      --disable-cudagraphs --batch-size-file "$(realpath benchmarks/dynamo/torchbench_models_list.txt)" \
      --only $test --output "$TEST_REPORTS_DIR/inductor_training_smoketest_$test.csv"
    cat "$TEST_REPORTS_DIR/inductor_training_smoketest_$test.csv"
    python benchmarks/dynamo/check_memory_compression_ratio.py --actual \
      "$TEST_REPORTS_DIR/inductor_training_smoketest_$test.csv" \
      --expected benchmarks/dynamo/expected_ci_perf_inductor_torchbench.csv
  done

  # Perform some "warm-start" runs for a few huggingface models.
  for test in AlbertForQuestionAnswering AllenaiLongformerBase DistilBertForMaskedLM DistillGPT2 GoogleFnet YituTechConvBert; do
    python benchmarks/dynamo/huggingface.py --accuracy --training --amp --inductor --device cuda --warm-start-latency \
      --only $test --output "$TEST_REPORTS_DIR/inductor_warm_start_smoketest_$test.csv"
    python benchmarks/dynamo/check_accuracy.py \
      --actual "$TEST_REPORTS_DIR/inductor_warm_start_smoketest_$test.csv" \
      --expected "benchmarks/dynamo/ci_expected_accuracy/inductor_huggingface_training.csv"
  done
}

test_inductor_get_core_number() {
  if [[ "${TEST_CONFIG}" == *aarch64* ]]; then
    echo "$(($(lscpu | grep 'Cluster(s):' | awk '{print $2}') * $(lscpu | grep 'Core(s) per cluster:' | awk '{print $4}')))"
  else
    echo "$(($(lscpu | grep 'Socket(s):' | awk '{print $2}') * $(lscpu | grep 'Core(s) per socket:' | awk '{print $4}')))"
  fi
}

test_inductor_set_cpu_affinity(){
  #set jemalloc
  JEMALLOC_LIB="$(find /usr/lib -name libjemalloc.so.2)"
  export LD_PRELOAD="$JEMALLOC_LIB":"$LD_PRELOAD"
  export MALLOC_CONF="oversize_threshold:1,background_thread:true,metadata_thp:auto,dirty_decay_ms:-1,muzzy_decay_ms:-1"

  if [[ "${TEST_CONFIG}" != *aarch64* ]]; then
    # Use Intel OpenMP for x86
    IOMP_LIB="$(dirname "$(which python)")/../lib/libiomp5.so"
    export LD_PRELOAD="$IOMP_LIB":"$LD_PRELOAD"
    export KMP_AFFINITY=granularity=fine,compact,1,0
    export KMP_BLOCKTIME=1
  fi
  cores=$(test_inductor_get_core_number)
  # Set number of cores to 16 on Aarch64 for performance runs.
  if [[ "${TEST_CONFIG}" == *aarch64* && $cores -gt 16 ]]; then
    cores=16
  fi
  export OMP_NUM_THREADS=$cores
  end_core=$((cores-1))
  export TASKSET="taskset -c 0-$end_core"
}

test_inductor_torchbench_cpu_smoketest_perf(){
  TEST_REPORTS_DIR=$(pwd)/test/test-reports
  mkdir -p "$TEST_REPORTS_DIR"

  test_inductor_set_cpu_affinity
  MODELS_SPEEDUP_TARGET=benchmarks/dynamo/expected_ci_speedup_inductor_torchbench_cpu.csv

  grep -v '^ *#' < "$MODELS_SPEEDUP_TARGET" | while IFS=',' read -r -a model_cfg
  do
    local model_name=${model_cfg[0]}
    local data_type=${model_cfg[2]}
    local speedup_target=${model_cfg[5]}
    local backend=${model_cfg[1]}
    if [[ ${model_cfg[4]} == "cpp" ]]; then
      export TORCHINDUCTOR_CPP_WRAPPER=1
    else
      unset TORCHINDUCTOR_CPP_WRAPPER
    fi
    local output_name="$TEST_REPORTS_DIR/inductor_inference_${model_cfg[0]}_${model_cfg[1]}_${model_cfg[2]}_${model_cfg[3]}_cpu_smoketest.csv"

    if [[ ${model_cfg[3]} == "dynamic" ]]; then
      $TASKSET python benchmarks/dynamo/torchbench.py \
        --inference --performance --"$data_type" -dcpu -n50 --only "$model_name" --dynamic-shapes \
        --dynamic-batch-only --freezing --timeout 9000 --"$backend" --output "$output_name"
    else
      $TASKSET python benchmarks/dynamo/torchbench.py \
        --inference --performance --"$data_type" -dcpu -n50 --only "$model_name" \
        --freezing --timeout 9000 --"$backend" --output "$output_name"
    fi
    cat "$output_name"
    # The threshold value needs to be actively maintained to make this check useful.
    # Allow 1% variance for CPU perf to accommodate perf fluctuation
    python benchmarks/dynamo/check_perf_csv.py -f "$output_name" -t "$speedup_target" -s 0.99
  done

  # Add a few ABI-compatible accuracy tests for CPU. These can be removed once we turn on ABI-compatible as default.
  TORCHINDUCTOR_ABI_COMPATIBLE=1 python benchmarks/dynamo/timm_models.py --device cpu --accuracy \
    --bfloat16 --inference --export-aot-inductor --disable-cudagraphs --only adv_inception_v3 \
    --output "$TEST_REPORTS_DIR/aot_inductor_smoke_test.csv"
  TORCHINDUCTOR_ABI_COMPATIBLE=1 python benchmarks/dynamo/timm_models.py --device cpu --accuracy \
    --bfloat16 --inference --export-aot-inductor --disable-cudagraphs --only beit_base_patch16_224 \
    --output "$TEST_REPORTS_DIR/aot_inductor_smoke_test.csv"
  python benchmarks/dynamo/check_accuracy.py \
    --actual "$TEST_REPORTS_DIR/aot_inductor_smoke_test.csv" \
    --expected "benchmarks/dynamo/ci_expected_accuracy/aot_inductor_timm_inference.csv"
}

test_torchbench_gcp_smoketest(){
  pushd "${TORCHBENCHPATH}"
  python test.py -v
  popd
}

test_python_gloo_with_tls() {
  source "$(dirname "${BASH_SOURCE[0]}")/run_glootls_test.sh"
  assert_git_not_dirty
}


test_aten() {
  # Test ATen
  # The following test(s) of ATen have already been skipped by caffe2 in rocm environment:
  # scalar_tensor_test, basic, native_test
  echo "Running ATen tests with pytorch lib"

  if [[ -n "$IN_WHEEL_TEST" ]]; then
    echo "Running test with the install folder"
    # Rename the build folder when running test to ensure it
    # is not depended on the folder
    mv "$BUILD_DIR" "$BUILD_RENAMED_DIR"
    TEST_BASE_DIR="$TORCH_TEST_DIR"
  else
    echo "Running test with the build folder"
    TEST_BASE_DIR="$BUILD_BIN_DIR"
  fi

  # NB: the ATen test binaries don't have RPATH set, so it's necessary to
  # put the dynamic libraries somewhere were the dynamic linker can find them.
  # This is a bit of a hack.
  ${SUDO} ln -sf "$TORCH_LIB_DIR"/libc10* "$TEST_BASE_DIR"
  ${SUDO} ln -sf "$TORCH_LIB_DIR"/libcaffe2* "$TEST_BASE_DIR"
  ${SUDO} ln -sf "$TORCH_LIB_DIR"/libmkldnn* "$TEST_BASE_DIR"
  ${SUDO} ln -sf "$TORCH_LIB_DIR"/libnccl* "$TEST_BASE_DIR"
  ${SUDO} ln -sf "$TORCH_LIB_DIR"/libtorch* "$TEST_BASE_DIR"

  ls "$TEST_BASE_DIR"
  aten/tools/run_tests.sh "$TEST_BASE_DIR"

  if [[ -n "$IN_WHEEL_TEST" ]]; then
    # Restore the build folder to avoid any impact on other tests
    mv "$BUILD_RENAMED_DIR" "$BUILD_DIR"
  fi

  assert_git_not_dirty
}

test_without_numpy() {
  pushd "$(dirname "${BASH_SOURCE[0]}")"
  python -c "import sys;sys.path.insert(0, 'fake_numpy');from unittest import TestCase;import torch;x=torch.randn(3,3);TestCase().assertRaises(RuntimeError, lambda: x.numpy())"
  # Regression test for https://github.com/pytorch/pytorch/issues/66353
  python -c "import sys;sys.path.insert(0, 'fake_numpy');import torch;print(torch.tensor([torch.tensor(0.), torch.tensor(1.)]))"
  # Regression test for https://github.com/pytorch/pytorch/issues/109387
  if [[ "${TEST_CONFIG}" == *dynamo* ]]; then
    python -c "import sys;sys.path.insert(0, 'fake_numpy');import torch;torch.compile(lambda x:print(x))('Hello World')"
  fi
  popd
}

test_libtorch() {
  local SHARD="$1"

  # The slow test config corresponds to a default test config that should run
  # the libtorch tests instead.
  if [[ "$TEST_CONFIG" != "slow" ]]; then
    echo "Testing libtorch"
    ln -sf "$TORCH_LIB_DIR"/libbackend_with_compiler.so "$TORCH_BIN_DIR"
    ln -sf "$TORCH_LIB_DIR"/libjitbackend_test.so "$TORCH_BIN_DIR"
    ln -sf "$TORCH_LIB_DIR"/libcaffe2_nvrtc.so "$TORCH_BIN_DIR"
    ln -sf "$TORCH_LIB_DIR"/libc10* "$TORCH_BIN_DIR"
    ln -sf "$TORCH_LIB_DIR"/libshm* "$TORCH_BIN_DIR"
    ln -sf "$TORCH_LIB_DIR"/libtorch* "$TORCH_BIN_DIR"
    ln -sf "$TORCH_LIB_DIR"/libnvfuser* "$TORCH_BIN_DIR"

    export CPP_TESTS_DIR="${TORCH_BIN_DIR}"

    if [[ -z "${SHARD}" || "${SHARD}" == "1" ]]; then
      test_libtorch_api
    fi

    if [[ -z "${SHARD}" || "${SHARD}" == "2" ]]; then
      test_libtorch_jit
    fi

    assert_git_not_dirty
  fi
}

test_libtorch_jit() {
  # Prepare the model used by test_jit, the model needs to be in the test directory
  # to get picked up by run_test
  pushd test
  python cpp/jit/tests_setup.py setup
  popd

  # Run jit and lazy tensor cpp tests together to finish them faster
  if [[ "$BUILD_ENVIRONMENT" == *cuda* && "$TEST_CONFIG" != *nogpu* ]]; then
    LTC_TS_CUDA=1 python test/run_test.py --cpp --verbose -i cpp/test_jit cpp/test_lazy
  else
    # CUDA tests have already been skipped when CUDA is not available
    python test/run_test.py --cpp --verbose -i cpp/test_jit cpp/test_lazy -k "not CUDA"
  fi

  # Cleaning up test artifacts in the test folder
  pushd test
  python cpp/jit/tests_setup.py shutdown
  popd
}

test_libtorch_api() {
  # Start background download
  MNIST_DIR="${PWD}/test/cpp/api/mnist"
  python tools/download_mnist.py --quiet -d "${MNIST_DIR}"

  if [[ "$BUILD_ENVIRONMENT" == *asan* || "$BUILD_ENVIRONMENT" == *slow-gradcheck* ]]; then
    TEST_REPORTS_DIR=test/test-reports/cpp-unittest/test_libtorch
    mkdir -p $TEST_REPORTS_DIR

    OMP_NUM_THREADS=2 TORCH_CPP_TEST_MNIST_PATH="${MNIST_DIR}" "$TORCH_BIN_DIR"/test_api --gtest_filter='-IMethodTest.*' --gtest_output=xml:$TEST_REPORTS_DIR/test_api.xml
    "$TORCH_BIN_DIR"/test_tensorexpr --gtest_output=xml:$TEST_REPORTS_DIR/test_tensorexpr.xml
  else
    # Exclude IMethodTest that relies on torch::deploy, which will instead be ran in test_deploy
    OMP_NUM_THREADS=2 TORCH_CPP_TEST_MNIST_PATH="${MNIST_DIR}" python test/run_test.py --cpp --verbose -i cpp/test_api -k "not IMethodTest"
    python test/run_test.py --cpp --verbose -i cpp/test_tensorexpr
  fi

  if [[ "${BUILD_ENVIRONMENT}" != *android* && "${BUILD_ENVIRONMENT}" != *cuda* && "${BUILD_ENVIRONMENT}" != *asan* ]]; then
    # NB: This test is not under TORCH_BIN_DIR but under BUILD_BIN_DIR
    export CPP_TESTS_DIR="${BUILD_BIN_DIR}"
    python test/run_test.py --cpp --verbose -i cpp/static_runtime_test
  fi
}

test_xpu_bin(){
  TEST_REPORTS_DIR=$(pwd)/test/test-reports
  mkdir -p "$TEST_REPORTS_DIR"

  for xpu_case in "${BUILD_BIN_DIR}"/*{xpu,sycl}*; do
    if [[ "$xpu_case" != *"*"* && "$xpu_case" != *.so && "$xpu_case" != *.a ]]; then
      case_name=$(basename "$xpu_case")
      echo "Testing ${case_name} ..."
      "$xpu_case" --gtest_output=xml:"$TEST_REPORTS_DIR"/"$case_name".xml
    fi
  done
}

test_aot_compilation() {
  echo "Testing Ahead of Time compilation"
  ln -sf "$TORCH_LIB_DIR"/libc10* "$TORCH_BIN_DIR"
  ln -sf "$TORCH_LIB_DIR"/libtorch* "$TORCH_BIN_DIR"

  if [ -f "$TORCH_BIN_DIR"/test_mobile_nnc ]; then
    CPP_TESTS_DIR="${TORCH_BIN_DIR}" python test/run_test.py --cpp --verbose -i cpp/test_mobile_nnc
  fi

  if [ -f "$TORCH_BIN_DIR"/aot_model_compiler_test ]; then
    source test/mobile/nnc/test_aot_compile.sh
  fi
}

test_vulkan() {
  if [[ "$BUILD_ENVIRONMENT" == *vulkan* ]]; then
    ln -sf "$TORCH_LIB_DIR"/libtorch* "$TORCH_TEST_DIR"
    ln -sf "$TORCH_LIB_DIR"/libc10* "$TORCH_TEST_DIR"
    export VK_ICD_FILENAMES=/var/lib/jenkins/swiftshader/swiftshader/build/Linux/vk_swiftshader_icd.json
    CPP_TESTS_DIR="${TORCH_TEST_DIR}" LD_LIBRARY_PATH=/var/lib/jenkins/swiftshader/swiftshader/build/Linux/ python test/run_test.py --cpp --verbose -i cpp/vulkan_api_test
  fi
}

test_distributed() {
  echo "Testing distributed python tests"
  # shellcheck disable=SC2086
  time python test/run_test.py --distributed-tests --shard "$SHARD_NUMBER" "$NUM_TEST_SHARDS" $INCLUDE_CLAUSE --verbose
  assert_git_not_dirty

  if [[ ("$BUILD_ENVIRONMENT" == *cuda* || "$BUILD_ENVIRONMENT" == *rocm*) && "$SHARD_NUMBER" == 1 ]]; then
    echo "Testing distributed C++ tests"
    ln -sf "$TORCH_LIB_DIR"/libtorch* "$TORCH_BIN_DIR"
    ln -sf "$TORCH_LIB_DIR"/libc10* "$TORCH_BIN_DIR"

    export CPP_TESTS_DIR="${TORCH_BIN_DIR}"
    # These are distributed tests, so let's continue running them sequentially here to avoid
    # any surprise
    python test/run_test.py --cpp --verbose -i cpp/FileStoreTest
    python test/run_test.py --cpp --verbose -i cpp/HashStoreTest
    python test/run_test.py --cpp --verbose -i cpp/TCPStoreTest

    if [[ "$BUILD_ENVIRONMENT" == *cuda* ]]; then
      MPIEXEC=$(command -v mpiexec)
      if [[ -n "$MPIEXEC" ]]; then
        # NB: mpiexec only works directly with the C++ test binary here
        MPICMD="${MPIEXEC} -np 2 $TORCH_BIN_DIR/ProcessGroupMPITest"
        eval "$MPICMD"
      fi

      python test/run_test.py --cpp --verbose -i cpp/ProcessGroupGlooTest
      python test/run_test.py --cpp --verbose -i cpp/ProcessGroupNCCLTest
      python test/run_test.py --cpp --verbose -i cpp/ProcessGroupNCCLErrorsTest
    fi
  fi
}

test_rpc() {
  echo "Testing RPC C++ tests"
  # NB: the ending test_rpc must match the current function name for the current
  # test reporting process to function as expected.
  ln -sf "$TORCH_LIB_DIR"/libtorch* "$TORCH_BIN_DIR"
  ln -sf "$TORCH_LIB_DIR"/libc10* "$TORCH_BIN_DIR"

  CPP_TESTS_DIR="${TORCH_BIN_DIR}" python test/run_test.py --cpp --verbose -i cpp/test_cpp_rpc
}

test_custom_backend() {
  echo "Testing custom backends"
  CUSTOM_BACKEND_BUILD="${CUSTOM_TEST_ARTIFACT_BUILD_DIR}/custom-backend-build"
  pushd test/custom_backend
  cp -a "$CUSTOM_BACKEND_BUILD" build
  # Run tests Python-side and export a lowered module.
  python test_custom_backend.py -v
  python backend.py --export-module-to=model.pt
  # Run tests C++-side and load the exported lowered module.
  build/test_custom_backend ./model.pt
  rm -f ./model.pt
  popd
  assert_git_not_dirty
}

test_custom_script_ops() {
  echo "Testing custom script operators"
  CUSTOM_OP_BUILD="${CUSTOM_TEST_ARTIFACT_BUILD_DIR}/custom-op-build"
  pushd test/custom_operator
  cp -a "$CUSTOM_OP_BUILD" build
  # Run tests Python-side and export a script module.
  python test_custom_ops.py -v
  python model.py --export-script-module=model.pt
  # Run tests C++-side and load the exported script module.
  build/test_custom_ops ./model.pt
  popd
  assert_git_not_dirty
}

test_jit_hooks() {
  echo "Testing jit hooks in cpp"
  HOOK_BUILD="${CUSTOM_TEST_ARTIFACT_BUILD_DIR}/jit-hook-build"
  pushd test/jit_hooks
  cp -a "$HOOK_BUILD" build
  # Run tests Python-side and export the script modules with hooks
  python model.py --export-script-module=model
  # Run tests C++-side and load the exported script modules
  build/test_jit_hooks ./model
  popd
  assert_git_not_dirty
}

test_torch_function_benchmark() {
  echo "Testing __torch_function__ benchmarks"
  pushd benchmarks/overrides_benchmark
  python bench.py -n 1 -m 2
  python pyspybench.py Tensor -n 1
  python pyspybench.py SubTensor -n 1
  python pyspybench.py WithTorchFunction -n 1
  python pyspybench.py SubWithTorchFunction -n 1
  popd
  assert_git_not_dirty
}

build_xla() {
  # xla test needs pytorch headers in torch/include
  pushd ..
  python -c "import os, torch, shutil; shutil.copytree(os.path.join(os.path.dirname(torch.__file__), 'include'), 'workspace/torch/include', dirs_exist_ok=True)"
  popd

  # xla test needs sccache setup.
  # shellcheck source=./common-build.sh
  source "$(dirname "${BASH_SOURCE[0]}")/common-build.sh"

  XLA_DIR=xla
  USE_CACHE=1
  clone_pytorch_xla
  # shellcheck disable=SC1091
  source "xla/.circleci/common.sh"

  # TODO: The torch pin #73164 is involved in the sev https://github.com/pytorch/pytorch/issues/86093
  # so this is temporarily removed until XLA fixes the weird logic in https://github.com/pytorch/xla/blob/master/scripts/apply_patches.sh#L17-L18
  rm "${XLA_DIR}/torch_patches/.torch_pin" || true

  apply_patches
  SITE_PACKAGES="$(python -c 'from distutils.sysconfig import get_python_lib; print(get_python_lib())')"
  # These functions are defined in .circleci/common.sh in pytorch/xla repo
  retry install_deps_pytorch_xla $XLA_DIR $USE_CACHE
  CMAKE_PREFIX_PATH="${SITE_PACKAGES}/torch:${CMAKE_PREFIX_PATH}" XLA_SANDBOX_BUILD=1 build_torch_xla $XLA_DIR
  assert_git_not_dirty
}

test_xla() {
  # xla test needs sccache setup.
  # shellcheck source=./common-build.sh
  source "$(dirname "${BASH_SOURCE[0]}")/common-build.sh"

  clone_pytorch_xla
  # shellcheck disable=SC1091
  source "./xla/.circleci/common.sh"
  SITE_PACKAGES="$(python -c 'from distutils.sysconfig import get_python_lib; print(get_python_lib())')"
  # Set LD_LIBRARY_PATH for C++ tests
  export LD_LIBRARY_PATH="/opt/conda/lib/:${LD_LIBRARY_PATH}"
  CMAKE_PREFIX_PATH="${SITE_PACKAGES}/torch:${CMAKE_PREFIX_PATH}" XLA_SKIP_MP_OP_TESTS=1 run_torch_xla_tests "$(pwd)" "$(pwd)/xla"
  assert_git_not_dirty
}

function check_public_api_test_fails {
    test_name=$1
    invalid_item_name=$2
    invalid_item_desc=$3

    echo "Running public API test '${test_name}'..."
    test_output=$(python test/test_public_bindings.py -k "${test_name}" 2>&1) && ret=$? || ret=$?

    # Ensure test fails correctly.
    if [ "$ret" -eq 0 ]; then
        cat << EOF
Expected the public API test '${test_name}' to fail after introducing
${invalid_item_desc}, but it succeeded! Check test/test_public_bindings.py
for any changes that may have broken the test.
EOF
        return 1
    fi

    # Ensure invalid item is in the test output.
    echo "${test_output}" | grep -q "${invalid_item_name}" && ret=$? || ret=$?

    if [ $ret -ne 0 ]; then
        cat << EOF
Expected the public API test '${test_name}' to identify ${invalid_item_desc}, but
it didn't! It's possible the test may not have run. Check test/test_public_bindings.py
for any changes that may have broken the test.
EOF
        return 1
    fi

    echo "Success! '${test_name}' identified ${invalid_item_desc} ${invalid_item_name}."
    return 0
}

# Do NOT run this test before any other tests, like test_python_shard, etc.
# Because this function uninstalls the torch built from branch and installs
# the torch built on its base commit.
test_forward_backward_compatibility() {
  set -x

  # First, validate public API tests in the torch built from branch.
  # Step 1. Make sure the public API test "test_correct_module_names" fails when a new file
  # introduces an invalid public API function.
  new_filename=$(mktemp XXXXXXXX.py -p "${TORCH_INSTALL_DIR}")

  BAD_PUBLIC_FUNC=$(
  cat << 'EOF'
def new_public_func():
  pass

# valid public API functions have __module__ set correctly
new_public_func.__module__ = None
EOF
  )

  echo "${BAD_PUBLIC_FUNC}" >> "${new_filename}"
  invalid_api="torch.$(basename -s '.py' "${new_filename}").new_public_func"
  echo "Created an invalid public API function ${invalid_api}..."

  check_public_api_test_fails \
      "test_correct_module_names" \
      "${invalid_api}" \
      "an invalid public API function" && ret=$? || ret=$?

  rm -v "${new_filename}"

  if [ "$ret" -ne 0 ]; then
      exit 1
  fi

  # Step 2. Make sure that the public API test "test_correct_module_names" fails when an existing
  # file is modified to introduce an invalid public API function.
  EXISTING_FILEPATH="${TORCH_INSTALL_DIR}/nn/parameter.py"
  cp -v "${EXISTING_FILEPATH}" "${EXISTING_FILEPATH}.orig"
  echo "${BAD_PUBLIC_FUNC}" >> "${EXISTING_FILEPATH}"
  invalid_api="torch.nn.parameter.new_public_func"
  echo "Appended an invalid public API function to existing file ${EXISTING_FILEPATH}..."

  check_public_api_test_fails \
      "test_correct_module_names" \
      "${invalid_api}" \
      "an invalid public API function" && ret=$? || ret=$?

  mv -v "${EXISTING_FILEPATH}.orig" "${EXISTING_FILEPATH}"

  if [ "$ret" -ne 0 ]; then
      exit 1
  fi

  # Step 3. Make sure that the public API test "test_modules_can_be_imported" fails when a module
  # cannot be imported.
  new_module_dir=$(mktemp XXXXXXXX -d -p "${TORCH_INSTALL_DIR}")
  echo "invalid syntax garbage" > "${new_module_dir}/__init__.py"
  invalid_module_name="torch.$(basename "${new_module_dir}")"

  check_public_api_test_fails \
      "test_modules_can_be_imported" \
      "${invalid_module_name}" \
      "a non-importable module" && ret=$? || ret=$?

  rm -rv "${new_module_dir}"

  if [ "$ret" -ne 0 ]; then
      exit 1
  fi

  # Next, build torch from the merge base.
  REPO_DIR=$(pwd)
  if [[ "${BASE_SHA}" == "${SHA1}" ]]; then
    echo "On trunk, we should compare schemas with torch built from the parent commit"
    SHA_TO_COMPARE=$(git rev-parse "${SHA1}"^)
  else
    echo "On pull, we should compare schemas with torch built from the merge base"
    SHA_TO_COMPARE=$(git merge-base "${SHA1}" "${BASE_SHA}")
  fi
  export SHA_TO_COMPARE

  # create a dummy ts model at this version
  python test/create_dummy_torchscript_model.py /tmp/model_new.pt
  python -m venv venv
  # shellcheck disable=SC1091
  . venv/bin/activate

  # build torch at the base commit to generate a base function schema for comparison
  git reset --hard "${SHA_TO_COMPARE}"
  git submodule sync && git submodule update --init --recursive
  echo "::group::Installing Torch From Base Commit"
  pip install -r requirements.txt
  # shellcheck source=./common-build.sh
  source "$(dirname "${BASH_SOURCE[0]}")/common-build.sh"
  python setup.py bdist_wheel --bdist-dir="base_bdist_tmp" --dist-dir="base_dist"
  python -mpip install base_dist/*.whl
  echo "::endgroup::"

  pushd test/forward_backward_compatibility
  pip show torch
  python dump_all_function_schemas.py --filename nightly_schemas.txt

  git reset --hard "${SHA1}"
  git submodule sync && git submodule update --init --recursive
  # FC: verify new model can be load with old code.
  if ! python ../load_torchscript_model.py /tmp/model_new.pt; then
      echo "FC check failed: new model cannot be load in old code"
      return 1
  fi
  python ../create_dummy_torchscript_model.py /tmp/model_old.pt
  deactivate
  rm -r "${REPO_DIR}/venv" "${REPO_DIR}/base_dist"
  pip show torch
  python check_forward_backward_compatibility.py --existing-schemas nightly_schemas.txt
  # BC: verify old model can be load with new code
  if ! python ../load_torchscript_model.py /tmp/model_old.pt; then
      echo "BC check failed: old model cannot be load in new code"
      return 1
  fi
  popd
  set +x
  assert_git_not_dirty
}

test_bazel() {
  set -e

  # bazel test needs sccache setup.
  # shellcheck source=./common-build.sh
  source "$(dirname "${BASH_SOURCE[0]}")/common-build.sh"

  get_bazel

  if [[ "$CUDA_VERSION" == "cpu" ]]; then
    # Test //c10/... without Google flags and logging libraries. The
    # :all_tests target in the subsequent Bazel invocation tests
    # //c10/... with the Google libraries.
    tools/bazel test --config=cpu-only --test_timeout=480 --test_output=all --test_tag_filters=-gpu-required --test_filter=-*CUDA \
      --no//c10:use_gflags --no//c10:use_glog //c10/...

    tools/bazel test --config=cpu-only --test_timeout=480 --test_output=all --test_tag_filters=-gpu-required --test_filter=-*CUDA :all_tests
  else
    # Increase the test timeout to 480 like CPU tests because modules_test frequently timeout
    tools/bazel test --test_timeout=480 --test_output=errors \
      //:any_test \
      //:autograd_test \
      //:dataloader_test \
      //:dispatch_test \
      //:enum_test \
      //:expanding_array_test \
      //:fft_test \
      //:functional_test \
      //:grad_mode_test \
      //:inference_mode_test \
      //:init_test \
      //:jit_test \
      //:memory_test \
      //:meta_tensor_test \
      //:misc_test \
      //:moduledict_test \
      //:modulelist_test \
      //:modules_test \
      //:namespace_test \
      //:nested_test \
      //:nn_utils_test \
      //:operations_test \
      //:ordered_dict_test \
      //:parallel_benchmark_test \
      //:parameterdict_test \
      //:parameterlist_test \
      //:sequential_test \
      //:serialize_test \
      //:special_test \
      //:static_test \
      //:support_test \
      //:tensor_flatten_test \
      //:tensor_indexing_test \
      //:tensor_options_cuda_test \
      //:tensor_options_test \
      //:tensor_test \
      //:torch_dist_autograd_test \
      //:torch_include_test \
      //:transformer_test \
      //:test_bazel \
      //c10/cuda/test:test \
      //c10/test:core_tests \
      //c10/test:typeid_test \
      //c10/test:util/ssize_test \
      //c10/test:util_base_tests
  fi
}

test_benchmarks() {
  if [[ "$BUILD_ENVIRONMENT" == *cuda* && $TEST_CONFIG != *nogpu* ]]; then
    pip_install --user "pytest-benchmark==3.2.3"
    pip_install --user "requests"
    BENCHMARK_DATA="benchmarks/.data"
    mkdir -p ${BENCHMARK_DATA}
    pytest benchmarks/fastrnns/test_bench.py --benchmark-sort=Name --benchmark-json=${BENCHMARK_DATA}/fastrnns_default.json --fuser=default --executor=default
    pytest benchmarks/fastrnns/test_bench.py --benchmark-sort=Name --benchmark-json=${BENCHMARK_DATA}/fastrnns_legacy_old.json --fuser=old --executor=legacy
    pytest benchmarks/fastrnns/test_bench.py --benchmark-sort=Name --benchmark-json=${BENCHMARK_DATA}/fastrnns_profiling_te.json --fuser=te --executor=profiling
    # TODO: Enable these for GHA once we have credentials for forked pull requests
    if [[ -z "${GITHUB_ACTIONS}" ]]; then
      python benchmarks/upload_scribe.py --pytest_bench_json ${BENCHMARK_DATA}/fastrnns_default.json
      python benchmarks/upload_scribe.py --pytest_bench_json ${BENCHMARK_DATA}/fastrnns_legacy_old.json
      python benchmarks/upload_scribe.py --pytest_bench_json ${BENCHMARK_DATA}/fastrnns_profiling_te.json
    fi
    assert_git_not_dirty
  fi
}

test_cpp_extensions() {
  # This is to test whether cpp extension build is compatible with current env. No need to test both ninja and no-ninja build
  time python test/run_test.py --include test_cpp_extensions_aot_ninja --verbose
  assert_git_not_dirty
}

test_vec256() {
  # This is to test vec256 instructions DEFAULT/AVX/AVX2 (platform dependent, some platforms might not support AVX/AVX2)
  if [[ "$BUILD_ENVIRONMENT" != *rocm* ]]; then
    echo "Testing vec256 instructions"
    mkdir -p test/test-reports/vec256
    pushd build/bin
    vec256_tests=$(find . -maxdepth 1 -executable -name 'vec256_test*')
    for vec256_exec in $vec256_tests
    do
      $vec256_exec --gtest_output=xml:test/test-reports/vec256/"$vec256_exec".xml
    done
    popd
    assert_git_not_dirty
  fi
}

test_docs_test() {
  .ci/pytorch/docs-test.sh
}

test_executorch() {
  echo "Install torchvision and torchaudio"
  install_torchvision
  install_torchaudio

  pushd /executorch

  export PYTHON_EXECUTABLE=python
  export EXECUTORCH_BUILD_PYBIND=ON
  export CMAKE_ARGS="-DEXECUTORCH_BUILD_XNNPACK=ON -DEXECUTORCH_BUILD_KERNELS_QUANTIZED=ON"

  # NB: We need to rebuild ExecuTorch runner here because it depends on PyTorch
  # from the PR
  # shellcheck disable=SC1091
  source .ci/scripts/setup-linux.sh cmake

  echo "Run ExecuTorch unit tests"
  pytest -v -n auto
  # shellcheck disable=SC1091
  LLVM_PROFDATA=llvm-profdata-12 LLVM_COV=llvm-cov-12 bash test/run_oss_cpp_tests.sh

  echo "Run ExecuTorch regression tests for some models"
  # TODO(huydhn): Add more coverage here using ExecuTorch's gather models script
  # shellcheck disable=SC1091
  source .ci/scripts/test.sh mv3 cmake xnnpack-quantization-delegation ''

  popd

  # Test torchgen generated code for Executorch.
  echo "Testing ExecuTorch op registration"
  "$BUILD_BIN_DIR"/test_edge_op_registration

  assert_git_not_dirty
}

test_linux_aarch64() {
  python test/run_test.py --include test_modules test_mkldnn test_mkldnn_fusion test_openmp test_torch test_dynamic_shapes \
        test_transformers test_multiprocessing test_numpy_interop \
        --shard "$SHARD_NUMBER" "$NUM_TEST_SHARDS" --verbose

  # Dynamo tests
  python test/run_test.py --include dynamo/test_compile dynamo/test_backends dynamo/test_comptime dynamo/test_config \
       dynamo/test_functions dynamo/test_fx_passes_pre_grad dynamo/test_interop dynamo/test_model_output dynamo/test_modules \
       dynamo/test_optimizers dynamo/test_recompile_ux dynamo/test_recompiles \
       --shard "$SHARD_NUMBER" "$NUM_TEST_SHARDS" --verbose

  # Inductor tests
  python test/run_test.py --include inductor/test_torchinductor inductor/test_benchmark_fusion inductor/test_codecache \
       inductor/test_config inductor/test_control_flow inductor/test_coordinate_descent_tuner inductor/test_fx_fusion \
       inductor/test_group_batch_fusion inductor/test_inductor_freezing inductor/test_inductor_utils \
       inductor/test_inplacing_pass inductor/test_kernel_benchmark inductor/test_layout_optim \
       inductor/test_max_autotune inductor/test_memory_planning inductor/test_metrics inductor/test_multi_kernel inductor/test_pad_mm \
       inductor/test_pattern_matcher inductor/test_perf inductor/test_profiler inductor/test_select_algorithm inductor/test_smoke \
       inductor/test_split_cat_fx_passes inductor/test_standalone_compile inductor/test_torchinductor \
       inductor/test_torchinductor_codegen_dynamic_shapes inductor/test_torchinductor_dynamic_shapes inductor/test_memory \
       --shard "$SHARD_NUMBER" "$NUM_TEST_SHARDS" --verbose
}

if ! [[ "${BUILD_ENVIRONMENT}" == *libtorch* || "${BUILD_ENVIRONMENT}" == *-bazel-* ]]; then
  (cd test && python -c "import torch; print(torch.__config__.show())")
  (cd test && python -c "import torch; print(torch.__config__.parallel_info())")
fi
if [[ "${BUILD_ENVIRONMENT}" == *aarch64* && "${TEST_CONFIG}" != *perf_cpu_aarch64* ]]; then
  test_linux_aarch64
elif [[ "${TEST_CONFIG}" == *backward* ]]; then
  test_forward_backward_compatibility
  # Do NOT add tests after bc check tests, see its comment.
elif [[ "${TEST_CONFIG}" == *xla* ]]; then
  install_torchvision
  build_xla
  test_xla
elif [[ "${TEST_CONFIG}" == *executorch* ]]; then
  test_executorch
elif [[ "$TEST_CONFIG" == 'jit_legacy' ]]; then
  test_python_legacy_jit
elif [[ "${BUILD_ENVIRONMENT}" == *libtorch* ]]; then
  # TODO: run some C++ tests
  echo "no-op at the moment"
elif [[ "$TEST_CONFIG" == distributed ]]; then
  test_distributed
  # Only run RPC C++ tests on the first shard
  if [[ "${SHARD_NUMBER}" == 1 ]]; then
    test_rpc
  fi
elif [[ "${TEST_CONFIG}" == *inductor_distributed* ]]; then
  test_inductor_distributed
elif [[ "${TEST_CONFIG}" == *inductor-halide* ]]; then
  test_inductor_halide
elif [[ "${TEST_CONFIG}" == *inductor-triton-cpu* ]]; then
  test_inductor_triton_cpu
elif [[ "${TEST_CONFIG}" == *inductor-micro-benchmark* ]]; then
  test_inductor_micro_benchmark
elif [[ "${TEST_CONFIG}" == *huggingface* ]]; then
  install_torchvision
  id=$((SHARD_NUMBER-1))
  test_dynamo_benchmark huggingface "$id"
elif [[ "${TEST_CONFIG}" == *timm* ]]; then
  install_torchvision
  id=$((SHARD_NUMBER-1))
  test_dynamo_benchmark timm_models "$id"
elif [[ "${TEST_CONFIG}" == *torchbench* ]]; then
  if [[ "${TEST_CONFIG}" == *cpu* ]]; then
    install_torchaudio cpu
  else
    install_torchaudio cuda
  fi
  install_torchtext
  install_torchvision
  TORCH_CUDA_ARCH_LIST="8.0;8.6" pip_install git+https://github.com/pytorch/ao.git
  id=$((SHARD_NUMBER-1))
  # https://github.com/opencv/opencv-python/issues/885
  pip_install opencv-python==4.8.0.74
  if [[ "${TEST_CONFIG}" == *inductor_torchbench_smoketest_perf* ]]; then
    checkout_install_torchbench hf_Bert hf_Albert timm_vision_transformer
    PYTHONPATH=$(pwd)/torchbench test_inductor_torchbench_smoketest_perf
  elif [[ "${TEST_CONFIG}" == *inductor_torchbench_cpu_smoketest_perf* ]]; then
    checkout_install_torchbench timm_vision_transformer phlippe_densenet basic_gnn_edgecnn \
      llama_v2_7b_16h resnet50 timm_efficientnet mobilenet_v3_large timm_resnest \
      functorch_maml_omniglot yolov3 mobilenet_v2 resnext50_32x4d densenet121 mnasnet1_0
    PYTHONPATH=$(pwd)/torchbench test_inductor_torchbench_cpu_smoketest_perf
  elif [[ "${TEST_CONFIG}" == *torchbench_gcp_smoketest* ]]; then
    checkout_install_torchbench
    TORCHBENCHPATH=$(pwd)/torchbench test_torchbench_gcp_smoketest
  else
    checkout_install_torchbench
    # Do this after checkout_install_torchbench to ensure we clobber any
    # nightlies that torchbench may pull in
    if [[ "${TEST_CONFIG}" != *cpu* ]]; then
      install_torchrec_and_fbgemm
    fi
    PYTHONPATH=$(pwd)/torchbench test_dynamo_benchmark torchbench "$id"
  fi
elif [[ "${TEST_CONFIG}" == *inductor_cpp_wrapper_abi_compatible* ]]; then
  install_torchvision
  test_inductor_cpp_wrapper_abi_compatible
elif [[ "${TEST_CONFIG}" == *inductor* ]]; then
  install_torchvision
  test_inductor_shard "${SHARD_NUMBER}"
  if [[ "${SHARD_NUMBER}" == 1 ]]; then
    if [[ "${BUILD_ENVIRONMENT}" != linux-jammy-py3.9-gcc11-build ]]; then
      test_inductor_distributed
    fi
  fi
elif [[ "${TEST_CONFIG}" == *dynamo* ]]; then
  install_torchvision
  test_dynamo_shard "${SHARD_NUMBER}"
  if [[ "${SHARD_NUMBER}" == 1 ]]; then
    test_aten
  fi
elif [[ "${BUILD_ENVIRONMENT}" == *rocm* && -n "$TESTS_TO_INCLUDE" ]]; then
  install_torchvision
  test_python_shard "$SHARD_NUMBER"
  test_aten
elif [[ "${SHARD_NUMBER}" == 1 && $NUM_TEST_SHARDS -gt 1 ]]; then
  test_without_numpy
  install_torchvision
  test_python_shard 1
  test_aten
  test_libtorch 1
  if [[ "${BUILD_ENVIRONMENT}" == *xpu* ]]; then
    test_xpu_bin
  fi
elif [[ "${SHARD_NUMBER}" == 2 && $NUM_TEST_SHARDS -gt 1 ]]; then
  install_torchvision
  test_python_shard 2
  test_libtorch 2
  test_aot_compilation
  test_custom_script_ops
  test_custom_backend
  test_torch_function_benchmark
elif [[ "${SHARD_NUMBER}" -gt 2 ]]; then
  # Handle arbitrary number of shards
  install_torchvision
  test_python_shard "$SHARD_NUMBER"
elif [[ "${BUILD_ENVIRONMENT}" == *vulkan* ]]; then
  test_vulkan
elif [[ "${BUILD_ENVIRONMENT}" == *-bazel-* ]]; then
  test_bazel
elif [[ "${BUILD_ENVIRONMENT}" == *-mobile-lightweight-dispatch* ]]; then
  test_libtorch
elif [[ "${TEST_CONFIG}" = docs_test ]]; then
  test_docs_test
elif [[ "${BUILD_ENVIRONMENT}" == *xpu* ]]; then
  install_torchvision
  test_python
  test_aten
  test_xpu_bin
else
  install_torchvision
  install_monkeytype
  test_python
  test_aten
  test_vec256
  test_libtorch
  test_aot_compilation
  test_custom_script_ops
  test_custom_backend
  test_torch_function_benchmark
  test_benchmarks
fi<|MERGE_RESOLUTION|>--- conflicted
+++ resolved
@@ -81,7 +81,7 @@
   #
   # int main(int argv) {
   #   Tensor b = empty({3, 4});
-  #   auto z = call(b, b.sym_sizes(), b.sym_strides(), c10::nullopt);
+  #   auto z = call(b, b.sym_sizes(), b.sym_strides(), std::nullopt);
   # }
   export VALGRIND=OFF
 fi
@@ -196,6 +196,9 @@
 # ASAN test is not working
 if [[ "$BUILD_ENVIRONMENT" == *asan* ]]; then
     export ASAN_OPTIONS=detect_leaks=0:symbolize=1:detect_stack_use_after_return=true:strict_init_order=true:detect_odr_violation=1:detect_container_overflow=0:check_initialization_order=true:debug=true
+    if [[ "$BUILD_ENVIRONMENT" == *cuda* ]]; then
+        export ASAN_OPTIONS="${ASAN_OPTIONS}:protect_shadow_gap=0"
+    fi
     export UBSAN_OPTIONS=print_stacktrace=1:suppressions=$PWD/ubsan.supp
     export PYTORCH_TEST_WITH_ASAN=1
     export PYTORCH_TEST_WITH_UBSAN=1
@@ -281,7 +284,7 @@
 
   # modify LD_LIBRARY_PATH to ensure it has the conda env.
   # This set of tests has been shown to be buggy without it for the split-build
-  time python test/run_test.py --exclude-jit-executor --exclude-distributed-tests $INCLUDE_CLAUSE --shard "$1" "$NUM_TEST_SHARDS" --verbose $PYTHON_TEST_EXTRA_OPTION
+  time python test/run_test.py --exclude-jit-executor --exclude-distributed-tests $INCLUDE_CLAUSE --shard "$1" "$NUM_TEST_SHARDS" --verbose $PYTHON_TEST_EXTRA_OPTION --upload-artifacts-while-running
 
   assert_git_not_dirty
 }
@@ -293,7 +296,7 @@
 }
 
 
-test_dynamo_shard() {
+test_dynamo_wrapped_shard() {
   if [[ -z "$NUM_TEST_SHARDS" ]]; then
     echo "NUM_TEST_SHARDS must be defined to run a Python test shard"
     exit 1
@@ -307,7 +310,8 @@
     --exclude-distributed-tests \
     --exclude-torch-export-tests \
     --shard "$1" "$NUM_TEST_SHARDS" \
-    --verbose
+    --verbose \
+    --upload-artifacts-while-running
   assert_git_not_dirty
 }
 
@@ -318,9 +322,9 @@
   python test/run_test.py -i inductor/test_aot_inductor.py -k test_non_default_cuda_device --verbose
   python test/run_test.py -i inductor/test_aot_inductor.py -k test_replicate_on_devices --verbose
   python test/run_test.py -i distributed/test_c10d_functional_native.py --verbose
-  TORCHINDUCTOR_ABI_COMPATIBLE=1 python test/run_test.py -i distributed/test_c10d_functional_native.py --verbose
   python test/run_test.py -i distributed/_tensor/test_dtensor_compile.py --verbose
   python test/run_test.py -i distributed/tensor/parallel/test_micro_pipeline_tp.py --verbose
+  python test/run_test.py -i distributed/_composable/test_replicate_with_compiler.py --verbose
   python test/run_test.py -i distributed/_composable/fsdp/test_fully_shard_comm.py --verbose
   python test/run_test.py -i distributed/_composable/fsdp/test_fully_shard_training.py -k test_train_parity_multi_group --verbose
   python test/run_test.py -i distributed/_composable/fsdp/test_fully_shard_training.py -k test_train_parity_with_activation_checkpointing --verbose
@@ -332,11 +336,12 @@
   python test/run_test.py -i distributed/_composable/fsdp/test_fully_shard_mixed_precision.py -k test_compute_dtype --verbose
   python test/run_test.py -i distributed/_composable/fsdp/test_fully_shard_mixed_precision.py -k test_reduce_dtype --verbose
   python test/run_test.py -i distributed/_composable/fsdp/test_fully_shard_clip_grad_norm_.py -k test_clip_grad_norm_2d --verbose
+  python test/run_test.py -i distributed/_composable/fsdp/test_fully_shard_compile.py --verbose
   python test/run_test.py -i distributed/fsdp/test_fsdp_tp_integration.py -k test_fsdp_tp_integration --verbose
 
   # this runs on both single-gpu and multi-gpu instance. It should be smart about skipping tests that aren't supported
   # with if required # gpus aren't available
-  python test/run_test.py --include distributed/test_dynamo_distributed distributed/test_inductor_collectives --verbose
+  python test/run_test.py --include distributed/test_dynamo_distributed distributed/test_inductor_collectives distributed/test_compute_comm_reordering --verbose
   assert_git_not_dirty
 }
 
@@ -370,23 +375,15 @@
   CPP_TESTS_DIR="${BUILD_BIN_DIR}" LD_LIBRARY_PATH="${TORCH_LIB_DIR}" python test/run_test.py --cpp --verbose -i cpp/test_aoti_abi_check cpp/test_aoti_inference
 }
 
-test_inductor_cpp_wrapper_abi_compatible() {
-  export TORCHINDUCTOR_ABI_COMPATIBLE=1
+test_inductor_cpp_wrapper() {
+  export TORCHINDUCTOR_CPP_WRAPPER=1
   TEST_REPORTS_DIR=$(pwd)/test/test-reports
   mkdir -p "$TEST_REPORTS_DIR"
 
-  echo "Testing Inductor cpp wrapper mode with TORCHINDUCTOR_ABI_COMPATIBLE=1"
-  PYTORCH_TESTING_DEVICE_ONLY_FOR="" python test/run_test.py --include inductor/test_cpu_cpp_wrapper
-  python test/run_test.py --include inductor/test_cuda_cpp_wrapper inductor/test_cpu_repro inductor/test_extension_backend
-
-<<<<<<< HEAD
-  TORCHINDUCTOR_CPP_WRAPPER=1 python benchmarks/dynamo/timm_models.py --device cuda --accuracy --amp \
-    --training --inductor --disable-cudagraphs --only vit_base_patch16_224 \
-    --output "$TEST_REPORTS_DIR/inductor_cpp_wrapper_training.csv"
-  python benchmarks/dynamo/check_accuracy.py \
-    --actual "$TEST_REPORTS_DIR/inductor_cpp_wrapper_training.csv" \
-    --expected "benchmarks/dynamo/ci_expected_accuracy/inductor_timm_training.csv"
-=======
+  # Run certain inductor unit tests with cpp wrapper. In the end state, we should be able to run all the inductor
+  # unit tests with cpp wrapper.
+  python test/run_test.py --include inductor/test_torchinductor.py --verbose
+
 
   # Run inductor benchmark tests with cpp wrapper.
   # Skip benchmark tests if it's in rerun-disabled-mode.
@@ -411,7 +408,6 @@
       --actual "$TEST_REPORTS_DIR/inductor_cpp_wrapper_inference.csv" \
       --expected "benchmarks/dynamo/ci_expected_accuracy/inductor_torchbench_inference.csv"
   fi
->>>>>>> 2ce2e4df
 }
 
 # "Global" flags for inductor benchmarking controlled by TEST_CONFIG
@@ -539,7 +535,7 @@
               "${target_flag[@]}" --"$mode" --"$dtype" --export --disable-cudagraphs "$@" \
               --output "$TEST_REPORTS_DIR/${backend}_export_${suite}_${dtype}_${mode}_${device}_${target}.csv"
         fi
-        TORCHINDUCTOR_ABI_COMPATIBLE=1 $TASKSET python "benchmarks/dynamo/$suite.py" \
+        $TASKSET python "benchmarks/dynamo/$suite.py" \
             "${target_flag[@]}" --"$mode" --"$dtype" --export-aot-inductor --disable-cudagraphs "$@" \
             --output "$TEST_REPORTS_DIR/${backend}_aot_inductor_${suite}_${dtype}_${mode}_${device}_${target}.csv"
       fi
@@ -594,13 +590,6 @@
     test_perf_for_dashboard "$suite" \
       "${DYNAMO_BENCHMARK_FLAGS[@]}" "$@" "${partition_flags[@]}"
   else
-    if [[ "${TEST_CONFIG}" == *aot_inductor* && "${TEST_CONFIG}" != *cpu_aot_inductor* ]]; then
-      # Test AOTInductor with the ABI-compatible mode on CI
-      # This can be removed once the ABI-compatible mode becomes default.
-      # For CPU device, we perfer non ABI-compatible mode on CI when testing AOTInductor.
-      export TORCHINDUCTOR_ABI_COMPATIBLE=1
-    fi
-
     if [[ "${TEST_CONFIG}" == *_avx2* ]]; then
       TEST_CONFIG=${TEST_CONFIG//_avx2/}
     fi
@@ -676,17 +665,6 @@
   TEST_REPORTS_DIR=$(pwd)/test/test-reports
   mkdir -p "$TEST_REPORTS_DIR"
 
-  # Test some models in the cpp wrapper mode
-  TORCHINDUCTOR_ABI_COMPATIBLE=1 TORCHINDUCTOR_CPP_WRAPPER=1 python benchmarks/dynamo/torchbench.py --device cuda --accuracy \
-    --bfloat16 --inference --inductor --only hf_T5 --output "$TEST_REPORTS_DIR/inductor_cpp_wrapper_inference.csv"
-  TORCHINDUCTOR_ABI_COMPATIBLE=1 TORCHINDUCTOR_CPP_WRAPPER=1 python benchmarks/dynamo/torchbench.py --device cuda --accuracy \
-    --bfloat16 --inference --inductor --only llama --output "$TEST_REPORTS_DIR/inductor_cpp_wrapper_inference.csv"
-  TORCHINDUCTOR_ABI_COMPATIBLE=1 TORCHINDUCTOR_CPP_WRAPPER=1 python benchmarks/dynamo/torchbench.py --device cuda --accuracy \
-    --bfloat16 --inference --inductor --only moco --output "$TEST_REPORTS_DIR/inductor_cpp_wrapper_inference.csv"
-  python benchmarks/dynamo/check_accuracy.py \
-    --actual "$TEST_REPORTS_DIR/inductor_cpp_wrapper_inference.csv" \
-    --expected "benchmarks/dynamo/ci_expected_accuracy/inductor_torchbench_inference.csv"
-
   python benchmarks/dynamo/torchbench.py --device cuda --performance --backend inductor --float16 --training \
     --batch-size-file "$(realpath benchmarks/dynamo/torchbench_models_list.txt)" --only hf_Bert \
     --output "$TEST_REPORTS_DIR/inductor_training_smoketest.csv"
@@ -779,17 +757,6 @@
     # Allow 1% variance for CPU perf to accommodate perf fluctuation
     python benchmarks/dynamo/check_perf_csv.py -f "$output_name" -t "$speedup_target" -s 0.99
   done
-
-  # Add a few ABI-compatible accuracy tests for CPU. These can be removed once we turn on ABI-compatible as default.
-  TORCHINDUCTOR_ABI_COMPATIBLE=1 python benchmarks/dynamo/timm_models.py --device cpu --accuracy \
-    --bfloat16 --inference --export-aot-inductor --disable-cudagraphs --only adv_inception_v3 \
-    --output "$TEST_REPORTS_DIR/aot_inductor_smoke_test.csv"
-  TORCHINDUCTOR_ABI_COMPATIBLE=1 python benchmarks/dynamo/timm_models.py --device cpu --accuracy \
-    --bfloat16 --inference --export-aot-inductor --disable-cudagraphs --only beit_base_patch16_224 \
-    --output "$TEST_REPORTS_DIR/aot_inductor_smoke_test.csv"
-  python benchmarks/dynamo/check_accuracy.py \
-    --actual "$TEST_REPORTS_DIR/aot_inductor_smoke_test.csv" \
-    --expected "benchmarks/dynamo/ci_expected_accuracy/aot_inductor_timm_inference.csv"
 }
 
 test_torchbench_gcp_smoketest(){
@@ -847,7 +814,7 @@
   # Regression test for https://github.com/pytorch/pytorch/issues/66353
   python -c "import sys;sys.path.insert(0, 'fake_numpy');import torch;print(torch.tensor([torch.tensor(0.), torch.tensor(1.)]))"
   # Regression test for https://github.com/pytorch/pytorch/issues/109387
-  if [[ "${TEST_CONFIG}" == *dynamo* ]]; then
+  if [[ "${TEST_CONFIG}" == *dynamo_wrapped* ]]; then
     python -c "import sys;sys.path.insert(0, 'fake_numpy');import torch;torch.compile(lambda x:print(x))('Hello World')"
   fi
   popd
@@ -1400,7 +1367,7 @@
   echo "Run ExecuTorch regression tests for some models"
   # TODO(huydhn): Add more coverage here using ExecuTorch's gather models script
   # shellcheck disable=SC1091
-  source .ci/scripts/test.sh mv3 cmake xnnpack-quantization-delegation ''
+  source .ci/scripts/test_model.sh mv3 cmake xnnpack-quantization-delegation ''
 
   popd
 
@@ -1482,7 +1449,6 @@
   else
     install_torchaudio cuda
   fi
-  install_torchtext
   install_torchvision
   TORCH_CUDA_ARCH_LIST="8.0;8.6" pip_install git+https://github.com/pytorch/ao.git
   id=$((SHARD_NUMBER-1))
@@ -1508,9 +1474,11 @@
     fi
     PYTHONPATH=$(pwd)/torchbench test_dynamo_benchmark torchbench "$id"
   fi
-elif [[ "${TEST_CONFIG}" == *inductor_cpp_wrapper_abi_compatible* ]]; then
+elif [[ "${TEST_CONFIG}" == *inductor_cpp_wrapper* ]]; then
+  install_torchaudio cuda
   install_torchvision
-  test_inductor_cpp_wrapper_abi_compatible
+  checkout_install_torchbench hf_T5 llama moco
+  PYTHONPATH=$(pwd)/torchbench test_inductor_cpp_wrapper
 elif [[ "${TEST_CONFIG}" == *inductor* ]]; then
   install_torchvision
   test_inductor_shard "${SHARD_NUMBER}"
@@ -1519,9 +1487,9 @@
       test_inductor_distributed
     fi
   fi
-elif [[ "${TEST_CONFIG}" == *dynamo* ]]; then
+elif [[ "${TEST_CONFIG}" == *dynamo_wrapped* ]]; then
   install_torchvision
-  test_dynamo_shard "${SHARD_NUMBER}"
+  test_dynamo_wrapped_shard "${SHARD_NUMBER}"
   if [[ "${SHARD_NUMBER}" == 1 ]]; then
     test_aten
   fi
