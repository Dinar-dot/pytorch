--- conflicted
+++ resolved
@@ -165,11 +165,7 @@
     Vectorized<c10::Half> vec(
         vreinterpretq_f16_u16(
             vbslq_u16(
-<<<<<<< HEAD
-                vreinterpretq_u16_f16(mask),
-=======
                 mask,
->>>>>>> d391ed3f
                 vreinterpretq_u16_f16(b.values),
                 vreinterpretq_u16_f16(a.values))));
 
@@ -236,108 +232,6 @@
 #else
     return map_with_vec_float_method(&Vectorized<float>::abs);
 #endif
-<<<<<<< HEAD
-=======
-  }
-  Vectorized<c10::Half> angle() const {
-    auto zero = Vectorized<c10::Half>(0);
-    auto pi = Vectorized<c10::Half>(c10::pi<c10::Half>);
-    auto tmp = blendv(zero, pi, *this < zero);
-    return blendv(tmp, *this, isnan());
-  }
-  Vectorized<c10::Half> real() const {
-    return *this;
-  }
-  Vectorized<c10::Half> imag() const {
-    return Vectorized<c10::Half>(0);
-  }
-  Vectorized<c10::Half> conj() const {
-    return *this;
-  }
-
-  // Sleef does not support FP16, so many math functions are applied by
-  // converting to FP32, applying the math function, and then converting back to
-  // FP16.
-  Vectorized<c10::Half> acos() const {
-    return map_with_vec_float_method(&Vectorized<float>::acos);
-  }
-  Vectorized<c10::Half> acosh() const {
-    return map_with_vec_float_method(&Vectorized<float>::acosh);
-  }
-  Vectorized<c10::Half> asin() const {
-    return map_with_vec_float_method(&Vectorized<float>::asin);
-  }
-  Vectorized<c10::Half> atan() const {
-    return map_with_vec_float_method(&Vectorized<float>::atan);
-  }
-  Vectorized<c10::Half> atanh() const {
-    return map_with_vec_float_method(&Vectorized<float>::atanh);
-  }
-  Vectorized<c10::Half> atan2(const Vectorized<c10::Half>& exp) const {
-    return map2_with_vec_float_method(exp, &Vectorized<float>::atan2);
-  }
-  Vectorized<c10::Half> copysign(const Vectorized<c10::Half>& sign) const {
-    return map2_with_vec_float_method(sign, &Vectorized<float>::copysign);
-  }
-  Vectorized<c10::Half> erf() const {
-    return map_with_vec_float_method(&Vectorized<float>::erf);
-  }
-  Vectorized<c10::Half> erfc() const {
-    return map_with_vec_float_method(&Vectorized<float>::erfc);
-  }
-  Vectorized<c10::Half> erfinv() const {
-    return map_with_vec_float_method(&Vectorized<float>::erfinv);
-  }
-  Vectorized<c10::Half> exp() const {
-    return map_with_vec_float_method(&Vectorized<float>::exp);
-  }
-  Vectorized<c10::Half> exp2() const {
-    return map_with_vec_float_method(&Vectorized<float>::exp2);
-  }
-  Vectorized<c10::Half> expm1() const {
-    return map_with_vec_float_method(&Vectorized<float>::expm1);
-  }
-  Vectorized<c10::Half> exp_u20() const {
-    return map_with_vec_float_method(&Vectorized<float>::exp_u20);
-  }
-  Vectorized<c10::Half> fmod(const Vectorized<c10::Half>& q) const {
-    // This function is questionable with a conversion, so we use map2
-    return map2(q, std::fmod);
-  }
-  Vectorized<c10::Half> hypot(const Vectorized<c10::Half>& b) const {
-    return map2_with_vec_float_method(b, &Vectorized<float>::hypot);
-  }
-  Vectorized<c10::Half> i0() const {
-    return map_with_vec_float_method(&Vectorized<float>::i0);
-  }
-  Vectorized<c10::Half> i0e() const {
-    return map_with_vec_float_method(&Vectorized<float>::i0e);
-  }
-  Vectorized<c10::Half> digamma() const {
-    return map_with_vec_float_method(&Vectorized<float>::digamma);
-  }
-  Vectorized<c10::Half> igamma(const Vectorized<c10::Half>& x) const {
-    return map2_with_vec_float_method(x, &Vectorized<float>::igamma);
-  }
-  Vectorized<c10::Half> igammac(const Vectorized<c10::Half>& x) const {
-    return map2_with_vec_float_method(x, &Vectorized<float>::igammac);
-  }
-  Vectorized<c10::Half> log() const {
-    return map_with_vec_float_method(&Vectorized<float>::log);
-  }
-  Vectorized<c10::Half> log10() const {
-    return map_with_vec_float_method(&Vectorized<float>::log10);
-  }
-  Vectorized<c10::Half> log1p() const {
-    return map_with_vec_float_method(&Vectorized<float>::log1p);
-  }
-  Vectorized<c10::Half> log2() const {
-    return map_with_vec_float_method(&Vectorized<float>::log2);
-  }
-  Vectorized<c10::Half> nextafter(const Vectorized<c10::Half>& b) const {
-    // This function does not make sense with conversion, so we use map2
-    return map2(b, std::nextafter);
->>>>>>> d391ed3f
   }
   Vectorized<c10::Half> frac() const;
   Vectorized<c10::Half> neg() const {
@@ -346,19 +240,6 @@
 #else
     return map_with_vec_float_method(&Vectorized<float>::neg);
 #endif
-<<<<<<< HEAD
-=======
-  }
-  inline Vectorized<c10::Half> round() const {
-    // This function is questionable with a conversion, so we use map
-    return map(at::native::round_impl);
-  }
-  inline Vectorized<c10::Half> tan() const {
-    return map_with_vec_float_method(&Vectorized<float>::tan);
-  }
-  inline Vectorized<c10::Half> tanh() const {
-    return map_with_vec_float_method(&Vectorized<float>::tanh);
->>>>>>> d391ed3f
   }
   Vectorized<c10::Half> trunc() const {
 #ifdef __ARM_FEATURE_FP16_VECTOR_ARITHMETIC
@@ -366,12 +247,6 @@
 #else
     return map_with_vec_float_method(&Vectorized<float>::trunc);
 #endif
-<<<<<<< HEAD
-=======
-  }
-  Vectorized<c10::Half> lgamma() const {
-    return map_with_vec_float_method(&Vectorized<float>::lgamma);
->>>>>>> d391ed3f
   }
   Vectorized<c10::Half> sqrt() const {
 #ifdef __ARM_FEATURE_FP16_VECTOR_ARITHMETIC
@@ -387,15 +262,6 @@
 #else
     return map_with_vec_float_method(&Vectorized<float>::reciprocal);
 #endif
-<<<<<<< HEAD
-=======
-  }
-  Vectorized<c10::Half> rsqrt() const {
-    return this->sqrt().reciprocal();
-  }
-  Vectorized<c10::Half> pow(const Vectorized<c10::Half>& exp) const {
-    return map2_with_vec_float_method(exp, &Vectorized<float>::pow);
->>>>>>> d391ed3f
   }
   Vectorized<c10::Half> operator==(const Vectorized<c10::Half>& other) const {
 #ifdef __ARM_FEATURE_FP16_VECTOR_ARITHMETIC
