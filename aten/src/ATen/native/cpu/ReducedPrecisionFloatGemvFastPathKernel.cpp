#define TORCH_ASSERT_ONLY_METHOD_OPERATORS
#include <ATen/Context.h>
#include <ATen/Dispatch.h>
#include <ATen/Parallel.h>
#include <ATen/cpu/vec/functional.h>
#include <ATen/cpu/vec/vec.h>
#include <ATen/native/cpu/ReducedPrecisionFloatGemvFastPathKernel.h>
#include <c10/macros/Macros.h>
#include <c10/util/Exception.h>
#include <c10/util/Half.h>
#include <c10/util/Unroll.h>

#if defined(__aarch64__) && !defined(C10_MOBILE)
#include <arm_neon.h>
#include <cpuinfo.h>
#endif

namespace at::native {
inline namespace CPU_CAPABILITY {
#if !defined(C10_MOBILE)

constexpr auto kF32RegisterPairsPerIteration = 4;
constexpr auto kF32RegistersPerIteration = kF32RegisterPairsPerIteration * 2;
constexpr auto kF32ElementsPerRegister = vec::Vectorized<float>::size();
constexpr auto kF32ElementsPerIteration = kF32RegistersPerIteration * kF32ElementsPerRegister;;

namespace {
template <typename T>
constexpr int IntegerLog2(T n, int p = 0) {
  return (n <= 1) ? p : IntegerLog2(n / 2, p + 1);
}
} // namespace

/*
 * NOTE [ GGML Copyright Notice ]
 * The below reduce overload and fp16_dot_with_fp16_arith function is
 * adapted from llama.cpp's ggml_vec_dot_f16 and surrounding utility
 * functions, so here is the required copyright notice:
 *
 * MIT License
 *
 * Copyright (c) 2023-2024 The ggml authors
 *
 * Permission is hereby granted, free of charge, to any person obtaining a copy
 * of this software and associated documentation files (the "Software"), to deal
 * in the Software without restriction, including without limitation the rights
 * to use, copy, modify, merge, publish, distribute, sublicense, and/or sell
 * copies of the Software, and to permit persons to whom the Software is
 * furnished to do so, subject to the following conditions:
 *
 * The above copyright notice and this permission notice shall be included in all
 * copies or substantial portions of the Software.
 *
 * THE SOFTWARE IS PROVIDED "AS IS", WITHOUT WARRANTY OF ANY KIND, EXPRESS OR
 * IMPLIED, INCLUDING BUT NOT LIMITED TO THE WARRANTIES OF MERCHANTABILITY,
 * FITNESS FOR A PARTICULAR PURPOSE AND NONINFRINGEMENT. IN NO EVENT SHALL THE
 * AUTHORS OR COPYRIGHT HOLDERS BE LIABLE FOR ANY CLAIM, DAMAGES OR OTHER
 * LIABILITY, WHETHER IN AN ACTION OF CONTRACT, TORT OR OTHERWISE, ARISING FROM,
 * OUT OF OR IN CONNECTION WITH THE SOFTWARE OR THE USE OR OTHER DEALINGS IN THE
 * SOFTWARE.
 */
#if !defined(__aarch64__) || defined( __ARM_FEATURE_FP16_SCALAR_ARITHMETIC)
constexpr auto kF16RegistersPerIteration = 16;
constexpr auto kF16ElementsPerRegister = vec::Vectorized<Half>::size();
constexpr auto kF16ElementsPerIteration = kF16RegistersPerIteration * kF16ElementsPerRegister;

float reduce(vec::VectorizedN<Half, kF16RegistersPerIteration>& x) {
  int offset = kF16RegistersPerIteration;
  c10::ForcedUnroll<IntegerLog2(kF16RegistersPerIteration)>{}([&offset, &x](auto idx) {
    offset /= 2;
    for (int i = 0; i < offset; ++i) {
      x[i] = x[i] + x[offset + i];
    }
  });
  const auto [t0, t1] = vec::convert_half_float(x[0]);
#if defined(__aarch64__) && !defined(CPU_CAPABILITY_SVE)
  return vaddvq_f32(t0 + t1);
#else
  return vec::vec_reduce_all<float>(
      std::plus<vec::Vectorized<float>>(),
      t0 + t1);
#endif
}

float fp16_dot_with_fp16_arith(const Half* x, const Half* a, int len) {
  vec::VectorizedN<Half, kF16RegistersPerIteration> sum(0);

  const auto len_aligned = len & ~(kF16ElementsPerIteration - 1);
  for (int j = 0; j < len_aligned ; j += kF16ElementsPerIteration) {
    for (int k = 0; k < kF16RegistersPerIteration; ++k) {
      const auto temp_x = vec::Vectorized<Half>::loadu(x + j + k * vec::Vectorized<Half>::size());
      const auto temp_a = vec::Vectorized<Half>::loadu(a + j + k * vec::Vectorized<Half>::size());
      sum[k] = vec::fmadd(temp_x, temp_a, sum[k]);
    }
  }
  auto reduced_sum = reduce(sum);

  for (int j = len_aligned; j < len; ++j) {
    reduced_sum += x[j] * a[j];
  }
  return reduced_sum;
}

// Rather than unrolling to process multiple rows (transposed columns)
// of matrix A at once as done in fp16_gemv_trans_fp16_arith, unroll
// along an individual dot product.
static void fp16_gemv_trans_fp16_arith_by_dot_products(const int m, const int n, const Half* a, const int lda, const Half *x, const float beta, Half* y, int incy) {
  if (beta == 0.0f) {
    parallel_for(0, n, 1, [&](int begin, int end) {
      for (int i = begin; i < end; ++i) {
        y[i * incy] = fp16_dot_with_fp16_arith(x, a + lda * i, m);
      }
    });
  } else if (beta == 1.0f) {
    parallel_for(0, n, 1, [&](int begin, int end) {
      for (int i = begin; i < end; ++i) {
        y[i * incy] += fp16_dot_with_fp16_arith(x, a + lda * i, m);
      }
    });
  } else {
    parallel_for(0, n, 1, [&](int begin, int end) {
      for (int i = begin; i < end; ++i) {
        y[i * incy] = beta * y[i * incy] + fp16_dot_with_fp16_arith(x, a + lda * i, m);
      }
    });
  }
}

#endif // !defined(__aarch64__) || defined( __ARM_FEATURE_FP16_SCALAR_ARITHMETIC)

float reduce(vec::Vectorized<float> x) {
#if defined(__aarch64__) && !defined(CPU_CAPABILITY_SVE)
  return vaddvq_f32(x);
#else
  return vec::vec_reduce_all<float>(
      std::plus<vec::Vectorized<float>>(),
      x);
#endif
}

// The below reduce overload and fp16_dot_with_fp32_arith are adapted
// from llama.cpp's ggml_vec_dot_f32 and surrounding utility
// functions. See NOTE [ GGML Copyright Notice ] above for the
// required notice.
float reduce(vec::VectorizedN<float, kF32RegistersPerIteration>& x) {
  int offset = kF32RegistersPerIteration;
  c10::ForcedUnroll<IntegerLog2(kF32RegistersPerIteration)>{}([&offset, &x](auto idx) {
    offset /= 2;
    for (int i = 0; i < offset; ++i) {
      x[i] = x[i] + x[offset + i];
    }
  });
  return reduce(x[0]);
}

<<<<<<< HEAD
#if defined(__aarch64__) && defined(__clang__) && __clang_major__ > 15
=======
// We would have to write a separate SVE-specific path to use SVE
// BFDOT. Deferring that for now to get the NEON/ASIMD BFDOT path
// working.
#if defined(__aarch64__) && !defined(CPU_CAPABILITY_SVE)
#if defined(__clang__) && __clang_major__ > 15
>>>>>>> 2c68bba2
// https://godbolt.org/z/z8P4Yncra
#define COMPILER_SUPPORTS_BF16_TARGET 1
#elif defined(__aarch64__) && !defined(__clang__) && defined(__GNUC__) && __GNUC__ >= 10
// https://gcc.gnu.org/gcc-10/changes.html
// https://godbolt.org/z/cdGG7vn8o
#define COMPILER_SUPPORTS_BF16_TARGET 1
#else // defined(__aarch64__) && !defined(CPU_CAPABILITY_SVE)
#define COMPILER_SUPPORTS_BF16_TARGET 0
<<<<<<< HEAD
#endif // defined(__aarch64__) && defined(__clang__) && __clang_major__ > 15
=======
#endif // defined(__aarch64__) && !defined(CPU_CAPABILITY_SVE)
>>>>>>> 2c68bba2

namespace {
vec::Vectorized<float> fmadd(
    const vec::Vectorized<float>& acc,
    const vec::Vectorized<c10::BFloat16>& a,
    const vec::Vectorized<c10::BFloat16>& b) {
  const auto [a_float_low, a_float_high] = convert_bfloat16_float(a);
  const auto [b_float_low, b_float_high] = convert_bfloat16_float(b);
  return fmadd(a_float_high, b_float_high, fmadd(a_float_low, b_float_low, acc));
}
} // namespace

#if COMPILER_SUPPORTS_BF16_TARGET
#define TARGET_ARM_BF16_ATTRIBUTE __attribute__((target("arch=armv8.2-a+bf16")))

TARGET_ARM_BF16_ATTRIBUTE C10_ALWAYS_INLINE void
dot_with_fp32_arith_main_inner_loop_bfdot(
    const BFloat16* vec1,
    const BFloat16* vec2,
    vec::VectorizedN<float, kF32RegistersPerIteration>& sum,
    int registerPairIndex) {
  const auto temp_vec1 = vec::Vectorized<BFloat16>::loadu(
      &vec1[registerPairIndex * vec::Vectorized<BFloat16>::size()]);
  const auto temp_vec2 = vec::Vectorized<BFloat16>::loadu(
      &vec2[registerPairIndex * vec::Vectorized<BFloat16>::size()]);
  sum[registerPairIndex] =
    vbfdotq_f32(sum[registerPairIndex], temp_vec1, temp_vec2);
}

TARGET_ARM_BF16_ATTRIBUTE C10_ALWAYS_INLINE
void dot_with_fp32_arith_vectorized_tail_inner_loop_bfdot(
    const at::BFloat16* vec1,
    const at::BFloat16* vec2,
    vec::Vectorized<float>* tail_sum,
    int idx) {
  const auto temp_vec1 = vec::Vectorized<BFloat16>::loadu(&vec1[idx]);
  const auto temp_vec2 = vec::Vectorized<BFloat16>::loadu(&vec2[idx]);
  *tail_sum = vbfdotq_f32(*tail_sum, temp_vec1, temp_vec2);
}

#else
#define TARGET_ARM_BF16_ATTRIBUTE
#endif // COMPILER_SUPPORTS_BF16_TARGET

namespace {
// Returns (acc_low + a_low_half * b_low_half, acc_high + a_high_half * b_high_half)
std::pair<vec::Vectorized<float>, vec::Vectorized<float>> fmadd(
    const vec::Vectorized<c10::Half>& a,
    const vec::Vectorized<c10::Half>& b,
    const vec::Vectorized<float>& acc_low,
    const vec::Vectorized<float>& acc_high) {
#if defined(__ARM_FEATURE_FP16_FML) && !defined(CPU_CAPABILITY_SVE)
  return std::make_pair(vfmlalq_low_f16(acc_low, a, b), vfmlalq_high_f16(acc_high, a, b));
#else
  const auto [a_float_low, a_float_high] = convert_half_float(a);
  const auto [b_float_low, b_float_high] = convert_half_float(b);
  return std::make_pair(fmadd(a_float_low, b_float_low, acc_low), fmadd(a_float_high, b_float_high, acc_high));
#endif
}

std::pair<vec::Vectorized<float>, vec::Vectorized<float>> fmadd(
    const vec::Vectorized<c10::BFloat16>& a,
    const vec::Vectorized<c10::BFloat16>& b,
    const vec::Vectorized<float>& acc_low,
    const vec::Vectorized<float>& acc_high) {
  const auto [a_float_low, a_float_high] = convert_bfloat16_float(a);
  const auto [b_float_low, b_float_high] = convert_bfloat16_float(b);
  return std::make_pair(fmadd(a_float_low, b_float_low, acc_low), fmadd(a_float_high, b_float_high, acc_high));
}

// Return a + b_low * c_low + b_high * c_high
vec::Vectorized<float> fmadd(vec::Vectorized<float> a, vec::Vectorized<Half> b, vec::Vectorized<Half> c) {
#if defined(__aarch64__) && defined(__ARM_FEATURE_FP16_FML)
  // NOTE: this instruction is an optional instruction in ARM v8.2 and
  // v8.3, but mandatory in v8.4 per
  // https://developer.arm.com/documentation/ddi0596/2021-03/SIMD-FP-Instructions/FMLAL--FMLAL2--vector---Floating-point-fused-Multiply-Add-Long-to-accumulator--vector--?lang=en
  // I'm not certain that I have the right feature test macro.
  vec::Vectorized<float> first = vfmlalq_low_f16(a, b, c);
  return vfmlalq_high_f16(first, b, c);
#else
  const auto [b_float_low, b_float_high] = convert_half_float(b);
  const auto [c_float_low, c_float_high] = convert_half_float(c);
  const auto first = vec::fmadd(b_float_low, c_float_low, a);
  return vec::fmadd(b_float_high, c_float_high, first);
#endif
}
} // namespace

template <typename T>
C10_ALWAYS_INLINE void dot_with_fp32_arith_main_inner_loop_no_bfdot(
  const T* vec1,
  const T* vec2,
  vec::VectorizedN<float, kF32RegistersPerIteration>& sum,
  int registerPairIndex) {
  static_assert(std::is_same_v<T, Half> || std::is_same_v<T, BFloat16>);
  const auto temp_vec1 = vec::Vectorized<T>::loadu(&vec1[registerPairIndex * vec::Vectorized<T>::size()]);
  const auto temp_vec2 = vec::Vectorized<T>::loadu(&vec2[registerPairIndex * vec::Vectorized<T>::size()]);

  const auto [result_low, result_high] = fmadd(temp_vec1, temp_vec2, sum[2 * registerPairIndex], sum[2 * registerPairIndex + 1]);
  sum[2 * registerPairIndex] = result_low;
  sum[2 * registerPairIndex + 1] = result_high;
}

template <typename T>
C10_ALWAYS_INLINE void dot_with_fp32_arith_vectorized_tail_inner_loop_no_bfdot(
    const T* vec1,
    const T* vec2,
    vec::Vectorized<float>* tail_sum,
    int idx) {
  const auto temp_vec1 = vec::Vectorized<T>::loadu(&vec1[idx]);
  const auto temp_vec2 = vec::Vectorized<T>::loadu(&vec2[idx]);
  *tail_sum = fmadd(*tail_sum, temp_vec1, temp_vec2);
}

template <typename T>
C10_ALWAYS_INLINE auto
dot_with_fp32_arith_main_loop_no_bfdot(
    const T* vec1,
    const T* vec2,
    int64_t len) {
  vec::VectorizedN<float, kF32RegistersPerIteration> sum(0);
  const auto len_aligned = len & ~(kF32ElementsPerIteration - 1);
  for (int j = 0; j < len_aligned ; j += kF32ElementsPerIteration) {
    const auto* vec1_ = vec1 + j;
    const auto* vec2_ = vec2 + j;
    c10::ForcedUnroll<kF32RegisterPairsPerIteration>{}([vec1_, vec2_, &sum](auto k) C10_ALWAYS_INLINE_ATTRIBUTE {
      dot_with_fp32_arith_main_inner_loop_no_bfdot(vec1_, vec2_, sum, k);
    });
  }
  return reduce(sum);
}

#if COMPILER_SUPPORTS_BF16_TARGET
template <int n>
struct ForcedUnrollTargetBFloat16 {
  template <typename Func>
  TARGET_ARM_BF16_ATTRIBUTE C10_ALWAYS_INLINE void operator()(const Func& f) const {
    ForcedUnrollTargetBFloat16<n - 1>{}(f);
    f(n - 1);
  }
};

template <>
struct ForcedUnrollTargetBFloat16<1> {
  template <typename Func>
  TARGET_ARM_BF16_ATTRIBUTE C10_ALWAYS_INLINE void operator()(const Func& f) const {
    f(0);
  }
};

C10_ALWAYS_INLINE TARGET_ARM_BF16_ATTRIBUTE auto
dot_with_fp32_arith_main_loop_bfdot(
    const BFloat16* vec1,
    const BFloat16* vec2,
    int64_t len) {
  vec::VectorizedN<float, kF32RegistersPerIteration> sum(0);
  const auto len_aligned = len & ~(kF32ElementsPerIteration - 1);
  for (int j = 0; j < len_aligned ; j += kF32ElementsPerIteration) {
    const auto* vec1_ = vec1 + j;
    const auto* vec2_ = vec2 + j;
    ForcedUnrollTargetBFloat16<kF32RegisterPairsPerIteration>{}([vec1_, vec2_, &sum](auto k)
                                                                C10_ALWAYS_INLINE_ATTRIBUTE TARGET_ARM_BF16_ATTRIBUTE {
      dot_with_fp32_arith_main_inner_loop_bfdot(vec1_, vec2_, sum, k);
    });
  }
  return reduce(sum);
}
#endif // COMPILER_SUPPORTS_BF16_TARGET

static_assert(
    (vec::Vectorized<Half>::size() & (vec::Vectorized<Half>::size() - 1)) == 0,
    "Below code expects power-of-2 vector register size!");

// NOTE [GCC code duplication]: The first attempt at landing BFDOT support with
// TARGET_ARM_BF16_ATTRIBUTE failed because unlike clang, GCC will not
// allow inlining a non-bf16-specific function into a bf16-specific
// function. We can work around this by duplicating the code into the
// bfdot and non-bfdot callsites. The code is in this macro to avoid
// actual copy/paste.
#define DOT_WITH_FP32_ARITH_TAIL_AFTER_MAIN_LOOP_BODY(bfdot_suffix)     \
  /* First-tier tail fixup: make sure we handle workloads that can */   \
  /* benefit from vectorization, but don't fit into our fully unrolled */ \
  /* loop above. */                                                     \
  vec::Vectorized<float> tail_sum(0);                                   \
  const auto len_aligned = len & ~(kF32ElementsPerIteration - 1);       \
  const auto len_aligned_vec = len & ~(vec::Vectorized<Half>::size() - 1); \
  for (int j = len_aligned; j < len_aligned_vec; j += vec::Vectorized<Half>::size()) { \
    dot_with_fp32_arith_vectorized_tail_inner_loop##bfdot_suffix(vec1, vec2, &tail_sum, j); \
  }                                                                     \
  reduced_sum += reduce(tail_sum);                                      \
                                                                        \
  /* Second-tier tail fixup: handle all workloads. */                   \
  for (int j = len_aligned_vec; j < len; ++j) {                         \
    /* Attempting to use Half here caused multiple test failures; */    \
    /* using float to unbreak. (Suspect we need a scalar FMA.) */       \
    float x1 = vec1[j];                                                 \
    float x2 = vec2[j];                                                 \
    reduced_sum += x1 * x2;                                             \
  }                                                                     \
  return reduced_sum

#if COMPILER_SUPPORTS_BF16_TARGET
TARGET_ARM_BF16_ATTRIBUTE float
dot_with_fp32_arith_bfdot(const BFloat16* vec1, const BFloat16* vec2, int64_t len) {
  auto reduced_sum = dot_with_fp32_arith_main_loop_bfdot(vec1, vec2, len);
  DOT_WITH_FP32_ARITH_TAIL_AFTER_MAIN_LOOP_BODY(_bfdot);
}
#endif // COMPILER_SUPPORTS_BF16_TARGET

template <typename T>
C10_ALWAYS_INLINE float
dot_with_fp32_arith_no_bfdot(const T* vec1, const T* vec2, int64_t len) {
  auto reduced_sum = dot_with_fp32_arith_main_loop_no_bfdot(vec1, vec2, len);
  DOT_WITH_FP32_ARITH_TAIL_AFTER_MAIN_LOOP_BODY(_no_bfdot);
}
#undef DOT_WITH_FP32_ARITH_TAIL_AFTER_MAIN_LOOP_BODY

float fp16_dot_with_fp32_arith(const Half* vec1, const Half* vec2, int64_t len) {
  return dot_with_fp32_arith_no_bfdot(vec1, vec2, len);
}

void fp16_gemv_trans_fp32_arith_by_dot_products(const int m, const int n, const Half* a, const int lda, const Half *x, const float beta, Half* y, int incy) {
  if (beta == 0.0f) {
    parallel_for(0, n, 1, [&](int begin, int end) {
      for (int i = begin; i < end; ++i) {
        y[i * incy] = fp16_dot_with_fp32_arith(x, a + lda * i, m);
      }
    });
  } else if (beta == 1.0f) {
    parallel_for(0, n, 1, [&](int begin, int end) {
      for (int i = begin; i < end; ++i) {
        // We need to accumulate in fp32; y[i * incy] += ... gets wrong results.
        y[i * incy] = static_cast<float>(y[i * incy]) + fp16_dot_with_fp32_arith(x, a + lda * i, m);
      }
    });
  } else {
    parallel_for(0, n, 1, [&](int begin, int end) {
      for (int i = begin; i < end; ++i) {
        y[i * incy] = beta * y[i * incy] + fp16_dot_with_fp32_arith(x, a + lda * i, m);
      }
    });
  }
}

void fp16_gemv_trans(
    const int m,
    const int n,
    const float alpha,
    const Half* a,
    const int lda,
    const Half* x,
    const int incx,
    const float beta,
    Half* y,
    const int incy) {
  TORCH_INTERNAL_ASSERT_DEBUG_ONLY(incx == 1 && alpha == 1.0);
#if !defined(__aarch64__) || defined(__ARM_FEATURE_FP16_SCALAR_ARITHMETIC)
  if (at::globalContext().allowFP16ReductionCPU()) {
    return fp16_gemv_trans_fp16_arith_by_dot_products(m, n, a, lda, x, beta, y, incy);
  }
#endif
  return fp16_gemv_trans_fp32_arith_by_dot_products(m, n, a, lda, x, beta, y, incy);
}

float bf16_dot_with_fp32_arith(const at::BFloat16* vec1, const at::BFloat16* vec2, int64_t len) {
#if COMPILER_SUPPORTS_BF16_TARGET
  if (cpuinfo_has_arm_bf16()) {
    return dot_with_fp32_arith_bfdot(vec1, vec2, len);
  } else
#endif // COMPILER_SUPPORTS_BF16_TARGET
  {
    return dot_with_fp32_arith_no_bfdot(vec1, vec2, len);
  }
}

void bf16_gemv_trans_fp32_arith_by_dot_products(const int m, const int n, const at::BFloat16* a, const int lda, const at::BFloat16 *x, at::BFloat16* y, int incy) {
  parallel_for(0, n, 1, [&](int begin, int end) {
    for (int i = begin; i < end; ++i) {
      y[i * incy] = bf16_dot_with_fp32_arith(x, a + lda * i, m);
    }
  });
}

void bf16_gemv_trans(
  const int m,
  const int n,
  const at::BFloat16 alpha,
  const at::BFloat16* a,
  const int lda,
  const at::BFloat16* x,
  const int incx,
  const at::BFloat16 beta,
  at::BFloat16* y,
  const int incy) {
  TORCH_INTERNAL_ASSERT_DEBUG_ONLY(incx == 1 && alpha == 1.0 && beta == 0.0);
  return bf16_gemv_trans_fp32_arith_by_dot_products(m, n, a, lda, x, y, incy);
}
#endif // !defined(C10_MOBILE)
} // namespace CPU_CAPABILITY

#if !defined(C10_MOBILE)
REGISTER_DISPATCH(fp16_dot_with_fp32_arith_stub, &fp16_dot_with_fp32_arith);
REGISTER_DISPATCH(fp16_gemv_trans_stub, &fp16_gemv_trans);
REGISTER_DISPATCH(bf16_dot_with_fp32_arith_stub, &bf16_dot_with_fp32_arith);
REGISTER_DISPATCH(bf16_gemv_trans_stub, &bf16_gemv_trans);
#endif //!defined(C10_MOBILE)

} // namespace at::native<|MERGE_RESOLUTION|>--- conflicted
+++ resolved
@@ -153,28 +153,19 @@
   return reduce(x[0]);
 }
 
-<<<<<<< HEAD
-#if defined(__aarch64__) && defined(__clang__) && __clang_major__ > 15
-=======
 // We would have to write a separate SVE-specific path to use SVE
 // BFDOT. Deferring that for now to get the NEON/ASIMD BFDOT path
 // working.
-#if defined(__aarch64__) && !defined(CPU_CAPABILITY_SVE)
-#if defined(__clang__) && __clang_major__ > 15
->>>>>>> 2c68bba2
+#if defined(__aarch64__) && !defined(CPU_CAPABILITY_SVE) && defined(__clang__) && __clang_major__ > 15
 // https://godbolt.org/z/z8P4Yncra
 #define COMPILER_SUPPORTS_BF16_TARGET 1
-#elif defined(__aarch64__) && !defined(__clang__) && defined(__GNUC__) && __GNUC__ >= 10
+#elif defined(__aarch64__) && !defined(CPU_CAPABILITY_SVE) && !defined(__clang__) && defined(__GNUC__) && __GNUC__ >= 10
 // https://gcc.gnu.org/gcc-10/changes.html
 // https://godbolt.org/z/cdGG7vn8o
 #define COMPILER_SUPPORTS_BF16_TARGET 1
-#else // defined(__aarch64__) && !defined(CPU_CAPABILITY_SVE)
+#else // defined(__aarch64__) && !defined(CPU_CAPABILITY_SVE) && defined(__clang__) && __clang_major__ > 15
 #define COMPILER_SUPPORTS_BF16_TARGET 0
-<<<<<<< HEAD
-#endif // defined(__aarch64__) && defined(__clang__) && __clang_major__ > 15
-=======
-#endif // defined(__aarch64__) && !defined(CPU_CAPABILITY_SVE)
->>>>>>> 2c68bba2
+#endif // defined(__aarch64__) && !defined(CPU_CAPABILITY_SVE) && defined(__clang__) && __clang_major__ > 15
 
 namespace {
 vec::Vectorized<float> fmadd(
