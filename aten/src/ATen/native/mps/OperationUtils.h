--- conflicted
+++ resolved
@@ -389,72 +389,16 @@
   [encoder setBuffer:getMTLBufferStorage(t) offset:t.storage_offset() * t.element_size() atIndex:idx];
 }
 
-<<<<<<< HEAD
-template <typename T,
-          typename = std::enable_if_t<std::is_integral_v<T> || std::is_same_v<T, float> ||
-                                      (std::is_class_v<T> && std::is_trivially_copyable_v<T>)>>
-=======
-template<typename T,
-         typename = std::enable_if_t<std::is_integral_v<T> || std::is_same_v<T, float>>>
->>>>>>> 70361440
+template <typename T, typename = std::enable_if_t<std::is_integral_v<T> || std::is_same_v<T, float>>>
 static inline void mtl_setBytes(id<MTLComputeCommandEncoder> encoder, const T val, unsigned idx) {
   [encoder setBytes:&val length:sizeof(T) atIndex:idx];
 }
 
-<<<<<<< HEAD
-template <typename Container,
-          typename = std::enable_if_t<std::is_integral_v<typename Container::size_type> &&
-                                      !std::is_trivially_copyable_v<Container>>>
-=======
-template<typename Container,
-         typename = std::enable_if_t<std::is_integral_v<typename Container::size_type>>>
->>>>>>> 70361440
+template <typename Container, typename = std::enable_if_t<std::is_integral_v<typename Container::size_type>>>
 static inline void mtl_setBytes(id<MTLComputeCommandEncoder> encoder, const Container& values, unsigned idx) {
   [encoder setBytes:values.data() length:sizeof(typename Container::value_type) * values.size() atIndex:idx];
 }
 
-<<<<<<< HEAD
-namespace details {
-template <typename T>
-inline void mtl_setArg(id<MTLComputeCommandEncoder> encoder, const T& val, unsigned idx) {
-  mtl_setBytes(encoder, val, idx);
-}
-
-inline void mtl_setArg(id<MTLComputeCommandEncoder> encoder, id<MTLBuffer> val, unsigned idx) {
-  [encoder setBuffer:val offset:0 atIndex:idx];
-}
-
-template <>
-inline void mtl_setArg(id<MTLComputeCommandEncoder> encoder, const Tensor& val, unsigned idx) {
-  mtl_setBuffer(encoder, val, idx);
-}
-
-template <>
-inline void mtl_setArg(id<MTLComputeCommandEncoder> encoder, const std::optional<Tensor>& val, unsigned idx) {
-  if (val.has_value()) {
-    mtl_setBuffer(encoder, val.value(), idx);
-  }
-}
-
-template <>
-inline void mtl_setArg(id<MTLComputeCommandEncoder> encoder, const TensorBase& val, unsigned idx) {
-  mtl_setBuffer(encoder, val, idx);
-}
-} // namespace details
-
-template <unsigned idx = 0, typename T>
-static inline void mtl_setArgs(id<MTLComputeCommandEncoder> encoder, const T& val) {
-  details::mtl_setArg(encoder, val, idx);
-}
-
-template <unsigned idx = 0, typename T, typename... Args>
-static inline void mtl_setArgs(id<MTLComputeCommandEncoder> encoder, const T& val, Args... args) {
-  details::mtl_setArg(encoder, val, idx);
-  mtl_setArgs<idx + 1>(encoder, args...);
-}
-
-=======
->>>>>>> 70361440
 static inline void mtl_dispatch1DJob(id<MTLComputeCommandEncoder> encoder,
                                      id<MTLComputePipelineState> cplState,
                                      NSUInteger length) {
