name,accuracy,graph_breaks



torchrec_dlrm,eager_fail_to_run,0



BERT_pytorch,pass,0



Background_Matting,pass_due_to_skip,0



LearningToPaint,pass,0



Super_SloMo,pass,0



alexnet,pass,0



basic_gnn_edgecnn,pass,0



basic_gnn_gcn,pass,6



basic_gnn_gin,pass,0



basic_gnn_sage,pass,0



cm3leon_generate,pass,4



dcgan,pass,0



demucs,pass,3



densenet121,pass,0



detectron2_fasterrcnn_r_101_c4,eager_fail_to_run,0



detectron2_fasterrcnn_r_101_dc5,eager_fail_to_run,0



detectron2_fasterrcnn_r_101_fpn,eager_fail_to_run,0



detectron2_fasterrcnn_r_50_c4,eager_fail_to_run,0



detectron2_fasterrcnn_r_50_dc5,eager_fail_to_run,0



detectron2_fasterrcnn_r_50_fpn,eager_fail_to_run,0



detectron2_fcos_r_50_fpn,pass,22



detectron2_maskrcnn_r_101_c4,eager_fail_to_run,0



detectron2_maskrcnn_r_101_fpn,eager_fail_to_run,0



detectron2_maskrcnn_r_50_c4,eager_fail_to_run,0



detectron2_maskrcnn_r_50_fpn,eager_fail_to_run,0



dlrm,pass,0



doctr_det_predictor,pass,5



doctr_reco_predictor,pass,4



drq,pass,0



fastNLP_Bert,pass,4



functorch_dp_cifar10,pass,0



functorch_maml_omniglot,pass,0



hf_Albert,pass,0



hf_Bart,pass,0



hf_Bert,pass,0



hf_Bert_large,pass,0



hf_BigBird,fail_to_run,0



hf_DistilBert,pass,0



hf_GPT2,pass,0



hf_GPT2_large,pass_due_to_skip,0



hf_Reformer,pass,5



hf_T5,pass,0



hf_T5_base,eager_fail_to_run,0



hf_T5_generate,pass,5



hf_T5_large,pass_due_to_skip,0



hf_Whisper,pass,0



hf_distil_whisper,pass,0



lennard_jones,pass,0



llama,pass,0



llama_v2_7b_16h,model_fail_to_load,0



llava,model_fail_to_load,0



maml,pass_due_to_skip,0



maml_omniglot,pass,0



mnasnet1_0,pass,0



mobilenet_v2,pass,0



mobilenet_v2_quantized_qat,model_fail_to_load,0



mobilenet_v3_large,pass,0



<<<<<<< HEAD
moco,pass,6
=======
moco,pass,5
>>>>>>> 6a9e9aeb



moondream,model_fail_to_load,0



nanogpt,pass,0



nvidia_deeprecommender,pass,0



opacus_cifar10,pass,0



phlippe_densenet,pass,0



phlippe_resnet,pass,0



pyhpc_equation_of_state,pass,0



pyhpc_isoneutral_mixing,pass,0



pyhpc_turbulent_kinetic_energy,pass,0



pytorch_CycleGAN_and_pix2pix,pass,0



pytorch_stargan,pass,0



pytorch_unet,pass,0



resnet152,pass,0



resnet18,pass,0



resnet50,pass,0



resnet50_quantized_qat,model_fail_to_load,0



resnext50_32x4d,pass,0



sam,pass,0



shufflenet_v2_x1_0,pass,0



soft_actor_critic,pass,0



speech_transformer,pass,10



squeezenet1_1,pass,0



stable_diffusion_text_encoder,pass,0



stable_diffusion_unet,pass_due_to_skip,0



timm_efficientnet,pass,0



timm_regnet,pass,0



timm_resnest,pass,0



timm_vision_transformer,pass,0



timm_vision_transformer_large,pass_due_to_skip,0



timm_vovnet,pass,0



torch_multimodal_clip,pass,0



tts_angular,pass,2



vgg16,pass,0



vision_maskrcnn,pass,18



yolov3,pass,0<|MERGE_RESOLUTION|>--- conflicted
+++ resolved
@@ -230,11 +230,7 @@
 
 
 
-<<<<<<< HEAD
-moco,pass,6
-=======
 moco,pass,5
->>>>>>> 6a9e9aeb
 
 
 
