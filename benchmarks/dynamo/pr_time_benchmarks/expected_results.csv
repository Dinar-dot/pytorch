add_loop_eager,                compile_time_instruction_count, 3004749893,  0.015



add_loop_eager_dynamic,        compile_time_instruction_count, 5563298740,  0.025



add_loop_inductor,             compile_time_instruction_count, 24064639114, 0.015



add_loop_inductor_dynamic_gpu, compile_time_instruction_count, 40992578178, 0.025



add_loop_inductor_gpu,         compile_time_instruction_count, 22822864522, 0.015



basic_modules_ListOfLinears_eager,                         compile_time_instruction_count, 1034818091,     0.015
<<<<<<< HEAD
basic_modules_ListOfLinears_inductor,                      compile_time_instruction_count, 18830023930,    0.015
basic_modules_ListOfLinears_inductor_gpu_force_shape_pad,  compile_time_instruction_count, 15552038140,    0.015
basic_modules_ListOfLinears_inductor_gpu,                  compile_time_instruction_count, 16403080126,    0.20
=======



basic_modules_ListOfLinears_inductor,                      compile_time_instruction_count, 19049541914,    0.015



basic_modules_ListOfLinears_inductor_gpu_force_shape_pad,  compile_time_instruction_count, 15806042948,    0.015



basic_modules_ListOfLinears_inductor_gpu,                  compile_time_instruction_count, 16403080126,    0.20




update_hint_regression,  compile_time_instruction_count,  1795333141,    0.02



sum_floordiv_regression, compile_time_instruction_count, 1154135694,     0.015



symint_sum, compile_time_instruction_count, 3270576815,  0.015



aotdispatcher_inference_nosubclass_cpu, compile_time_instruction_count, 1981730523, 0.015



aotdispatcher_inference_subclass_cpu, compile_time_instruction_count, 5711895807, 0.015



aotdispatcher_partitioner_cpu, compile_time_instruction_count, 8963708885    ,  0.015



aotdispatcher_training_nosubclass_cpu, compile_time_instruction_count, 3795666651,  0.015



aotdispatcher_training_subclass_cpu, compile_time_instruction_count, 10175364418, 0.015
>>>>>>> 53553e9d
<|MERGE_RESOLUTION|>--- conflicted
+++ resolved
@@ -19,11 +19,6 @@
 
 
 basic_modules_ListOfLinears_eager,                         compile_time_instruction_count, 1034818091,     0.015
-<<<<<<< HEAD
-basic_modules_ListOfLinears_inductor,                      compile_time_instruction_count, 18830023930,    0.015
-basic_modules_ListOfLinears_inductor_gpu_force_shape_pad,  compile_time_instruction_count, 15552038140,    0.015
-basic_modules_ListOfLinears_inductor_gpu,                  compile_time_instruction_count, 16403080126,    0.20
-=======
 
 
 
@@ -68,5 +63,4 @@
 
 
 
-aotdispatcher_training_subclass_cpu, compile_time_instruction_count, 10175364418, 0.015
->>>>>>> 53553e9d
+aotdispatcher_training_subclass_cpu, compile_time_instruction_count, 10175364418, 0.015