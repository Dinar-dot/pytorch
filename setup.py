# Welcome to the PyTorch setup.py.
# Environment variables you are probably interested in:
#
#   DEBUG
#     build with -O0 and -g (debug symbols)
#
#   REL_WITH_DEB_INFO
#     build with optimizations and -g (debug symbols)
#
#   USE_CUSTOM_DEBINFO="path/to/file1.cpp;path/to/file2.cpp"
#     build with debug info only for specified files
#
#   MAX_JOBS
#     maximum number of compile jobs we should use to compile your code
#
#   USE_CUDA=0
#     disables CUDA build
#
#   CFLAGS
#     flags to apply to both C and C++ files to be compiled (a quirk of setup.py
#     which we have faithfully adhered to in our build system is that CFLAGS
#     also applies to C++ files (unless CXXFLAGS is set), in contrast to the
#     default behavior of autogoo and cmake build systems.)
#
#   CC
#     the C/C++ compiler to use
#
# Environment variables for feature toggles:
#
#   DEBUG_CUDA=1
#     if used in conjunction with DEBUG or REL_WITH_DEB_INFO, will also
#     build CUDA kernels with -lineinfo --source-in-ptx.  Note that
#     on CUDA 12 this may cause nvcc to OOM, so this is disabled by default.

#   USE_CUDNN=0
#     disables the cuDNN build
#
#   USE_CUSPARSELT=0
#     disables the cuSPARSELt build
#
#   USE_FBGEMM=0
#     disables the FBGEMM build
#
#   USE_KINETO=0
#     disables usage of libkineto library for profiling
#
#   USE_NUMPY=0
#     disables the NumPy build
#
#   BUILD_TEST=0
#     disables the test build
#
#   USE_MKLDNN=0
#     disables use of MKLDNN
#
#   USE_MKLDNN_ACL
#     enables use of Compute Library backend for MKLDNN on Arm;
#     USE_MKLDNN must be explicitly enabled.
#
#   MKLDNN_CPU_RUNTIME
#     MKL-DNN threading mode: TBB or OMP (default)
#
#   USE_STATIC_MKL
#     Prefer to link with MKL statically - Unix only
#   USE_ITT=0
#     disable use of Intel(R) VTune Profiler's ITT functionality
#
#   USE_NNPACK=0
#     disables NNPACK build
#
#   USE_QNNPACK=0
#     disables QNNPACK build (quantized 8-bit operators)
#
#   USE_DISTRIBUTED=0
#     disables distributed (c10d, gloo, mpi, etc.) build
#
#   USE_TENSORPIPE=0
#     disables distributed Tensorpipe backend build
#
#   USE_GLOO=0
#     disables distributed gloo backend build
#
#   USE_MPI=0
#     disables distributed MPI backend build
#
#   USE_SYSTEM_NCCL=0
#     disables use of system-wide nccl (we will use our submoduled
#     copy in third_party/nccl)
#
#   USE_OPENMP=0
#     disables use of OpenMP for parallelization
#
#   USE_FLASH_ATTENTION=0
#     disables building flash attention for scaled dot product attention
#
#   USE_MEM_EFF_ATTENTION=0
#    disables building memory efficient attention for scaled dot product attention
#
#   BUILD_BINARY
#     enables the additional binaries/ build
#
#   ATEN_AVX512_256=TRUE
#     ATen AVX2 kernels can use 32 ymm registers, instead of the default 16.
#     This option can be used if AVX512 doesn't perform well on a machine.
#     The FBGEMM library also uses AVX512_256 kernels on Xeon D processors,
#     but it also has some (optimized) assembly code.
#
#   PYTORCH_BUILD_VERSION
#   PYTORCH_BUILD_NUMBER
#     specify the version of PyTorch, rather than the hard-coded version
#     in this file; used when we're building binaries for distribution
#
#   TORCH_CUDA_ARCH_LIST
#     specify which CUDA architectures to build for.
#     ie `TORCH_CUDA_ARCH_LIST="6.0;7.0"`
#     These are not CUDA versions, instead, they specify what
#     classes of NVIDIA hardware we should generate PTX for.
#
#   PYTORCH_ROCM_ARCH
#     specify which AMD GPU targets to build for.
#     ie `PYTORCH_ROCM_ARCH="gfx900;gfx906"`
#
#   ONNX_NAMESPACE
#     specify a namespace for ONNX built here rather than the hard-coded
#     one in this file; needed to build with other frameworks that share ONNX.
#
#   BLAS
#     BLAS to be used by Caffe2. Can be MKL, Eigen, ATLAS, FlexiBLAS, or OpenBLAS. If set
#     then the build will fail if the requested BLAS is not found, otherwise
#     the BLAS will be chosen based on what is found on your system.
#
#   MKL_THREADING
#     MKL threading mode: SEQ, TBB or OMP (default)
#
#   USE_ROCM_KERNEL_ASSERT=1
#     Enable kernel assert in ROCm platform
#
# Environment variables we respect (these environment variables are
# conventional and are often understood/set by other software.)
#
#   CUDA_HOME (Linux/OS X)
#   CUDA_PATH (Windows)
#     specify where CUDA is installed; usually /usr/local/cuda or
#     /usr/local/cuda-x.y
#   CUDAHOSTCXX
#     specify a different compiler than the system one to use as the CUDA
#     host compiler for nvcc.
#
#   CUDA_NVCC_EXECUTABLE
#     Specify a NVCC to use. This is used in our CI to point to a cached nvcc
#
#   CUDNN_LIB_DIR
#   CUDNN_INCLUDE_DIR
#   CUDNN_LIBRARY
#     specify where cuDNN is installed
#
#   MIOPEN_LIB_DIR
#   MIOPEN_INCLUDE_DIR
#   MIOPEN_LIBRARY
#     specify where MIOpen is installed
#
#   NCCL_ROOT
#   NCCL_LIB_DIR
#   NCCL_INCLUDE_DIR
#     specify where nccl is installed
#
#   NVTOOLSEXT_PATH (Windows only)
#     specify where nvtoolsext is installed
#
#   ACL_ROOT_DIR
#     specify where Compute Library is installed
#
#   LIBRARY_PATH
#   LD_LIBRARY_PATH
#     we will search for libraries in these paths
#
#   ATEN_THREADING
#     ATen parallel backend to use for intra- and inter-op parallelism
#     possible values:
#       OMP - use OpenMP for intra-op and native backend for inter-op tasks
#       NATIVE - use native thread pool for both intra- and inter-op tasks
#
#   USE_SYSTEM_LIBS (work in progress)
#      Use system-provided libraries to satisfy the build dependencies.
#      When turned on, the following cmake variables will be toggled as well:
#        USE_SYSTEM_CPUINFO=ON USE_SYSTEM_SLEEF=ON BUILD_CUSTOM_PROTOBUF=OFF
#
#   USE_MIMALLOC
#      Static link mimalloc into C10, and use mimalloc in alloc_cpu & alloc_free.
#      By default, It is only enabled on Windows.
#
#   USE_PRIORITIZED_TEXT_FOR_LD
#      Uses prioritized text form cmake/prioritized_text.txt for LD
#
#   BUILD_LIBTORCH_WHL
#      Builds libtorch.so and its dependencies as a wheel
#
#   BUILD_PYTHON_ONLY
#      Builds pytorch as a wheel using libtorch.so from a seperate wheel

import os
import sys

if sys.platform == "win32" and sys.maxsize.bit_length() == 31:
    print(
        "32-bit Windows Python runtime is not supported. Please switch to 64-bit Python."
    )
    sys.exit(-1)

import platform

BUILD_LIBTORCH_WHL = os.getenv("BUILD_LIBTORCH_WHL", "0") == "1"
BUILD_PYTHON_ONLY = os.getenv("BUILD_PYTHON_ONLY", "0") == "1"

python_min_version = (3, 8, 0)
python_min_version_str = ".".join(map(str, python_min_version))
if sys.version_info < python_min_version:
    print(
        f"You are using Python {platform.python_version()}. Python >={python_min_version_str} is required."
    )
    sys.exit(-1)

import filecmp
import glob
import importlib
import importlib.util
import json
import shutil
import subprocess
import sysconfig
import time
from collections import defaultdict

import setuptools.command.build_ext
import setuptools.command.install
import setuptools.command.sdist
from setuptools import Extension, find_packages, setup
from setuptools.dist import Distribution

from tools.build_pytorch_libs import build_caffe2
from tools.generate_torch_version import get_torch_version
from tools.setup_helpers.cmake import CMake
from tools.setup_helpers.env import build_type, IS_DARWIN, IS_LINUX, IS_WINDOWS
from tools.setup_helpers.generate_linker_script import gen_linker_script


def _get_package_path(package_name):
    spec = importlib.util.find_spec(package_name)
    if spec:
        # The package might be a namespace package, so get_data may fail
        try:
            loader = spec.loader
            if loader is not None:
                file_path = loader.get_filename()  # type: ignore[attr-defined]
                return os.path.dirname(file_path)
        except AttributeError:
            pass
    return None


# set up appropriate env variables
if BUILD_LIBTORCH_WHL:
    # Set up environment variables for ONLY building libtorch.so and not libtorch_python.so
    # functorch is not supported without python
    os.environ["BUILD_FUNCTORCH"] = "OFF"


if BUILD_PYTHON_ONLY:
    os.environ["BUILD_LIBTORCHLESS"] = "ON"
    os.environ["LIBTORCH_LIB_PATH"] = f"{_get_package_path('torch')}/lib"

################################################################################
# Parameters parsed from environment
################################################################################

VERBOSE_SCRIPT = True
RUN_BUILD_DEPS = True
# see if the user passed a quiet flag to setup.py arguments and respect
# that in our parts of the build
EMIT_BUILD_WARNING = False
RERUN_CMAKE = False
CMAKE_ONLY = False
filtered_args = []
for i, arg in enumerate(sys.argv):
    if arg == "--cmake":
        RERUN_CMAKE = True
        continue
    if arg == "--cmake-only":
        # Stop once cmake terminates. Leave users a chance to adjust build
        # options.
        CMAKE_ONLY = True
        continue
    if arg == "rebuild" or arg == "build":
        arg = "build"  # rebuild is gone, make it build
        EMIT_BUILD_WARNING = True
    if arg == "--":
        filtered_args += sys.argv[i:]
        break
    if arg == "-q" or arg == "--quiet":
        VERBOSE_SCRIPT = False
    if arg in ["clean", "egg_info", "sdist"]:
        RUN_BUILD_DEPS = False
    filtered_args.append(arg)
sys.argv = filtered_args

if VERBOSE_SCRIPT:

    def report(*args):
        print(*args)

else:

    def report(*args):
        pass

    # Make distutils respect --quiet too
    setuptools.distutils.log.warn = report

# Constant known variables used throughout this file
cwd = os.path.dirname(os.path.abspath(__file__))
lib_path = os.path.join(cwd, "torch", "lib")
third_party_path = os.path.join(cwd, "third_party")
caffe2_build_dir = os.path.join(cwd, "build")

# CMAKE: full path to python library
if IS_WINDOWS:
    cmake_python_library = "{}/libs/python{}.lib".format(
        sysconfig.get_config_var("prefix"), sysconfig.get_config_var("VERSION")
    )
    # Fix virtualenv builds
    if not os.path.exists(cmake_python_library):
        cmake_python_library = "{}/libs/python{}.lib".format(
            sys.base_prefix, sysconfig.get_config_var("VERSION")
        )
else:
    cmake_python_library = "{}/{}".format(
        sysconfig.get_config_var("LIBDIR"), sysconfig.get_config_var("INSTSONAME")
    )
cmake_python_include_dir = sysconfig.get_path("include")


################################################################################
# Version, create_version_file, and package_name
################################################################################

package_name = os.getenv("TORCH_PACKAGE_NAME", "torch")
LIBTORCH_PKG_NAME = os.getenv("LIBTORCH_PACKAGE_NAME", "torch_no_python")
if BUILD_LIBTORCH_WHL:
    package_name = LIBTORCH_PKG_NAME


package_type = os.getenv("PACKAGE_TYPE", "wheel")
version = get_torch_version()
report(f"Building wheel {package_name}-{version}")

cmake = CMake()


def get_submodule_folders():
    git_modules_path = os.path.join(cwd, ".gitmodules")
    default_modules_path = [
        os.path.join(third_party_path, name)
        for name in [
            "gloo",
            "cpuinfo",
            "onnx",
            "foxi",
            "QNNPACK",
            "fbgemm",
            "cutlass",
        ]
    ]
    if not os.path.exists(git_modules_path):
        return default_modules_path
    with open(git_modules_path) as f:
        return [
            os.path.join(cwd, line.split("=", 1)[1].strip())
            for line in f
            if line.strip().startswith("path")
        ]


def check_submodules():
    def check_for_files(folder, files):
        if not any(os.path.exists(os.path.join(folder, f)) for f in files):
            report("Could not find any of {} in {}".format(", ".join(files), folder))
            report("Did you run 'git submodule update --init --recursive'?")
            sys.exit(1)

    def not_exists_or_empty(folder):
        return not os.path.exists(folder) or (
            os.path.isdir(folder) and len(os.listdir(folder)) == 0
        )

    if bool(os.getenv("USE_SYSTEM_LIBS", False)):
        return
    folders = get_submodule_folders()
    # If none of the submodule folders exists, try to initialize them
    if all(not_exists_or_empty(folder) for folder in folders):
        try:
            print(" --- Trying to initialize submodules")
            start = time.time()
            subprocess.check_call(
                ["git", "submodule", "update", "--init", "--recursive"], cwd=cwd
            )
            end = time.time()
            print(f" --- Submodule initialization took {end - start:.2f} sec")
        except Exception:
            print(" --- Submodule initalization failed")
            print("Please run:\n\tgit submodule update --init --recursive")
            sys.exit(1)
    for folder in folders:
        check_for_files(
            folder,
            [
                "CMakeLists.txt",
                "Makefile",
                "setup.py",
                "LICENSE",
                "LICENSE.md",
                "LICENSE.txt",
            ],
        )
    check_for_files(
        os.path.join(third_party_path, "fbgemm", "third_party", "asmjit"),
        ["CMakeLists.txt"],
    )
    check_for_files(
        os.path.join(third_party_path, "onnx", "third_party", "benchmark"),
        ["CMakeLists.txt"],
    )


# Windows has very bad support for symbolic links.
# Instead of using symlinks, we're going to copy files over
def mirror_files_into_torchgen():
    # (new_path, orig_path)
    # Directories are OK and are recursively mirrored.
    paths = [
        (
            "torchgen/packaged/ATen/native/native_functions.yaml",
            "aten/src/ATen/native/native_functions.yaml",
        ),
        ("torchgen/packaged/ATen/native/tags.yaml", "aten/src/ATen/native/tags.yaml"),
        ("torchgen/packaged/ATen/templates", "aten/src/ATen/templates"),
        ("torchgen/packaged/autograd", "tools/autograd"),
        ("torchgen/packaged/autograd/templates", "tools/autograd/templates"),
    ]
    for new_path, orig_path in paths:
        # Create the dirs involved in new_path if they don't exist
        if not os.path.exists(new_path):
            os.makedirs(os.path.dirname(new_path), exist_ok=True)

        # Copy the files from the orig location to the new location
        if os.path.isfile(orig_path):
            shutil.copyfile(orig_path, new_path)
            continue
        if os.path.isdir(orig_path):
            if os.path.exists(new_path):
                # copytree fails if the tree exists already, so remove it.
                shutil.rmtree(new_path)
            shutil.copytree(orig_path, new_path)
            continue
        raise RuntimeError("Check the file paths in `mirror_files_into_torchgen()`")


# all the work we need to do _before_ setup runs
def build_deps():
    report("-- Building version " + version)

    check_submodules()
    check_pydep("yaml", "pyyaml")
    build_python = not BUILD_LIBTORCH_WHL
    build_caffe2(
        version=version,
        cmake_python_library=cmake_python_library,
        build_python=build_python,
        rerun_cmake=RERUN_CMAKE,
        cmake_only=CMAKE_ONLY,
        cmake=cmake,
    )

    if CMAKE_ONLY:
        report(
            'Finished running cmake. Run "ccmake build" or '
            '"cmake-gui build" to adjust build options and '
            '"python setup.py install" to build.'
        )
        sys.exit()

    # Use copies instead of symbolic files.
    # Windows has very poor support for them.
    sym_files = [
        "tools/shared/_utils_internal.py",
        "torch/utils/benchmark/utils/valgrind_wrapper/callgrind.h",
        "torch/utils/benchmark/utils/valgrind_wrapper/valgrind.h",
    ]
    orig_files = [
        "torch/_utils_internal.py",
        "third_party/valgrind-headers/callgrind.h",
        "third_party/valgrind-headers/valgrind.h",
    ]
    for sym_file, orig_file in zip(sym_files, orig_files):
        same = False
        if os.path.exists(sym_file):
            if filecmp.cmp(sym_file, orig_file):
                same = True
            else:
                os.remove(sym_file)
        if not same:
            shutil.copyfile(orig_file, sym_file)


################################################################################
# Building dependent libraries
################################################################################

missing_pydep = """
Missing build dependency: Unable to `import {importname}`.
Please install it via `conda install {module}` or `pip install {module}`
""".strip()


def check_pydep(importname, module):
    try:
        importlib.import_module(importname)
    except ImportError as e:
        raise RuntimeError(
            missing_pydep.format(importname=importname, module=module)
        ) from e


class build_ext(setuptools.command.build_ext.build_ext):
    def _embed_libomp(self):
        # Copy libiomp5.dylib/libomp.dylib inside the wheel package on MacOS
        lib_dir = os.path.join(self.build_lib, "torch", "lib")
        libtorch_cpu_path = os.path.join(lib_dir, "libtorch_cpu.dylib")
        if not os.path.exists(libtorch_cpu_path):
            return
        # Parse libtorch_cpu load commands
        otool_cmds = (
            subprocess.check_output(["otool", "-l", libtorch_cpu_path])
            .decode("utf-8")
            .split("\n")
        )
        rpaths, libs = [], []
        for idx, line in enumerate(otool_cmds):
            if line.strip() == "cmd LC_LOAD_DYLIB":
                lib_name = otool_cmds[idx + 2].strip()
                assert lib_name.startswith("name ")
                libs.append(lib_name.split(" ", 1)[1].rsplit("(", 1)[0][:-1])

            if line.strip() == "cmd LC_RPATH":
                rpath = otool_cmds[idx + 2].strip()
                assert rpath.startswith("path ")
                rpaths.append(rpath.split(" ", 1)[1].rsplit("(", 1)[0][:-1])

        omp_lib_name = (
            "libomp.dylib" if os.uname().machine == "arm64" else "libiomp5.dylib"
        )
        omp_rpath_lib_path = os.path.join("@rpath", omp_lib_name)
        if omp_rpath_lib_path not in libs:
            return

        # Copy libomp/libiomp5 from rpath locations
        for rpath in rpaths:
            source_lib = os.path.join(rpath, omp_lib_name)
            if not os.path.exists(source_lib):
                continue
            target_lib = os.path.join(self.build_lib, "torch", "lib", omp_lib_name)
            self.copy_file(source_lib, target_lib)
            # Delete old rpath and add @loader_lib to the rpath
            # This should prevent delocate from attempting to package another instance
            # of OpenMP library in torch wheel as well as loading two libomp.dylib into
            # the address space, as libraries are cached by their unresolved names
            subprocess.check_call(
                [
                    "install_name_tool",
                    "-rpath",
                    rpath,
                    "@loader_path",
                    libtorch_cpu_path,
                ]
            )
            break

        # Copy omp.h from OpenMP_C_FLAGS and copy it into include folder
        omp_cflags = get_cmake_cache_vars()["OpenMP_C_FLAGS"]
        if not omp_cflags:
            return
        for include_dir in [f[2:] for f in omp_cflags.split(" ") if f.startswith("-I")]:
            omp_h = os.path.join(include_dir, "omp.h")
            if not os.path.exists(omp_h):
                continue
            target_omp_h = os.path.join(self.build_lib, "torch", "include", "omp.h")
            self.copy_file(omp_h, target_omp_h)
            break

    def run(self):
        # Report build options. This is run after the build completes so # `CMakeCache.txt` exists and we can get an
        # accurate report on what is used and what is not.
        cmake_cache_vars = defaultdict(lambda: False, cmake.get_cmake_cache_variables())
        if cmake_cache_vars["USE_NUMPY"]:
            report("-- Building with NumPy bindings")
        else:
            report("-- NumPy not found")
        if cmake_cache_vars["USE_CUDNN"]:
            report(
                "-- Detected cuDNN at "
                + cmake_cache_vars["CUDNN_LIBRARY"]
                + ", "
                + cmake_cache_vars["CUDNN_INCLUDE_DIR"]
            )
        else:
            report("-- Not using cuDNN")
        if cmake_cache_vars["USE_CUDA"]:
            report("-- Detected CUDA at " + cmake_cache_vars["CUDA_TOOLKIT_ROOT_DIR"])
        else:
            report("-- Not using CUDA")
        if cmake_cache_vars["USE_XPU"]:
            report("-- Detected XPU runtime at " + cmake_cache_vars["SYCL_LIBRARY_DIR"])
        else:
            report("-- Not using XPU")
        if cmake_cache_vars["USE_MKLDNN"]:
            report("-- Using MKLDNN")
            if cmake_cache_vars["USE_MKLDNN_ACL"]:
                report("-- Using Compute Library for the Arm architecture with MKLDNN")
            else:
                report(
                    "-- Not using Compute Library for the Arm architecture with MKLDNN"
                )
            if cmake_cache_vars["USE_MKLDNN_CBLAS"]:
                report("-- Using CBLAS in MKLDNN")
            else:
                report("-- Not using CBLAS in MKLDNN")
        else:
            report("-- Not using MKLDNN")
        if cmake_cache_vars["USE_NCCL"] and cmake_cache_vars["USE_SYSTEM_NCCL"]:
            report(
                "-- Using system provided NCCL library at {}, {}".format(
                    cmake_cache_vars["NCCL_LIBRARIES"],
                    cmake_cache_vars["NCCL_INCLUDE_DIRS"],
                )
            )
        elif cmake_cache_vars["USE_NCCL"]:
            report("-- Building NCCL library")
        else:
            report("-- Not using NCCL")
        if cmake_cache_vars["USE_DISTRIBUTED"]:
            if IS_WINDOWS:
                report("-- Building without distributed package")
            else:
                report("-- Building with distributed package: ")
                report(
                    "  -- USE_TENSORPIPE={}".format(cmake_cache_vars["USE_TENSORPIPE"])
                )
                report("  -- USE_GLOO={}".format(cmake_cache_vars["USE_GLOO"]))
                report("  -- USE_MPI={}".format(cmake_cache_vars["USE_OPENMPI"]))
        else:
            report("-- Building without distributed package")
        if cmake_cache_vars["STATIC_DISPATCH_BACKEND"]:
            report(
                "-- Using static dispatch with backend {}".format(
                    cmake_cache_vars["STATIC_DISPATCH_BACKEND"]
                )
            )
        if cmake_cache_vars["USE_LIGHTWEIGHT_DISPATCH"]:
            report("-- Using lightweight dispatch")
        if cmake_cache_vars["BUILD_EXECUTORCH"]:
            report("-- Building Executorch")

        if cmake_cache_vars["USE_ITT"]:
            report("-- Using ITT")
        else:
            report("-- Not using ITT")

        # Do not use clang to compile extensions if `-fstack-clash-protection` is defined
        # in system CFLAGS
        c_flags = str(os.getenv("CFLAGS", ""))
        if (
            IS_LINUX
            and "-fstack-clash-protection" in c_flags
            and "clang" in os.environ.get("CC", "")
        ):
            os.environ["CC"] = str(os.environ["CC"])

        # It's an old-style class in Python 2.7...
        setuptools.command.build_ext.build_ext.run(self)

        if IS_DARWIN and package_type != "conda":
            self._embed_libomp()

        # Copy the essential export library to compile C++ extensions.
        if IS_WINDOWS:
            build_temp = self.build_temp

            ext_filename = self.get_ext_filename("_C")
            lib_filename = ".".join(ext_filename.split(".")[:-1]) + ".lib"

            export_lib = os.path.join(
                build_temp, "torch", "csrc", lib_filename
            ).replace("\\", "/")

            build_lib = self.build_lib

            target_lib = os.path.join(build_lib, "torch", "lib", "_C.lib").replace(
                "\\", "/"
            )

            # Create "torch/lib" directory if not exists.
            # (It is not created yet in "develop" mode.)
            target_dir = os.path.dirname(target_lib)
            if not os.path.exists(target_dir):
                os.makedirs(target_dir)

            self.copy_file(export_lib, target_lib)

    def build_extensions(self):
        self.create_compile_commands()
        # The caffe2 extensions are created in
        # tmp_install/lib/pythonM.m/site-packages/caffe2/python/
        # and need to be copied to build/lib.linux.... , which will be a
        # platform dependent build folder created by the "build" command of
        # setuptools. Only the contents of this folder are installed in the
        # "install" command by default.
        # We only make this copy for Caffe2's pybind extensions
        caffe2_pybind_exts = [
            "caffe2.python.caffe2_pybind11_state",
            "caffe2.python.caffe2_pybind11_state_gpu",
            "caffe2.python.caffe2_pybind11_state_hip",
        ]
        if BUILD_LIBTORCH_WHL:
            caffe2_pybind_exts = []
        i = 0
        while i < len(self.extensions):
            ext = self.extensions[i]
            if ext.name not in caffe2_pybind_exts:
                i += 1
                continue
            fullname = self.get_ext_fullname(ext.name)
            filename = self.get_ext_filename(fullname)
            report(f"\nCopying extension {ext.name}")

            relative_site_packages = (
                sysconfig.get_path("purelib")
                .replace(sysconfig.get_path("data"), "")
                .lstrip(os.path.sep)
            )
            src = os.path.join("torch", relative_site_packages, filename)
            if not os.path.exists(src):
                report(f"{src} does not exist")
                del self.extensions[i]
            else:
                dst = os.path.join(os.path.realpath(self.build_lib), filename)
                report(f"Copying {ext.name} from {src} to {dst}")
                dst_dir = os.path.dirname(dst)
                if not os.path.exists(dst_dir):
                    os.makedirs(dst_dir)
                self.copy_file(src, dst)
                i += 1

        # Copy functorch extension
        for i, ext in enumerate(self.extensions):
            if ext.name != "functorch._C":
                continue
            fullname = self.get_ext_fullname(ext.name)
            filename = self.get_ext_filename(fullname)
            fileext = os.path.splitext(filename)[1]
            src = os.path.join(os.path.dirname(filename), "functorch" + fileext)
            dst = os.path.join(os.path.realpath(self.build_lib), filename)
            if os.path.exists(src):
                report(f"Copying {ext.name} from {src} to {dst}")
                dst_dir = os.path.dirname(dst)
                if not os.path.exists(dst_dir):
                    os.makedirs(dst_dir)
                self.copy_file(src, dst)

        setuptools.command.build_ext.build_ext.build_extensions(self)

    def get_outputs(self):
        outputs = setuptools.command.build_ext.build_ext.get_outputs(self)
        outputs.append(os.path.join(self.build_lib, "caffe2"))
        report(f"setup.py::get_outputs returning {outputs}")
        return outputs

    def create_compile_commands(self):
        def load(filename):
            with open(filename) as f:
                return json.load(f)

        ninja_files = glob.glob("build/*compile_commands.json")
        cmake_files = glob.glob("torch/lib/build/*/compile_commands.json")
        all_commands = [entry for f in ninja_files + cmake_files for entry in load(f)]

        # cquery does not like c++ compiles that start with gcc.
        # It forgets to include the c++ header directories.
        # We can work around this by replacing the gcc calls that python
        # setup.py generates with g++ calls instead
        for command in all_commands:
            if command["command"].startswith("gcc "):
                command["command"] = "g++ " + command["command"][4:]

        new_contents = json.dumps(all_commands, indent=2)
        contents = ""
        if os.path.exists("compile_commands.json"):
            with open("compile_commands.json") as f:
                contents = f.read()
        if contents != new_contents:
            with open("compile_commands.json", "w") as f:
                f.write(new_contents)


class concat_license_files:
    """Merge LICENSE and LICENSES_BUNDLED.txt as a context manager

    LICENSE is the main PyTorch license, LICENSES_BUNDLED.txt is auto-generated
    from all the licenses found in ./third_party/. We concatenate them so there
    is a single license file in the sdist and wheels with all of the necessary
    licensing info.
    """

    def __init__(self, include_files=False):
        self.f1 = "LICENSE"
        self.f2 = "third_party/LICENSES_BUNDLED.txt"
        self.include_files = include_files

    def __enter__(self):
        """Concatenate files"""

        old_path = sys.path
        sys.path.append(third_party_path)
        try:
            from build_bundled import create_bundled
        finally:
            sys.path = old_path

        with open(self.f1) as f1:
            self.bsd_text = f1.read()

        with open(self.f1, "a") as f1:
            f1.write("\n\n")
            create_bundled(
                os.path.relpath(third_party_path), f1, include_files=self.include_files
            )

    def __exit__(self, exception_type, exception_value, traceback):
        """Restore content of f1"""
        with open(self.f1, "w") as f:
            f.write(self.bsd_text)


try:
    from wheel.bdist_wheel import bdist_wheel
except ImportError:
    # This is useful when wheel is not installed and bdist_wheel is not
    # specified on the command line. If it _is_ specified, parsing the command
    # line will fail before wheel_concatenate is needed
    wheel_concatenate = None
else:
    # Need to create the proper LICENSE.txt for the wheel
    class wheel_concatenate(bdist_wheel):
        """check submodules on sdist to prevent incomplete tarballs"""

        def run(self):
            with concat_license_files(include_files=True):
                super().run()

        def write_wheelfile(self, *args, **kwargs):
            super().write_wheelfile(*args, **kwargs)

            if BUILD_LIBTORCH_WHL:
                # Remove extraneneous files in the libtorch wheel
                for root, dirs, files in os.walk(self.bdist_dir):
                    for file in files:
                        if file.endswith((".a", ".so")) and os.path.isfile(
                            os.path.join(self.bdist_dir, file)
                        ):
                            os.remove(os.path.join(root, file))
                        elif file.endswith(".py"):
                            os.remove(os.path.join(root, file))
                # need an __init__.py file otherwise we wouldn't have a package
                open(os.path.join(self.bdist_dir, "torch", "__init__.py"), "w").close()


class install(setuptools.command.install.install):
    def run(self):
        super().run()


class clean(setuptools.Command):
    user_options = []

    def initialize_options(self):
        pass

    def finalize_options(self):
        pass

    def run(self):
        import glob
        import re

        with open(".gitignore") as f:
            ignores = f.read()
            pat = re.compile(r"^#( BEGIN NOT-CLEAN-FILES )?")
            for wildcard in filter(None, ignores.split("\n")):
                match = pat.match(wildcard)
                if match:
                    if match.group(1):
                        # Marker is found and stop reading .gitignore.
                        break
                    # Ignore lines which begin with '#'.
                else:
                    # Don't remove absolute paths from the system
                    wildcard = wildcard.lstrip("./")

                    for filename in glob.glob(wildcard):
                        try:
                            os.remove(filename)
                        except OSError:
                            shutil.rmtree(filename, ignore_errors=True)


class sdist(setuptools.command.sdist.sdist):
    def run(self):
        with concat_license_files():
            super().run()


def get_cmake_cache_vars():
    try:
        return defaultdict(lambda: False, cmake.get_cmake_cache_variables())
    except FileNotFoundError:
        # CMakeCache.txt does not exist. Probably running "python setup.py clean" over a clean directory.
        return defaultdict(lambda: False)


def configure_extension_build():
    r"""Configures extension build options according to system environment and user's choice.

    Returns:
      The input to parameters ext_modules, cmdclass, packages, and entry_points as required in setuptools.setup.
    """

    cmake_cache_vars = get_cmake_cache_vars()

    ################################################################################
    # Configure compile flags
    ################################################################################

    library_dirs = []
    extra_install_requires = []

    if IS_WINDOWS:
        # /NODEFAULTLIB makes sure we only link to DLL runtime
        # and matches the flags set for protobuf and ONNX
        extra_link_args = ["/NODEFAULTLIB:LIBCMT.LIB"]
        # /MD links against DLL runtime
        # and matches the flags set for protobuf and ONNX
        # /EHsc is about standard C++ exception handling
        extra_compile_args = ["/MD", "/FS", "/EHsc"]
    else:
        extra_link_args = []
        extra_compile_args = [
            "-Wall",
            "-Wextra",
            "-Wno-strict-overflow",
            "-Wno-unused-parameter",
            "-Wno-missing-field-initializers",
            "-Wno-unknown-pragmas",
            # Python 2.6 requires -fno-strict-aliasing, see
            # http://legacy.python.org/dev/peps/pep-3123/
            # We also depend on it in our code (even Python 3).
            "-fno-strict-aliasing",
        ]

    library_dirs.append(lib_path)

    main_compile_args = []
    main_libraries = ["torch_python"]

    main_link_args = []
    main_sources = ["torch/csrc/stub.c"]

    if BUILD_LIBTORCH_WHL:
        main_libraries = ["torch"]
        main_sources = []

    if build_type.is_debug():
        if IS_WINDOWS:
            extra_compile_args.append("/Z7")
            extra_link_args.append("/DEBUG:FULL")
        else:
            extra_compile_args += ["-O0", "-g"]
            extra_link_args += ["-O0", "-g"]

    if build_type.is_rel_with_deb_info():
        if IS_WINDOWS:
            extra_compile_args.append("/Z7")
            extra_link_args.append("/DEBUG:FULL")
        else:
            extra_compile_args += ["-g"]
            extra_link_args += ["-g"]

    # pypi cuda package that requires installation of cuda runtime, cudnn and cublas
    # should be included in all wheels uploaded to pypi
    pytorch_extra_install_requirements = os.getenv(
        "PYTORCH_EXTRA_INSTALL_REQUIREMENTS", ""
    )
    if pytorch_extra_install_requirements:
        report(
            f"pytorch_extra_install_requirements: {pytorch_extra_install_requirements}"
        )
        extra_install_requires += pytorch_extra_install_requirements.split("|")

    # Cross-compile for M1
    if IS_DARWIN:
        macos_target_arch = os.getenv("CMAKE_OSX_ARCHITECTURES", "")
        if macos_target_arch in ["arm64", "x86_64"]:
            macos_sysroot_path = os.getenv("CMAKE_OSX_SYSROOT")
            if macos_sysroot_path is None:
                macos_sysroot_path = (
                    subprocess.check_output(
                        ["xcrun", "--show-sdk-path", "--sdk", "macosx"]
                    )
                    .decode("utf-8")
                    .strip()
                )
            extra_compile_args += [
                "-arch",
                macos_target_arch,
                "-isysroot",
                macos_sysroot_path,
            ]
            extra_link_args += ["-arch", macos_target_arch]

    def make_relative_rpath_args(path):
        if IS_DARWIN:
            return ["-Wl,-rpath,@loader_path/" + path]
        elif IS_WINDOWS:
            return []
        else:
            return ["-Wl,-rpath,$ORIGIN/" + path]

    ################################################################################
    # Declare extensions and package
    ################################################################################

    extensions = []
    excludes = ["tools", "tools.*"]
    if not cmake_cache_vars["BUILD_CAFFE2"]:
        excludes.extend(["caffe2", "caffe2.*"])
    if not cmake_cache_vars["BUILD_FUNCTORCH"]:
        excludes.extend(["functorch", "functorch.*"])
    packages = find_packages(exclude=excludes)
    C = Extension(
        "torch._C",
        libraries=main_libraries,
        sources=main_sources,
        language="c",
        extra_compile_args=main_compile_args + extra_compile_args,
        include_dirs=[],
        library_dirs=library_dirs,
        extra_link_args=extra_link_args
        + main_link_args
        + make_relative_rpath_args("lib"),
    )
    extensions.append(C)

    # These extensions are built by cmake and copied manually in build_extensions()
    # inside the build_ext implementation
    if cmake_cache_vars["BUILD_CAFFE2"]:
        extensions.append(
            Extension(name="caffe2.python.caffe2_pybind11_state", sources=[]),
        )
        if cmake_cache_vars["USE_CUDA"]:
            extensions.append(
                Extension(name="caffe2.python.caffe2_pybind11_state_gpu", sources=[]),
            )
        if cmake_cache_vars["USE_ROCM"]:
            extensions.append(
                Extension(name="caffe2.python.caffe2_pybind11_state_hip", sources=[]),
            )
    if cmake_cache_vars["BUILD_FUNCTORCH"]:
        extensions.append(
            Extension(name="functorch._C", sources=[]),
        )

    cmdclass = {
        "bdist_wheel": wheel_concatenate,
        "build_ext": build_ext,
        "clean": clean,
        "install": install,
        "sdist": sdist,
    }

    entry_points = {
        "console_scripts": [
            "convert-caffe2-to-onnx = caffe2.python.onnx.bin.conversion:caffe2_to_onnx",
            "convert-onnx-to-caffe2 = caffe2.python.onnx.bin.conversion:onnx_to_caffe2",
            "torchrun = torch.distributed.run:main",
        ],
        "torchrun.logs_specs": [
            "default = torch.distributed.elastic.multiprocessing:DefaultLogsSpecs",
        ],
    }
    return extensions, cmdclass, packages, entry_points, extra_install_requires


# post run, warnings, printed at the end to make them more visible
build_update_message = """
    It is no longer necessary to use the 'build' or 'rebuild' targets

    To install:
      $ python setup.py install
    To develop locally:
      $ python setup.py develop
    To force cmake to re-generate native build files (off by default):
      $ python setup.py develop --cmake
"""


def print_box(msg):
    lines = msg.split("\n")
    size = max(len(l) + 1 for l in lines)
    print("-" * (size + 2))
    for l in lines:
        print("|{}{}|".format(l, " " * (size - len(l))))
    print("-" * (size + 2))


def main():
    if BUILD_LIBTORCH_WHL and BUILD_PYTHON_ONLY:
        raise RuntimeError(
            "Conflict: 'BUILD_LIBTORCH_WHL' and 'BUILD_PYTHON_ONLY' can't both be 1. Set one to 0 and rerun."
        )
    install_requires = [
        "filelock",
        "typing-extensions>=4.8.0",
        "sympy",
        "networkx",
        "jinja2",
        "fsspec",
    ]

    if sys.version_info >= (3, 12, 0):
        install_requires.append("setuptools")

    if BUILD_PYTHON_ONLY:
        install_requires.append(f"{LIBTORCH_PKG_NAME}=={get_torch_version()}")

    use_prioritized_text = str(os.getenv("USE_PRIORITIZED_TEXT_FOR_LD", ""))
    if (
        use_prioritized_text == ""
        and platform.system() == "Linux"
        and platform.processor() == "aarch64"
    ):
        print_box(
            """
            WARNING: we strongly recommend enabling linker script optimization for ARM + CUDA.
            To do so please export USE_PRIORITIZED_TEXT_FOR_LD=1
            """
        )
    if use_prioritized_text == "1" or use_prioritized_text == "True":
        gen_linker_script(
            filein="cmake/prioritized_text.txt", fout="cmake/linker_script.ld"
        )
        linker_script_path = os.path.abspath("cmake/linker_script.ld")
        os.environ["LDFLAGS"] = os.getenv("LDFLAGS", "") + f" -T{linker_script_path}"
        os.environ["CFLAGS"] = (
            os.getenv("CFLAGS", "") + " -ffunction-sections -fdata-sections"
        )
        os.environ["CXXFLAGS"] = (
            os.getenv("CXXFLAGS", "") + " -ffunction-sections -fdata-sections"
        )

    # Parse the command line and check the arguments before we proceed with
    # building deps and setup. We need to set values so `--help` works.
    dist = Distribution()
    dist.script_name = os.path.basename(sys.argv[0])
    dist.script_args = sys.argv[1:]
    try:
        dist.parse_command_line()
    except setuptools.distutils.errors.DistutilsArgError as e:
        print(e)
        sys.exit(1)

    mirror_files_into_torchgen()
    if RUN_BUILD_DEPS:
        build_deps()

    (
        extensions,
        cmdclass,
        packages,
        entry_points,
        extra_install_requires,
    ) = configure_extension_build()
    install_requires += extra_install_requires

    extras_require = {
<<<<<<< HEAD
        "optree": ["optree>=0.12.0"],
=======
        "optree": ["optree==0.11.0"],
>>>>>>> 2f219f7d
        "opt-einsum": ["opt-einsum>=3.3"],
    }

    # Read in README.md for our long_description
    with open(os.path.join(cwd, "README.md"), encoding="utf-8") as f:
        long_description = f.read()

    version_range_max = max(sys.version_info[1], 12) + 1
    torch_package_data = [
        "py.typed",
        "bin/*",
        "test/*",
        "*.pyi",
        "_C/*.pyi",
        "cuda/*.pyi",
        "fx/*.pyi",
        "optim/*.pyi",
        "autograd/*.pyi",
        "jit/*.pyi",
        "nn/*.pyi",
        "nn/modules/*.pyi",
        "nn/parallel/*.pyi",
        "utils/data/*.pyi",
        "utils/data/datapipes/*.pyi",
        "lib/*.pdb",
        "lib/*shm*",
        "lib/torch_shm_manager",
        "lib/*.h",
        "include/*.h",
        "include/ATen/*.h",
        "include/ATen/cpu/*.h",
        "include/ATen/cpu/vec/vec256/*.h",
        "include/ATen/cpu/vec/vec256/vsx/*.h",
        "include/ATen/cpu/vec/vec256/zarch/*.h",
        "include/ATen/cpu/vec/vec512/*.h",
        "include/ATen/cpu/vec/*.h",
        "include/ATen/core/*.h",
        "include/ATen/cuda/*.cuh",
        "include/ATen/cuda/*.h",
        "include/ATen/cuda/detail/*.cuh",
        "include/ATen/cuda/detail/*.h",
        "include/ATen/cuda/tunable/*.h",
        "include/ATen/cudnn/*.h",
        "include/ATen/functorch/*.h",
        "include/ATen/ops/*.h",
        "include/ATen/hip/*.cuh",
        "include/ATen/hip/*.h",
        "include/ATen/hip/detail/*.cuh",
        "include/ATen/hip/detail/*.h",
        "include/ATen/hip/impl/*.h",
        "include/ATen/hip/tunable/*.h",
        "include/ATen/mps/*.h",
        "include/ATen/miopen/*.h",
        "include/ATen/detail/*.h",
        "include/ATen/native/*.h",
        "include/ATen/native/cpu/*.h",
        "include/ATen/native/cuda/*.h",
        "include/ATen/native/cuda/*.cuh",
        "include/ATen/native/hip/*.h",
        "include/ATen/native/hip/*.cuh",
        "include/ATen/native/mps/*.h",
        "include/ATen/native/nested/*.h",
        "include/ATen/native/quantized/*.h",
        "include/ATen/native/quantized/cpu/*.h",
        "include/ATen/native/transformers/*.h",
        "include/ATen/native/sparse/*.h",
        "include/ATen/native/utils/*.h",
        "include/ATen/quantized/*.h",
        "include/ATen/xpu/*.h",
        "include/ATen/xpu/detail/*.h",
        "include/caffe2/serialize/*.h",
        "include/c10/*.h",
        "include/c10/macros/*.h",
        "include/c10/core/*.h",
        "include/ATen/core/boxing/*.h",
        "include/ATen/core/boxing/impl/*.h",
        "include/ATen/core/dispatch/*.h",
        "include/ATen/core/op_registration/*.h",
        "include/c10/core/impl/*.h",
        "include/c10/util/*.h",
        "include/c10/cuda/*.h",
        "include/c10/cuda/impl/*.h",
        "include/c10/hip/*.h",
        "include/c10/hip/impl/*.h",
        "include/c10/xpu/*.h",
        "include/c10/xpu/impl/*.h",
        "include/torch/*.h",
        "include/torch/csrc/*.h",
        "include/torch/csrc/api/include/torch/*.h",
        "include/torch/csrc/api/include/torch/data/*.h",
        "include/torch/csrc/api/include/torch/data/dataloader/*.h",
        "include/torch/csrc/api/include/torch/data/datasets/*.h",
        "include/torch/csrc/api/include/torch/data/detail/*.h",
        "include/torch/csrc/api/include/torch/data/samplers/*.h",
        "include/torch/csrc/api/include/torch/data/transforms/*.h",
        "include/torch/csrc/api/include/torch/detail/*.h",
        "include/torch/csrc/api/include/torch/detail/ordered_dict.h",
        "include/torch/csrc/api/include/torch/nn/*.h",
        "include/torch/csrc/api/include/torch/nn/functional/*.h",
        "include/torch/csrc/api/include/torch/nn/options/*.h",
        "include/torch/csrc/api/include/torch/nn/modules/*.h",
        "include/torch/csrc/api/include/torch/nn/modules/container/*.h",
        "include/torch/csrc/api/include/torch/nn/parallel/*.h",
        "include/torch/csrc/api/include/torch/nn/utils/*.h",
        "include/torch/csrc/api/include/torch/optim/*.h",
        "include/torch/csrc/api/include/torch/optim/schedulers/*.h",
        "include/torch/csrc/api/include/torch/serialize/*.h",
        "include/torch/csrc/autograd/*.h",
        "include/torch/csrc/autograd/functions/*.h",
        "include/torch/csrc/autograd/generated/*.h",
        "include/torch/csrc/autograd/utils/*.h",
        "include/torch/csrc/cuda/*.h",
        "include/torch/csrc/distributed/c10d/*.h",
        "include/torch/csrc/distributed/c10d/*.hpp",
        "include/torch/csrc/distributed/rpc/*.h",
        "include/torch/csrc/distributed/autograd/context/*.h",
        "include/torch/csrc/distributed/autograd/functions/*.h",
        "include/torch/csrc/distributed/autograd/rpc_messages/*.h",
        "include/torch/csrc/dynamo/*.h",
        "include/torch/csrc/inductor/*.h",
        "include/torch/csrc/inductor/aoti_runner/*.h",
        "include/torch/csrc/inductor/aoti_runtime/*.h",
        "include/torch/csrc/inductor/aoti_torch/*.h",
        "include/torch/csrc/inductor/aoti_torch/c/*.h",
        "include/torch/csrc/inductor/aoti_torch/generated/*.h",
        "include/torch/csrc/jit/*.h",
        "include/torch/csrc/jit/backends/*.h",
        "include/torch/csrc/jit/generated/*.h",
        "include/torch/csrc/jit/passes/*.h",
        "include/torch/csrc/jit/passes/quantization/*.h",
        "include/torch/csrc/jit/passes/utils/*.h",
        "include/torch/csrc/jit/runtime/*.h",
        "include/torch/csrc/jit/ir/*.h",
        "include/torch/csrc/jit/frontend/*.h",
        "include/torch/csrc/jit/api/*.h",
        "include/torch/csrc/jit/serialization/*.h",
        "include/torch/csrc/jit/python/*.h",
        "include/torch/csrc/jit/mobile/*.h",
        "include/torch/csrc/jit/testing/*.h",
        "include/torch/csrc/jit/tensorexpr/*.h",
        "include/torch/csrc/jit/tensorexpr/operators/*.h",
        "include/torch/csrc/jit/codegen/cuda/*.h",
        "include/torch/csrc/onnx/*.h",
        "include/torch/csrc/profiler/*.h",
        "include/torch/csrc/profiler/orchestration/*.h",
        "include/torch/csrc/profiler/standalone/*.h",
        "include/torch/csrc/profiler/stubs/*.h",
        "include/torch/csrc/profiler/unwind/*.h",
        "include/torch/csrc/profiler/python/*.h",
        "include/torch/csrc/utils/*.h",
        "include/torch/csrc/tensor/*.h",
        "include/torch/csrc/lazy/backend/*.h",
        "include/torch/csrc/lazy/core/*.h",
        "include/torch/csrc/lazy/core/internal_ops/*.h",
        "include/torch/csrc/lazy/core/ops/*.h",
        "include/torch/csrc/lazy/python/python_util.h",
        "include/torch/csrc/lazy/ts_backend/*.h",
        "include/torch/csrc/xpu/*.h",
        "include/pybind11/*.h",
        "include/pybind11/detail/*.h",
        "include/pybind11/eigen/*.h",
        "include/TH/*.h*",
        "include/TH/generic/*.h*",
        "include/THC/*.cuh",
        "include/THC/*.h*",
        "include/THC/generic/*.h",
        "include/THH/*.cuh",
        "include/THH/*.h*",
        "include/THH/generic/*.h",
        "include/sleef.h",
        "_inductor/codegen/*.h",
        "_inductor/codegen/aoti_runtime/*.cpp",
        "_export/serde/*.yaml",
        "share/cmake/ATen/*.cmake",
        "share/cmake/Caffe2/*.cmake",
        "share/cmake/Caffe2/public/*.cmake",
        "share/cmake/Caffe2/Modules_CUDA_fix/*.cmake",
        "share/cmake/Caffe2/Modules_CUDA_fix/upstream/*.cmake",
        "share/cmake/Caffe2/Modules_CUDA_fix/upstream/FindCUDA/*.cmake",
        "share/cmake/Gloo/*.cmake",
        "share/cmake/Tensorpipe/*.cmake",
        "share/cmake/Torch/*.cmake",
        "utils/benchmark/utils/*.cpp",
        "utils/benchmark/utils/valgrind_wrapper/*.cpp",
        "utils/benchmark/utils/valgrind_wrapper/*.h",
        "utils/model_dump/skeleton.html",
        "utils/model_dump/code.js",
        "utils/model_dump/*.mjs",
    ]

    if not BUILD_LIBTORCH_WHL:
        torch_package_data.extend(
            [
                "lib/libtorch_python.so",
                "lib/libtorch_python.dylib",
                "lib/libtorch_python.dll",
            ]
        )
    if not BUILD_PYTHON_ONLY:
        torch_package_data.extend(
            [
                "lib/*.so*",
                "lib/*.dylib*",
                "lib/*.dll",
                "lib/*.lib",
            ]
        )
    if get_cmake_cache_vars()["BUILD_CAFFE2"]:
        torch_package_data.extend(
            [
                "include/caffe2/**/*.h",
                "include/caffe2/utils/*.h",
                "include/caffe2/utils/**/*.h",
            ]
        )
    if get_cmake_cache_vars()["USE_TENSORPIPE"]:
        torch_package_data.extend(
            [
                "include/tensorpipe/*.h",
                "include/tensorpipe/channel/*.h",
                "include/tensorpipe/channel/basic/*.h",
                "include/tensorpipe/channel/cma/*.h",
                "include/tensorpipe/channel/mpt/*.h",
                "include/tensorpipe/channel/xth/*.h",
                "include/tensorpipe/common/*.h",
                "include/tensorpipe/core/*.h",
                "include/tensorpipe/transport/*.h",
                "include/tensorpipe/transport/ibv/*.h",
                "include/tensorpipe/transport/shm/*.h",
                "include/tensorpipe/transport/uv/*.h",
            ]
        )
    if get_cmake_cache_vars()["USE_KINETO"]:
        torch_package_data.extend(
            [
                "include/kineto/*.h",
            ]
        )
    torchgen_package_data = [
        # Recursive glob doesn't work in setup.py,
        # https://github.com/pypa/setuptools/issues/1806
        # To make this robust we should replace it with some code that
        # returns a list of everything under packaged/
        "packaged/ATen/*",
        "packaged/ATen/native/*",
        "packaged/ATen/templates/*",
        "packaged/autograd/*",
        "packaged/autograd/templates/*",
    ]
    package_data = {
        "torch": torch_package_data,
    }

    if not BUILD_LIBTORCH_WHL:
        package_data["torchgen"] = torchgen_package_data
        package_data["caffe2"] = [
            "python/serialized_test/data/operator_test/*.zip",
        ]
    else:
        # no extensions in BUILD_LIBTORCH_WHL mode
        extensions = []

    setup(
        name=package_name,
        version=version,
        description=(
            "Tensors and Dynamic neural networks in "
            "Python with strong GPU acceleration"
        ),
        long_description=long_description,
        long_description_content_type="text/markdown",
        ext_modules=extensions,
        cmdclass=cmdclass,
        packages=packages,
        entry_points=entry_points,
        install_requires=install_requires,
        extras_require=extras_require,
        package_data=package_data,
        url="https://pytorch.org/",
        download_url="https://github.com/pytorch/pytorch/tags",
        author="PyTorch Team",
        author_email="packages@pytorch.org",
        python_requires=f">={python_min_version_str}",
        # PyPI package information.
        classifiers=[
            "Development Status :: 5 - Production/Stable",
            "Intended Audience :: Developers",
            "Intended Audience :: Education",
            "Intended Audience :: Science/Research",
            "License :: OSI Approved :: BSD License",
            "Topic :: Scientific/Engineering",
            "Topic :: Scientific/Engineering :: Mathematics",
            "Topic :: Scientific/Engineering :: Artificial Intelligence",
            "Topic :: Software Development",
            "Topic :: Software Development :: Libraries",
            "Topic :: Software Development :: Libraries :: Python Modules",
            "Programming Language :: C++",
            "Programming Language :: Python :: 3",
        ]
        + [
            f"Programming Language :: Python :: 3.{i}"
            for i in range(python_min_version[1], version_range_max)
        ],
        license="BSD-3",
        keywords="pytorch, machine learning",
    )
    if EMIT_BUILD_WARNING:
        print_box(build_update_message)


if __name__ == "__main__":
    main()<|MERGE_RESOLUTION|>--- conflicted
+++ resolved
@@ -1199,11 +1199,7 @@
     install_requires += extra_install_requires
 
     extras_require = {
-<<<<<<< HEAD
         "optree": ["optree>=0.12.0"],
-=======
-        "optree": ["optree==0.11.0"],
->>>>>>> 2f219f7d
         "opt-einsum": ["opt-einsum>=3.3"],
     }
 
