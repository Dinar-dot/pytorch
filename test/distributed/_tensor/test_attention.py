# Copyright (c) Meta Platforms, Inc. and affiliates
# Owner(s): ["oncall: distributed"]
import unittest

import torch
import torch.distributed as dist
import torch.nn.functional as F
from torch import nn
from torch.distributed._tensor import DeviceMesh
from torch.distributed._tensor.experimental._attention import (
    _AttentionContextParallel,
    _CausalBehavior,
    _cp_options,
    _is_causal_behavior,
    _RotateMethod,
    context_parallel,
    context_parallel_unshard,
)
from torch.distributed.tensor.debug import CommDebugMode
from torch.distributed.tensor.parallel import parallelize_module
from torch.nn.attention import sdpa_kernel, SDPBackend
from torch.testing._internal.common_cuda import (
    PLATFORM_SUPPORTS_FLASH_ATTENTION,
    PLATFORM_SUPPORTS_FUSED_ATTENTION,
    PLATFORM_SUPPORTS_MEM_EFF_ATTENTION,
)
from torch.testing._internal.common_distributed import skip_if_lt_x_gpu
from torch.testing._internal.common_utils import (
    decorateIf,
    instantiate_parametrized_tests,
    parametrize,
    run_tests,
    skipIfRocm,
)
from torch.testing._internal.distributed._tensor.common_dtensor import (
    DTensorTestBase,
    ModelArgs,
    Transformer,
    with_comms,
)


c10d_functional = torch.ops.c10d_functional
backends = []
if PLATFORM_SUPPORTS_FLASH_ATTENTION:
    backends.append(SDPBackend.FLASH_ATTENTION)
if PLATFORM_SUPPORTS_MEM_EFF_ATTENTION:
    backends.append(SDPBackend.EFFICIENT_ATTENTION)


class RingAttentionTest(DTensorTestBase):
    @property
    def world_size(self) -> int:
        return torch.cuda.device_count()

    @skip_if_lt_x_gpu(2)
    @skipIfRocm  # Missing _c10d_functional_autograd::all_to_all_single
    @unittest.skipIf(
        not PLATFORM_SUPPORTS_FUSED_ATTENTION,
        "Does not support flash nor efficient attention",
    )
    @with_comms
    @decorateIf(
        unittest.skip, lambda params: params["load_balance"] and not params["is_causal"]
    )
    @parametrize("is_causal", [True, False])
    @parametrize("compiled", [True, False])
    @parametrize("backend", backends)
    @parametrize("load_balance", [True, False])
    @parametrize("rotater", [_RotateMethod.ALL_TO_ALL, _RotateMethod.ALL_GATHER])
    def test_ring_attention_sdpa(
        self,
        is_causal: bool,
        compiled: bool,
        backend: SDPBackend,
        load_balance: bool,
        rotater: _RotateMethod,
    ) -> None:
        _cp_options.rotate_method = rotater
        device_mesh = DeviceMesh(self.device_type, torch.arange(0, self.world_size))
        dtype = torch.bfloat16
        bs = 8
        query_tokens = 64
        context_tokens = 64
        dim = 32
        nheads = 8
        torch.manual_seed(10)
        dtype = (
            torch.bfloat16 if backend == SDPBackend.FLASH_ATTENTION else torch.float32
        )

        if is_causal and compiled and self.world_size > 2:
            # TODO: Fix this after we move `wait_tensor` to use `with_effect`.
            return

        _cp_options.enable_load_balance = load_balance

        q = torch.rand(
            (bs, nheads, self.world_size * query_tokens, dim),
            device=self.device_type,
            dtype=dtype,
            requires_grad=True,
        )
        k = torch.rand(
            (bs, nheads, self.world_size * context_tokens, dim),
            device=self.device_type,
            dtype=dtype,
            requires_grad=True,
        )
        v = torch.rand(
            (bs, nheads, self.world_size * context_tokens, dim),
            device=self.device_type,
            dtype=dtype,
            requires_grad=True,
        )

        # Ensure all ranks have the same initialization data.
        with torch.no_grad():
            dist.broadcast(q, src=0)
            dist.broadcast(k, src=0)
            dist.broadcast(v, src=0)

        with sdpa_kernel(backend):
            out = F.scaled_dot_product_attention(q, k, v, is_causal=is_causal)
            out.sum().backward()

<<<<<<< HEAD
        cp_q = q.clone().detach()
        cp_k = k.clone().detach()
        cp_v = v.clone().detach()
=======
        cp_q = q.detach().clone()
        cp_k = k.detach().clone()
        cp_v = v.detach().clone()
>>>>>>> 99c8d5af
        # Theoretically, context_parallel() should not be used to shard
        # parameters because when require_grad is True, resize_ is not
        # allowed. But requires_grad of cp_q, cp_k, and cp_v are False
        # now. So we can just use context_parallel() to shard q, k, v.
        # In reality, context_paralle() should be used to shard the input.
        with context_parallel(
            device_mesh, buffers=(cp_q, cp_k, cp_v), buffer_seq_dims=(2, 2, 2)
        ):
            cp_q.requires_grad = True
            cp_k.requires_grad = True
            cp_v.requires_grad = True
            with CommDebugMode() as comm_mode:
                with sdpa_kernel(backend):
                    if compiled:
                        fn = torch.compile(
                            F.scaled_dot_product_attention,
                            fullgraph=True,
                            backend="aot_eager",
                        )
                    else:
                        fn = F.scaled_dot_product_attention

                    cp_out = fn(cp_q, cp_k, cp_v, is_causal=is_causal)
                    cp_out.sum().backward()

                    if not compiled and rotater == _RotateMethod.ALL_TO_ALL:
                        # Compiler and CommDebugMode do not work well together.
                        self.assertDictEqual(
                            comm_mode.get_comm_counts(),
                            {
                                c10d_functional.all_to_all_single: self.world_size * 3
                                - 2
                            },
                        )

            # Due to numerical error, we need to choose different atol for different
            # attention kernels
            cp_out, cp_dq, cp_dk, cp_dv = context_parallel_unshard(
                device_mesh,
                [cp_out, cp_q.grad, cp_k.grad, cp_v.grad],
                [2, 2, 2, 2],
            )
            atol = (
                1e-08
                if backend == SDPBackend.EFFICIENT_ATTENTION
                else 1e-3 * self.world_size
            )
            self.assertTrue(torch.allclose(out, cp_out, atol=atol))

            atol = (
                2e-06
                if backend == SDPBackend.EFFICIENT_ATTENTION
                else 8e-3 * self.world_size
            )
            self.assertTrue(torch.allclose(q.grad, cp_dq, atol=atol))
            self.assertTrue(torch.allclose(k.grad, cp_dk, atol=atol))
            self.assertTrue(torch.allclose(v.grad, cp_dv, atol=atol))

            cp_q.grad = None
            cp_k.grad = None
            cp_v.grad = None
            cp_q.requires_grad = False
            cp_k.requires_grad = False
            cp_v.requires_grad = False

    def test_is_causal_behavior(self) -> None:
        _cp_options.enable_load_balance = False
        self.assertEqual(
            _is_causal_behavior(rank=0, world_size=4, i=0, is_causal=False),
            _CausalBehavior.NOT_IS_CAUSAL,
        )

        ranks = [
            [_CausalBehavior.IS_CAUSAL, _CausalBehavior.SKIP],
            [_CausalBehavior.IS_CAUSAL, _CausalBehavior.NOT_IS_CAUSAL],
        ]
        for rank, iters in enumerate(ranks):
            for i, behavior in enumerate(iters):
                self.assertEqual(
                    _is_causal_behavior(rank=rank, world_size=2, i=i, is_causal=True),
                    behavior,
                )

        _cp_options.enable_load_balance = True
        ranks = [
            [_CausalBehavior.IS_CAUSAL, _CausalBehavior.NOT_IS_CAUSAL],
            [_CausalBehavior.IS_CAUSAL, _CausalBehavior.NOT_IS_CAUSAL],
        ]
        for rank, iters in enumerate(ranks):
            for i, behavior in enumerate(iters):
                self.assertEqual(
                    _is_causal_behavior(rank=rank, world_size=2, i=i, is_causal=True),
                    behavior,
                )

    @skip_if_lt_x_gpu(2)
    @unittest.skipIf(
        not PLATFORM_SUPPORTS_FLASH_ATTENTION, "Does not support flash attention"
    )
    @with_comms
    @sdpa_kernel(backends=[SDPBackend.FLASH_ATTENTION])
    @parametrize("is_causal", [True, False])
<<<<<<< HEAD
    def test_ring_attention_native_transformer(self, is_causal: bool) -> None:
        _cp_options.enable_load_balance = is_causal
        _cp_options.rotate_method = _RotateMethod.ALL_TO_ALL
=======
    @parametrize("rotater", [_RotateMethod.ALL_GATHER, _RotateMethod.ALL_TO_ALL])
    def test_ring_attention_native_transformer(
        self, is_causal: bool, rotater: _RotateMethod
    ) -> None:
        _cp_options.enable_load_balance = is_causal
        _cp_options.rotate_method = rotater
>>>>>>> 99c8d5af
        device_mesh = DeviceMesh(
            self.device_type,
            torch.arange(0, self.world_size),
        )
        dtype = torch.bfloat16
        bs = 8
        ntokens = 8
        dim = 32
        nheads = 8
        num_layers = 2

        encoder_layer = nn.TransformerEncoderLayer(
            d_model=dim,
            nhead=nheads,
            dim_feedforward=dim,
            batch_first=True,
        ).to(dtype)
        encoder_layer = parallelize_module(
            module=encoder_layer,
            device_mesh=device_mesh,
            parallelize_plan={
                "self_attn": _AttentionContextParallel(),
            },
        )
        model = nn.TransformerEncoder(encoder_layer, num_layers=num_layers)
        model = model.to(self.device_type).to(dtype)

        mask = (
            nn.Transformer.generate_square_subsequent_mask(
                ntokens, device=self.device_type, dtype=dtype
            )
            if is_causal
            else None
        )
        seq = torch.rand((bs, ntokens, dim), device=self.device_type, dtype=dtype)

        with CommDebugMode() as comm_mode:
            out = model(seq, mask=mask, is_causal=is_causal)

        if rotater == _RotateMethod.ALL_TO_ALL:
            self.assertDictEqual(
                comm_mode.get_comm_counts(),
                {
                    c10d_functional.all_to_all_single: (self.world_size - 1)
                    * num_layers,
                },
            )
        else:
            self.assertDictEqual(
                comm_mode.get_comm_counts(),
                {
                    c10d_functional.all_gather_into_tensor: num_layers,
                },
            )

        with CommDebugMode() as comm_mode:
            out.sum().backward()

        if rotater == _RotateMethod.ALL_TO_ALL:
            self.assertDictEqual(
                comm_mode.get_comm_counts(),
                {
                    c10d_functional.all_to_all_single: (self.world_size * 2 - 1)
                    * num_layers,
                },
            )
        else:
            self.assertDictEqual(
                comm_mode.get_comm_counts(),
                {
                    c10d_functional.all_gather_into_tensor: num_layers,
                    c10d_functional.all_to_all_single: self.world_size * num_layers,
                },
            )

    @skip_if_lt_x_gpu(2)
    @unittest.skipIf(
        not PLATFORM_SUPPORTS_FLASH_ATTENTION, "Does not support flash attention"
    )
    @with_comms
    @sdpa_kernel(backends=[SDPBackend.FLASH_ATTENTION])
<<<<<<< HEAD
    def test_ring_attention_custom_transformer(self) -> None:
        _cp_options.rotate_method = _RotateMethod.ALL_TO_ALL
=======
    @parametrize("rotater", [_RotateMethod.ALL_GATHER, _RotateMethod.ALL_TO_ALL])
    def test_ring_attention_custom_transformer(self, rotater: _RotateMethod) -> None:
        _cp_options.rotate_method = rotater
>>>>>>> 99c8d5af
        device_mesh = DeviceMesh(
            self.device_type,
            torch.arange(0, self.world_size),
        )
        dtype = torch.bfloat16
        bs = 2
        args = ModelArgs()

        model = Transformer(args).to(dtype).to(self.device_type)

        model = parallelize_module(
            module=model,
            device_mesh=device_mesh,
            parallelize_plan={
                f"layers.{i}.attention": _AttentionContextParallel()
                for i in range(args.n_layers)
            },
        )

        seq = torch.randint(
            args.vocab_size, (bs, args.max_seq_len), device=self.device_type
        )

        with CommDebugMode() as comm_mode:
            out = model(seq)

        if rotater == _RotateMethod.ALL_TO_ALL:
            self.assertDictEqual(
                comm_mode.get_comm_counts(),
                {
                    c10d_functional.all_to_all_single: (self.world_size - 1)
                    * args.n_layers,
                },
            )
        else:
            self.assertDictEqual(
                comm_mode.get_comm_counts(),
                {c10d_functional.all_gather_into_tensor: args.n_layers},
            )

        with CommDebugMode() as comm_mode:
            out.sum().backward()

        if rotater == _RotateMethod.ALL_TO_ALL:
            self.assertDictEqual(
                comm_mode.get_comm_counts(),
                {
                    c10d_functional.all_to_all_single: (self.world_size * 2 - 1)
                    * args.n_layers,
                },
            )
        else:
            self.assertDictEqual(
                comm_mode.get_comm_counts(),
                {
                    c10d_functional.all_gather_into_tensor: args.n_layers,
                    c10d_functional.all_to_all_single: self.world_size * args.n_layers,
                },
            )


if backends:
    instantiate_parametrized_tests(RingAttentionTest)

if __name__ == "__main__":
    run_tests()<|MERGE_RESOLUTION|>--- conflicted
+++ resolved
@@ -124,15 +124,9 @@
             out = F.scaled_dot_product_attention(q, k, v, is_causal=is_causal)
             out.sum().backward()
 
-<<<<<<< HEAD
-        cp_q = q.clone().detach()
-        cp_k = k.clone().detach()
-        cp_v = v.clone().detach()
-=======
         cp_q = q.detach().clone()
         cp_k = k.detach().clone()
         cp_v = v.detach().clone()
->>>>>>> 99c8d5af
         # Theoretically, context_parallel() should not be used to shard
         # parameters because when require_grad is True, resize_ is not
         # allowed. But requires_grad of cp_q, cp_k, and cp_v are False
@@ -235,18 +229,12 @@
     @with_comms
     @sdpa_kernel(backends=[SDPBackend.FLASH_ATTENTION])
     @parametrize("is_causal", [True, False])
-<<<<<<< HEAD
-    def test_ring_attention_native_transformer(self, is_causal: bool) -> None:
-        _cp_options.enable_load_balance = is_causal
-        _cp_options.rotate_method = _RotateMethod.ALL_TO_ALL
-=======
     @parametrize("rotater", [_RotateMethod.ALL_GATHER, _RotateMethod.ALL_TO_ALL])
     def test_ring_attention_native_transformer(
         self, is_causal: bool, rotater: _RotateMethod
     ) -> None:
         _cp_options.enable_load_balance = is_causal
         _cp_options.rotate_method = rotater
->>>>>>> 99c8d5af
         device_mesh = DeviceMesh(
             self.device_type,
             torch.arange(0, self.world_size),
@@ -328,14 +316,9 @@
     )
     @with_comms
     @sdpa_kernel(backends=[SDPBackend.FLASH_ATTENTION])
-<<<<<<< HEAD
-    def test_ring_attention_custom_transformer(self) -> None:
-        _cp_options.rotate_method = _RotateMethod.ALL_TO_ALL
-=======
     @parametrize("rotater", [_RotateMethod.ALL_GATHER, _RotateMethod.ALL_TO_ALL])
     def test_ring_attention_custom_transformer(self, rotater: _RotateMethod) -> None:
         _cp_options.rotate_method = rotater
->>>>>>> 99c8d5af
         device_mesh = DeviceMesh(
             self.device_type,
             torch.arange(0, self.world_size),
