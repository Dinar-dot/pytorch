--- conflicted
+++ resolved
@@ -1,10 +1,7 @@
 # Copyright (c) Meta Platforms, Inc. and affiliates
 # Owner(s): ["oncall: distributed"]
 import copy
-<<<<<<< HEAD
 import csv
-=======
->>>>>>> 8e51272a
 import logging
 import os
 from typing import List
@@ -32,11 +29,8 @@
     B,
     F,
     get_schedule_class,
-<<<<<<< HEAD
     I,
-=======
     PipelineScheduleSingle,
->>>>>>> 8e51272a
     RECV_F,
     RESHARD,
     SEND_B,
@@ -44,10 +38,7 @@
     W,
 )
 from torch.distributed.pipelining.stage import _PipelineStageBase, PipelineStage
-<<<<<<< HEAD
 from torch.testing._internal.common_distributed import requires_nccl
-=======
->>>>>>> 8e51272a
 from torch.testing._internal.common_utils import (
     check_leaked_tensors,
     instantiate_parametrized_tests,
@@ -56,10 +47,7 @@
     TestCase,
 )
 from torch.testing._internal.distributed.fake_pg import FakeStore
-<<<<<<< HEAD
-
-=======
->>>>>>> 8e51272a
+
 
 ARTIFACTS_DIR = os.path.join(os.path.dirname(os.path.abspath(__file__)), "artifacts")
 
