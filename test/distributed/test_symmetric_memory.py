--- conflicted
+++ resolved
@@ -767,8 +767,91 @@
         )
 
 
-<<<<<<< HEAD
+@instantiate_parametrized_tests
+@requires_cuda_p2p_access()
+class LoweringTest(MultiProcessTestCase):
+    def setUp(self) -> None:
+        super().setUp()
+        self._spawn_processes()
+
+    @property
+    def world_size(self) -> int:
+        return 2
+
+    @property
+    def device(self) -> torch.device:
+        return torch.device(f"cuda:{self.rank}")
+
+    def _init_process(self):
+        torch.cuda.set_device(self.device)
+        store = dist.FileStore(self.file_name, self.world_size)
+        dist.init_process_group(
+            backend="nccl",
+            world_size=self.world_size,
+            rank=self.rank,
+            store=store,
+        )
+        enable_symm_mem_for_group(dist.group.WORLD.group_name)
+        torch.manual_seed(42 + self.rank)
+
+        torch._inductor.config._collective.auto_select = True
+
+    @skip_if_lt_x_gpu(2)
+    @fresh_inductor_cache()
+    def test_lowering_one_shot_all_reduce(self):
+        self._init_process()
+
+        arg = torch.rand(4, 4, device=self.device)
+
+        def func_0(x):
+            x = x + 1
+            x = torch.ops._c10d_functional.all_reduce(x, "sum", "0")
+            return torch.ops._c10d_functional.wait_tensor(x)
+
+        compiled_0 = torch.compile(func_0, fullgraph=True)
+        code_0 = run_and_get_triton_code(compiled_0, arg)
+
+        self.assertIn("one_shot_all_reduce", code_0)
+        self.assertNotIn("return (buf0", code_0)
+
+        # All-reduce on a slice view
+        def func_1(x):
+            x = x + 1
+            x = x[2:]
+            x = torch.ops._c10d_functional.all_reduce(x, "sum", "0")
+            return torch.ops._c10d_functional.wait_tensor(x)
+
+        compiled_1 = torch.compile(func_1, fullgraph=True)
+        code_1 = run_and_get_triton_code(compiled_1, arg)
+
+        self.assertIn("one_shot_all_reduce", code_1)
+        self.assertNotIn("return (buf0", code_1)
+
+        # All-reduce on input
+        def func_2(x):
+            x = torch.ops._c10d_functional.all_reduce(x, "sum", "0")
+            return torch.ops._c10d_functional.wait_tensor(x)
+
+        compiled_2 = torch.compile(func_2, fullgraph=True)
+        code_2 = run_and_get_triton_code(compiled_2, arg)
+
+        self.assertNotIn("one_shot_all_reduce", code_2)
+
+        # All-reduce on matmul output
+        def func_3(x):
+            x = x @ x
+            x = torch.ops._c10d_functional.all_reduce(x, "sum", "0")
+            return torch.ops._c10d_functional.wait_tensor(x)
+
+        compiled_3 = torch.compile(func_3, fullgraph=True)
+        code_3 = run_and_get_triton_code(compiled_3, arg)
+
+        self.assertIn("one_shot_all_reduce", code_3)
+        self.assertNotIn("return (buf0", code_3)
+
+
 class SymmMemUtilTest(TestCase):
+    @skipIfRocm
     @requires_cuda
     def test_memset32(self):
         t = _SymmetricMemory.empty_strided_p2p(
@@ -792,89 +875,6 @@
 
         with self.assertRaises(RuntimeError):
             _SymmetricMemory.memset32(t, offset=32, val=1, count=-1)
-=======
-@instantiate_parametrized_tests
-@requires_cuda_p2p_access()
-class LoweringTest(MultiProcessTestCase):
-    def setUp(self) -> None:
-        super().setUp()
-        self._spawn_processes()
-
-    @property
-    def world_size(self) -> int:
-        return 2
-
-    @property
-    def device(self) -> torch.device:
-        return torch.device(f"cuda:{self.rank}")
-
-    def _init_process(self):
-        torch.cuda.set_device(self.device)
-        store = dist.FileStore(self.file_name, self.world_size)
-        dist.init_process_group(
-            backend="nccl",
-            world_size=self.world_size,
-            rank=self.rank,
-            store=store,
-        )
-        enable_symm_mem_for_group(dist.group.WORLD.group_name)
-        torch.manual_seed(42 + self.rank)
-
-        torch._inductor.config._collective.auto_select = True
-
-    @skip_if_lt_x_gpu(2)
-    @fresh_inductor_cache()
-    def test_lowering_one_shot_all_reduce(self):
-        self._init_process()
-
-        arg = torch.rand(4, 4, device=self.device)
-
-        def func_0(x):
-            x = x + 1
-            x = torch.ops._c10d_functional.all_reduce(x, "sum", "0")
-            return torch.ops._c10d_functional.wait_tensor(x)
-
-        compiled_0 = torch.compile(func_0, fullgraph=True)
-        code_0 = run_and_get_triton_code(compiled_0, arg)
-
-        self.assertIn("one_shot_all_reduce", code_0)
-        self.assertNotIn("return (buf0", code_0)
-
-        # All-reduce on a slice view
-        def func_1(x):
-            x = x + 1
-            x = x[2:]
-            x = torch.ops._c10d_functional.all_reduce(x, "sum", "0")
-            return torch.ops._c10d_functional.wait_tensor(x)
-
-        compiled_1 = torch.compile(func_1, fullgraph=True)
-        code_1 = run_and_get_triton_code(compiled_1, arg)
-
-        self.assertIn("one_shot_all_reduce", code_1)
-        self.assertNotIn("return (buf0", code_1)
-
-        # All-reduce on input
-        def func_2(x):
-            x = torch.ops._c10d_functional.all_reduce(x, "sum", "0")
-            return torch.ops._c10d_functional.wait_tensor(x)
-
-        compiled_2 = torch.compile(func_2, fullgraph=True)
-        code_2 = run_and_get_triton_code(compiled_2, arg)
-
-        self.assertNotIn("one_shot_all_reduce", code_2)
-
-        # All-reduce on matmul output
-        def func_3(x):
-            x = x @ x
-            x = torch.ops._c10d_functional.all_reduce(x, "sum", "0")
-            return torch.ops._c10d_functional.wait_tensor(x)
-
-        compiled_3 = torch.compile(func_3, fullgraph=True)
-        code_3 = run_and_get_triton_code(compiled_3, arg)
-
-        self.assertIn("one_shot_all_reduce", code_3)
-        self.assertNotIn("return (buf0", code_3)
->>>>>>> 45fa49f0
 
 
 if __name__ == "__main__":
