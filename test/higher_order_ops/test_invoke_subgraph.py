--- conflicted
+++ resolved
@@ -17,7 +17,10 @@
     TEST_WITH_CROSSREF,
     TestCase,
 )
-<<<<<<< HEAD
+from torch.testing._internal.inductor_utils import HAS_CUDA
+
+
+requires_cuda = unittest.skipUnless(HAS_CUDA, "requires cuda")
 from torch.utils.checkpoint import (
     CheckpointPolicy,
     create_selective_checkpoint_contexts,
@@ -34,12 +37,6 @@
             return CheckpointPolicy.PREFER_RECOMPUTE
 
     return _custom_policy
-=======
-from torch.testing._internal.inductor_utils import HAS_CUDA
-
-
-requires_cuda = unittest.skipUnless(HAS_CUDA, "requires cuda")
->>>>>>> 9bc56114
 
 
 @skipIfTorchDynamo("Not a torch._dynamo test")
