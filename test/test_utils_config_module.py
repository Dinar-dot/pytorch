# Owner(s): ["module: unknown"]
import os
import pickle
from unittest.mock import patch


os.environ["ENV_TRUE"] = "1"
os.environ["ENV_FALSE"] = "0"

from typing import Optional

from torch.testing._internal import fake_config_module as config
from torch.testing._internal.common_utils import run_tests, TestCase
from torch.utils._config_module import _UNSET_SENTINEL


class TestConfigModule(TestCase):
    def test_base_value_loading(self):
        self.assertTrue(config.e_bool)
        self.assertTrue(config.nested.e_bool)
        self.assertTrue(config.e_optional)
        self.assertEqual(config.e_int, 1)
        self.assertEqual(config.e_float, 1.0)
        self.assertEqual(config.e_string, "string")
        self.assertEqual(config.e_list, [1])
        self.assertEqual(config.e_set, {1})
        self.assertEqual(config.e_tuple, (1,))
        self.assertEqual(config.e_dict, {1: 2})
        self.assertEqual(config.e_none, None)
        with self.assertRaises(
            AttributeError, msg="fake_config_module.does_not_exist does not exist"
        ):
            config.does_not_exist

    def test_type_loading(self):
        self.assertEqual(config.get_type("e_optional"), Optional[bool])
        self.assertEqual(config.get_type("e_none"), Optional[bool])

    def test_overrides(self):
        config.e_bool = False
        self.assertFalse(config.e_bool)
        config.nested.e_bool = False
        self.assertFalse(config.nested.e_bool)
        config.e_int = 2
        self.assertEqual(config.e_int, 2)
        config.e_float = 2.0
        self.assertEqual(config.e_float, 2.0)
        config.e_string = "string2"
        self.assertEqual(config.e_string, "string2")
        config.e_list = [2]
        self.assertEqual(config.e_list, [2])
        config.e_set = {2}
        self.assertEqual(config.e_set, {2})
        config.e_tuple = (2,)
        self.assertEqual(config.e_tuple, (2,))
        config.e_dict = {2: 3}
        self.assertEqual(config.e_dict, {2: 3})
        config.e_none = "not none"
        self.assertEqual(config.e_none, "not none")
        config.e_none = None
        self.assertEqual(config.e_none, None)
        config.e_optional = None
        self.assertEqual(config.e_optional, None)
        config.e_optional = False
        self.assertEqual(config.e_optional, False)
        with self.assertRaises(
            AttributeError, msg="fake_config_module.does_not_exist does not exist"
        ):
            config.does_not_exist = 0
        # Config changes get persisted between test cases
        for k in config._config:
            config._config[k].user_override = _UNSET_SENTINEL

    def test_none_override_semantics(self):
        config.e_bool = None
        self.assertIsNone(config.e_bool)
        for k in config._config:
            config._config[k].user_override = _UNSET_SENTINEL

    def test_reference_semantics(self):
        config.e_list.append(2)
        self.assertEqual(config.e_list, [1, 2])
        config.e_set.add(2)
        self.assertEqual(config.e_set, {1, 2})
        config.e_dict[2] = 3
        self.assertEqual(config.e_dict, {1: 2, 2: 3})
        for k in config._config:
            config._config[k].user_override = _UNSET_SENTINEL

    def test_env_name_semantics(self):
        self.assertTrue(config.e_env_default)
        self.assertFalse(config.e_env_default_FALSE)
        self.assertTrue(config.e_env_force)
        config.e_env_default = False
        self.assertFalse(config.e_env_default)
        config.e_env_force = False
        self.assertTrue(config.e_env_force)
        for k in config._config:
            config._config[k].user_override = _UNSET_SENTINEL

    def test_save_config(self):
        p = config.save_config()
        self.assertEqual(
            pickle.loads(p),
            {
                "_cache_config_ignore_prefix": ["magic_cache_config"],
                "e_bool": True,
                "e_dict": {1: 2},
                "e_float": 1.0,
                "e_int": 1,
                "e_list": [1],
                "e_none": None,
                "e_set": {1},
                "e_string": "string",
                "e_tuple": (1,),
                "nested.e_bool": True,
                "_e_ignored": True,
                "e_compile_ignored": True,
                "magic_cache_config_ignored": True,
                "_save_config_ignore": ["e_ignored"],
                "e_config": True,
                "e_jk": True,
                "e_jk_false": False,
                "e_env_default": True,
                "e_env_default_FALSE": False,
                "e_env_force": True,
                "e_optional": True,
            },
        )
        config.e_bool = False
        config.e_ignored = False
        config.load_config(p)
        self.assertTrue(config.e_bool)
        self.assertFalse(config.e_ignored)
        for k in config._config:
            config._config[k].user_override = _UNSET_SENTINEL

    def test_save_config_portable(self):
        p = config.save_config_portable()
        self.assertEqual(
            p,
            {
                "e_bool": True,
                "e_dict": {1: 2},
                "e_float": 1.0,
                "e_int": 1,
                "e_list": [1],
                "e_none": None,
                "e_set": {1},
                "e_string": "string",
                "e_tuple": (1,),
                "nested.e_bool": True,
                "e_ignored": True,
                "e_compile_ignored": True,
                "e_config": True,
                "e_jk": True,
                "e_jk_false": False,
                "e_env_default": True,
                "e_env_default_FALSE": False,
                "e_env_force": True,
                "e_optional": True,
            },
        )
        config.e_bool = False
        config._e_ignored = False
        config.load_config(p)
        self.assertTrue(config.e_bool)
        self.assertFalse(config._e_ignored)
        # Config changes get persisted between test cases
        for k in config._config:
            config._config[k].user_override = _UNSET_SENTINEL

    def test_codegen_config(self):
        config.e_bool = False
        config.e_ignored = False
        code = config.codegen_config()
        self.assertEqual(
            code,
            """torch.testing._internal.fake_config_module.e_bool = False
torch.testing._internal.fake_config_module.e_list = [1]
torch.testing._internal.fake_config_module.e_set = {1}
torch.testing._internal.fake_config_module.e_dict = {1: 2}
torch.testing._internal.fake_config_module._save_config_ignore = ['e_ignored']""",
        )
        # Config changes get persisted between test cases
        for k in config._config:
            config._config[k].user_override = _UNSET_SENTINEL

    def test_get_hash(self):
        self.assertEqual(config.get_hash(), b"\xf2C\xdbo\x99qq\x12\x11\xf7\xb4\xeewVpZ")
        # Test cached value
        self.assertEqual(config.get_hash(), b"\xf2C\xdbo\x99qq\x12\x11\xf7\xb4\xeewVpZ")
        self.assertEqual(config.get_hash(), b"\xf2C\xdbo\x99qq\x12\x11\xf7\xb4\xeewVpZ")
        config._hash_digest = "fake"
        self.assertEqual(config.get_hash(), "fake")

        config.e_bool = False
        self.assertNotEqual(
            config.get_hash(), b"\xf2C\xdbo\x99qq\x12\x11\xf7\xb4\xeewVpZ"
        )
        config.e_bool = True

        # Test ignored values
        config.e_compile_ignored = False
        self.assertEqual(config.get_hash(), b"\xf2C\xdbo\x99qq\x12\x11\xf7\xb4\xeewVpZ")
        for k in config._config:
            config._config[k].user_override = _UNSET_SENTINEL

    def test_dict_copy_semantics(self):
        p = config.shallow_copy_dict()
        self.assertDictEqual(
            p,
            {
                "e_bool": True,
                "e_dict": {1: 2},
                "e_float": 1.0,
                "e_int": 1,
                "e_list": [1],
                "e_none": None,
                "e_set": {1},
                "e_string": "string",
                "e_tuple": (1,),
                "nested.e_bool": True,
                "e_ignored": True,
                "_e_ignored": True,
                "e_compile_ignored": True,
                "_cache_config_ignore_prefix": ["magic_cache_config"],
                "_save_config_ignore": ["e_ignored"],
                "magic_cache_config_ignored": True,
                "e_config": True,
                "e_jk": True,
                "e_jk_false": False,
                "e_env_default": True,
                "e_env_default_FALSE": False,
                "e_env_force": True,
                "e_optional": True,
            },
        )
        p2 = config.to_dict()
        self.assertEqual(
            p2,
            {
                "e_bool": True,
                "e_dict": {1: 2},
                "e_float": 1.0,
                "e_int": 1,
                "e_list": [1],
                "e_none": None,
                "e_set": {1},
                "e_string": "string",
                "e_tuple": (1,),
                "nested.e_bool": True,
                "e_ignored": True,
                "_e_ignored": True,
                "e_compile_ignored": True,
                "_cache_config_ignore_prefix": ["magic_cache_config"],
                "_save_config_ignore": ["e_ignored"],
                "magic_cache_config_ignored": True,
                "e_config": True,
                "e_jk": True,
                "e_jk_false": False,
                "e_env_default": True,
                "e_env_default_FALSE": False,
                "e_env_force": True,
                "e_optional": True,
            },
        )
        p3 = config.get_config_copy()
        self.assertEqual(
            p3,
            {
                "e_bool": True,
                "e_dict": {1: 2},
                "e_float": 1.0,
                "e_int": 1,
                "e_list": [1],
                "e_none": None,
                "e_set": {1},
                "e_string": "string",
                "e_tuple": (1,),
                "nested.e_bool": True,
                "e_ignored": True,
                "_e_ignored": True,
                "e_compile_ignored": True,
                "_cache_config_ignore_prefix": ["magic_cache_config"],
                "_save_config_ignore": ["e_ignored"],
                "magic_cache_config_ignored": True,
                "e_config": True,
                "e_jk": True,
                "e_jk_false": False,
                "e_env_default": True,
                "e_env_default_FALSE": False,
                "e_env_force": True,
                "e_optional": True,
            },
        )

        # Shallow + deep copy semantics
        config.e_dict[2] = 3
        self.assertEqual(p["e_dict"], {1: 2})
        self.assertEqual(p2["e_dict"], {1: 2})
        self.assertEqual(p3["e_dict"], {1: 2})
        for k in config._config:
            config._config[k].user_override = _UNSET_SENTINEL

    def test_patch(self):
        self.assertTrue(config.e_bool)
        with config.patch("e_bool", False):
            self.assertFalse(config.e_bool)
        self.assertTrue(config.e_bool)
        with config.patch(e_bool=False):
            self.assertFalse(config.e_bool)
        self.assertTrue(config.e_bool)
        with self.assertRaises(AssertionError):
            with config.patch("does_not_exist"):
                pass

    def test_make_closur_patcher(self):
        revert = config._make_closure_patcher(e_bool=False)()
        self.assertFalse(config.e_bool)
        revert()
        self.assertTrue(config.e_bool)

<<<<<<< HEAD
    def test_bad_jk_type(self):
        with self.assertRaises(
            AssertionError,
            msg="AssertionError: justknobs only support booleans, thisisnotvalid is not a boolean",
        ):
            pass
=======
    def test_unittest_patch(self):
        with patch("torch.testing._internal.fake_config_module.e_bool", False):
            with patch("torch.testing._internal.fake_config_module.e_bool", False):
                self.assertFalse(config.e_bool)
            # unittest.mock has some very weird semantics around deletion of attributes when undoing patches
            self.assertFalse(config.e_bool)
        self.assertTrue(config.e_bool)
>>>>>>> 87c39377


if __name__ == "__main__":
    run_tests()<|MERGE_RESOLUTION|>--- conflicted
+++ resolved
@@ -11,7 +11,7 @@
 
 from torch.testing._internal import fake_config_module as config
 from torch.testing._internal.common_utils import run_tests, TestCase
-from torch.utils._config_module import _UNSET_SENTINEL
+from torch.utils._config_module import _UNSET_SENTINEL, Config
 
 
 class TestConfigModule(TestCase):
@@ -321,14 +321,6 @@
         revert()
         self.assertTrue(config.e_bool)
 
-<<<<<<< HEAD
-    def test_bad_jk_type(self):
-        with self.assertRaises(
-            AssertionError,
-            msg="AssertionError: justknobs only support booleans, thisisnotvalid is not a boolean",
-        ):
-            pass
-=======
     def test_unittest_patch(self):
         with patch("torch.testing._internal.fake_config_module.e_bool", False):
             with patch("torch.testing._internal.fake_config_module.e_bool", False):
@@ -336,7 +328,13 @@
             # unittest.mock has some very weird semantics around deletion of attributes when undoing patches
             self.assertFalse(config.e_bool)
         self.assertTrue(config.e_bool)
->>>>>>> 87c39377
+
+    def test_bad_jk_type(self):
+        with self.assertRaises(
+            AssertionError,
+            msg="AssertionError: justknobs only support booleans, thisisnotvalid is not a boolean",
+        ):
+            Config(default="bad", justknob="fake_knob")
 
 
 if __name__ == "__main__":
