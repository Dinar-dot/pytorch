# mypy: allow-untyped-decorators
from __future__ import annotations

import collections
import contextlib
import cProfile
import dis
import functools
import itertools
import json
import logging
import os
import pstats
import random
import subprocess
import sys
import threading
import time
import traceback
import typing
import warnings
import weakref
from pathlib import Path
from types import CellType, CodeType, FunctionType, ModuleType
from typing import Any, Callable, Dict, List, Optional, Set, Tuple, TypeVar, Union
from typing_extensions import ParamSpec
from weakref import ReferenceType

import torch
import torch._logging
from torch._C._dynamo.guards import GlobalStateGuard
from torch._dynamo.distributed import get_compile_pg
from torch._dynamo.utils import (
    add_compilation_metrics_to_chromium,
    CompileTimeInstructionCounter,
    get_metrics_context,
)
from torch._guards import compile_context, CompileContext, CompileId, tracing
from torch._logging import structured
from torch._utils_internal import (
    compile_time_strobelight_meta,
    justknobs_check,
    maybe_upload_prof_stats_to_manifold,
    signpost_event,
)
from torch.fx._lazy_graph_module import _use_lazy_graph_module
from torch.fx.experimental.symbolic_shapes import (
    ConstraintViolationError,
    GuardOnDataDependentSymNode,
)
from torch.fx.graph_module import _forward_from_src as original_forward_from_src
from torch.monitor import _WaitCounter
from torch.nn.parallel.distributed import DistributedDataParallel
from torch.utils._python_dispatch import (
    _disable_current_modes,
    is_in_torch_dispatch_mode,
)
from torch.utils._traceback import CapturedTraceback, format_traceback_short

from . import config, exc, trace_rules
from .bytecode_analysis import remove_dead_code, remove_pointless_jumps
from .bytecode_transformation import (
    check_inst_exn_tab_entries_valid,
    Instruction,
    is_generator,
    propagate_inst_exn_table_entries,
    transform_code_object,
)
from .cache_size import (
    CacheSizeRelevantForFrame,
    compute_cache_size,
    exceeds_cache_size_limit,
    is_recompilation,
)
from .eval_frame import (
    always_optimize_code_objects,
    dynamo_tls,
    skip_code,
    TorchPatcher,
)
from .exc import (
    augment_exc_message,
    BackendCompilerFailed,
    CacheLimitExceeded,
    FailOnCacheLimitHit,
    format_error_msg,
    InternalTorchDynamoError,
    SkipCodeRecursiveException,
    TorchRuntimeError,
    UncapturedHigherOrderOpError,
    unimplemented,
    Unsupported,
)
from .guards import (
    CheckFunctionManager,
    get_and_maybe_log_recompilation_reason,
    GuardedCode,
)
from .hooks import Hooks
from .pgo import put_code_state
from .replay_record import ExecutionRecord
from .resume_execution import TORCH_DYNAMO_RESUME_IN_PREFIX
from .symbolic_convert import (
    DistributedState,
    InstructionTranslator,
    LocalState,
    SpeculationLog,
)
from .trace_rules import is_numpy
from .utils import (
    CleanupManager,
    counters,
    dynamo_timed,
    format_bytecode,
    gen_record_file_name,
    get_chromium_event_logger,
    increment_frame,
    is_namedtuple,
    istype,
    LazyString,
    orig_code_map,
    reset_graph_break_dup_checker,
    setup_compile_debug,
    to_int_us,
    troubleshooting_url,
    write_record_to_file,
)
from .variables.torch_function import torch_function_mode_stack_state_mgr


np: Optional[ModuleType]
try:
    import numpy as np
except ModuleNotFoundError:
    np = None


if typing.TYPE_CHECKING:
    from .backends.registry import CompilerFn
    from .repro.after_dynamo import WrapBackendDebug
    from .types import BytecodeHook, CacheEntry, DynamoFrameType
    from .variables.builder import FrameStateSizeEntry


log = logging.getLogger(__name__)
bytecode_log = torch._logging.getArtifactLogger(__name__, "bytecode")
graph_break_log = torch._logging.getArtifactLogger(__name__, "graph_breaks")


compile_lock = threading.RLock()

_T = TypeVar("_T")
_P = ParamSpec("_P")


class TODO_UNKNOWN:
    pass


class Tracker:
    def __init__(self) -> None:
        self.seen: List[ReferenceType[CodeType]] = []
        self.seen_ids: Set[int] = set()

    def add(self, strong_obj: CodeType) -> None:
        idx = id(strong_obj)
        if idx not in self.seen_ids:
            obj = weakref.ref(strong_obj, lambda _: self.seen_ids.remove(idx))
            self.seen.append(obj)
            self.seen_ids.add(idx)

    def __contains__(self, item: CodeType) -> bool:
        return id(item) in self.seen_ids

    def clear(self) -> None:
        self.seen.clear()
        self.seen_ids.clear()


input_codes = Tracker()
output_codes = Tracker()

initial_global_state: Optional[GlobalStateGuard] = None


@functools.wraps(original_forward_from_src)
def fx_forward_from_src_skip_result(
    src: str, globals: Dict[str, Any], co_fields: Optional[Dict[str, str]] = None
) -> FunctionType:
    # we monkey patch FX to prevent infinite loop of trying to convert
    # our generated code
    result = original_forward_from_src(src, globals, co_fields)
    skip_code(result.__code__)
    return result


def preserve_global_state(fn: Callable[_P, _T]) -> Callable[_P, _T]:
    """
    Context manager to:
        1) Save/restore torch.is_grad_enabled() state
        2) Save/restore python random state
        3) Save/restore torch random state
        4) Monkey patch torch.fx.graph_module._forward_from_src
    """

    @functools.wraps(fn)
    def _fn(*args: _P.args, **kwargs: _P.kwargs) -> _T:
        guards = GlobalStateGuard()
        prior_grad_mode = torch.is_grad_enabled()
        # Just in case we get left in a bad dispatch state we want to restore
        # it. This can happen because the dispatch bits aren't a true
        # stack/counter - so we can't just increment/decrement them as we enter
        # and leave.
        with torch._C._PreserveDispatchKeyGuard():
            prior_inference_mode = torch.is_inference_mode_enabled()
            prior_deterministic = torch.are_deterministic_algorithms_enabled()
            prior_warn_only = torch.is_deterministic_algorithms_warn_only_enabled()
            py_rng_state = random.getstate()
            torch_rng_state = torch.random.get_rng_state()
            cuda_rng_state = None
            if torch.cuda.is_available():
                cuda_rng_state = torch.cuda.get_rng_state()
            allow_tf32 = torch._C._get_cublas_allow_tf32()
            prior_fwd_from_src = torch.fx.graph_module._forward_from_src
            torch.fx.graph_module._forward_from_src = fx_forward_from_src_skip_result
            cleanup = setup_compile_debug()
            exit_stack = contextlib.ExitStack()
            exit_stack.enter_context(
                torch.fx._symbolic_trace._maybe_revert_all_patches()
            )
            exit_stack.enter_context(torch_function_mode_stack_state_mgr)
            try:
                return fn(*args, **kwargs)
            finally:
                cleanup.close()
                assert (
                    torch._C._len_torch_function_stack() == 0
                ), "Torch function mode stack state changed while dynamo tracing, please report a bug"
                exit_stack.close()
                torch._C._set_grad_enabled(prior_grad_mode)
                torch.autograd.grad_mode._enter_inference_mode(prior_inference_mode)
                torch.use_deterministic_algorithms(
                    prior_deterministic, warn_only=prior_warn_only
                )
                random.setstate(py_rng_state)
                torch.random.set_rng_state(torch_rng_state)
                if cuda_rng_state is not None:
                    torch.cuda.set_rng_state(cuda_rng_state)
                torch._C._set_cublas_allow_tf32(allow_tf32)
                torch.fx.graph_module._forward_from_src = prior_fwd_from_src
                assert (
                    guards.check()
                ), f"Global {guards.reason()}state changed while dynamo tracing, please report a bug"

    _fn._torchdynamo_orig_callable = fn  # type: ignore[attr-defined]
    return _fn


@TorchPatcher.suppress_torch_distributed_warnings
def has_tensor_in_frame(frame: DynamoFrameType) -> bool:
    """Check if the frame has torch.* related bits"""
    # Check if the function was decorated using torch._dynamo.optimize
    if frame.f_code in always_optimize_code_objects:
        return True

    # Check if there is global import of torch.*
    for co_name in frame.f_code.co_names:
        if co_name in frame.f_globals:
            obj = frame.f_globals[co_name]
            if isinstance(obj, ModuleType) and (
                obj.__name__.startswith("torch.") or obj is torch
            ):
                return True
            # ... or a global import of numpy.*
            if np and config.trace_numpy and (obj is np or is_numpy(obj)):
                return True

    seen_ids: Dict[int, bool] = {}

    def has_tensor(obj: object) -> bool:
        """Recursively check if the obj has a tensor"""
        obj_id = id(obj)
        if obj_id in seen_ids:
            return seen_ids[obj_id]
        seen_ids[obj_id] = False

        if isinstance(obj, (torch.Tensor, torch.nn.Module)) or (
            istype(obj, type) and issubclass(obj, torch.nn.Module)
        ):
            seen_ids[obj_id] = True
            return seen_ids[obj_id]
        elif (
            config.trace_numpy
            and np
            and (istype(obj, np.ndarray) or isinstance(obj, np.generic))
        ):
            seen_ids[obj_id] = True
            return seen_ids[obj_id]
        elif istype(obj, (list, tuple)):
            seen_ids[obj_id] = any(has_tensor(v) for v in obj)
            return seen_ids[obj_id]
        elif istype(obj, dict):
            # Some packages like pytest can be updated during runtime. So, make a
            # copy of values to avoid issues like "RuntimeError: dictionary
            # changed size during iteration"
            values = list(obj.values())
            seen_ids[obj_id] = any(has_tensor(v) for v in values)
            return seen_ids[obj_id]
        elif istype(obj, (str, int, float, type(None), bool)):
            seen_ids[obj_id] = False
            return seen_ids[obj_id]
        elif is_namedtuple(obj) and hasattr(obj, "_fields"):
            seen_ids[obj_id] = any(has_tensor(getattr(obj, v)) for v in obj._fields)
            return seen_ids[obj_id]
        else:
            # if config.debug:
            #     print(
            #         f"Assuming that object of type {type(obj)} does not have a tensor"
            #     )
            return False

    # Check if the passed arguments are of type Tensor
    for value in frame.f_locals.values():
        if has_tensor(value):
            return True

    log.debug(
        "skipping because no torch.* %s \
            %s %s",
        frame.f_code.co_name,
        frame.f_code.co_filename,
        frame.f_code.co_firstlineno,
    )

    return False


def exception_handler(
    e: Exception,
    code: CodeType,
    frame: Optional[DynamoFrameType] = None,
    export: bool = False,
) -> None:
    record_filename = None
    if hasattr(e, "exec_record"):
        record_filename = gen_record_file_name(e, code)
        write_record_to_file(record_filename, e.exec_record)
        e.record_filename = record_filename  # type: ignore[attr-defined]

    augment_exc_message(e, export=export)


FRAME_COUNTER = 0
FRAME_COMPILE_COUNTER: typing.Counter[
    Union[int, FrameStateSizeEntry]
] = collections.Counter()


def maybe_cprofile(func: Callable[_P, _T]) -> Callable[_P, _T]:
    if config.cprofile:
        return cprofile_wrapper(func)
    return func


def cprofile_wrapper(func: Callable[_P, _T]) -> Callable[_P, _T]:
    @functools.wraps(func)
    def profile_wrapper(*args: _P.args, **kwargs: _P.kwargs) -> _T:
        trace_id = CompileContext.current_trace_id()
        assert trace_id, "Trace id is None"
        profile_path = Path(
            f"/tmp/{func.__name__}_{str(trace_id).replace('/', '_')}.profile"
        )
        prof = cProfile.Profile()
        prof.enable()
        start_ts = time.time()
        retval = prof.runcall(func, *args, **kwargs)
        profile_latency = time.time() - start_ts
        prof.disable()
        log.warning(
            "### Cprofile for %s trace id [%s] took %.3f seconds ###",
            func.__name__,
            trace_id,
            profile_latency,
        )
        ps = pstats.Stats(prof)
        try:
            prof.dump_stats(profile_path)
        except PermissionError:
            log.exception("Cannot write to %s", profile_path)
        log.warning("Raw profile at %s", profile_path)
        svg_path = profile_path.with_suffix(".svg")
        try:
            gprof2dot_process = subprocess.Popen(
                [
                    "gprof2dot",
                    "-f",
                    "pstats",
                    "--node-label=total-time-percentage",
                    "--node-label=self-time-percentage",
                    "--node-label=total-time",
                    str(profile_path),
                ],
                stdout=subprocess.PIPE,
            )
            subprocess.check_call(
                ["dot", "-Tsvg", "-o", str(svg_path)],
                stdin=gprof2dot_process.stdout,
            )
            log.warning("Generated SVG from profile at %s", svg_path)
        except FileNotFoundError:
            log.warning(
                "Failed to generate SVG from profile -- dumping stats instead."
                "Try installing gprof2dot and dot for a better visualization"
            )
            ps.sort_stats(pstats.SortKey.TIME).print_stats(20)
            ps.sort_stats(pstats.SortKey.CUMULATIVE).print_stats(20)

        if manifold_link := maybe_upload_prof_stats_to_manifold(
            str(profile_path)
        ):  # fb-only
            torch._logging.trace_structured(
                "link",
                lambda: {"name": "cprofile_manifold_url", "url": manifold_link},
            )
        return retval

    return profile_wrapper


class ConvertFrameAssert:
    def __init__(
        self,
        compiler_fn: CompilerFn,
        one_graph: bool = True,
        export: bool = False,
        export_constraints: Optional[typing.Never] = None,
    ) -> None:
        # assert export_constraints is None
        reset_graph_break_dup_checker()
        self._torchdynamo_orig_callable = compiler_fn
        self._one_graph = one_graph
        self._export = export
        self._export_constraints = export_constraints

    @property
    def _clone_with_backend(self) -> Callable[[CompilerFn], ConvertFrameAssert]:
        return lambda backend: convert_frame_assert(
            backend, self._one_graph, self._export, self._export_constraints
        )

    def __call__(
        self,
        frame: DynamoFrameType,
        cache_entry: Optional[CacheEntry],
        hooks: Hooks,
        frame_state: Dict[str, Union[int, FrameStateSizeEntry]],
        *,
        skip: int = 0,
    ) -> Optional[GuardedCode]:
        increment_frame()

        code = frame.f_code

        cache_size = compute_cache_size(frame, cache_entry)
        input_codes.add(code)
        if code in output_codes:
            return None
        if (
            os.environ.get("TORCHDYNAMO_DEBUG_FUNCTION")
            and os.environ.get("TORCHDYNAMO_DEBUG_FUNCTION") != code.co_name
        ):
            return None
        if code.co_name == "<genexpr>" and code.co_filename.endswith(
            (
                "transformers/file_utils.py",
                "transformers/utils/generic.py",
                "diffusers/utils/outputs.py",
            )
        ):
            # not needed, but cleans up torchbench error stats
            return None
        if code.co_name == "__setattr__":
            # setattr could be tricky to handle generally,
            # but also not likely useful to compile- skip the whole frame
            return None
        if code.co_name == "__init__" and code.co_filename.startswith(
            os.path.dirname(torch.optim.__file__)
        ):
            # optimizer support is still incomplete see
            # test_state_dict in test/dynamo/test_optimizers.py
            return None

        # Check if the frame is generated by an exec builtin call
        # TODO - Running exec generated frame seems propagates f_globals to the
        # next frames.
        if code.co_name == "<module>" and code.co_filename == "<string>":
            return None

        if (
            code.co_name == "<lambda>"
            and code.co_filename == "<string>"
            and not bool(frame.f_builtins)
        ):
            # namedtuple subclass constructor. Empty builtins cause issue with
            # len keyword in LIST_LEN guard.
            return None

        if is_generator(code):
            unimplemented("generator")

        if not has_tensor_in_frame(frame):
            return None

        global initial_global_state
        initial_global_state = GlobalStateGuard()

        global FRAME_COUNTER
        if "_id" not in frame_state:
            frame_state["_id"] = FRAME_COUNTER
            FRAME_COUNTER += 1
        frame_id = frame_state["_id"]
        assert isinstance(frame_id, int)

        frame_compile_id = FRAME_COMPILE_COUNTER[frame_id]
        FRAME_COMPILE_COUNTER[frame_id] += 1

        compile_id = CompileId(frame_id, frame_compile_id)

        signpost_event(
            "dynamo",
            "_convert_frame_assert._compile",
            {
                "co_name": code.co_name,
                "frame_id": frame_id,
                "compile_id": str(compile_id),
                "co_filename": code.co_filename,
                "co_firstlineno": code.co_firstlineno,
                "cache_size": cache_size.num_cache_entries_with_same_id_matched_objs,
                "accumulated_cache_size": cache_size.num_cache_entries,
            },
        )

        # Record traced frames, skipping Dynamo generated ones.
        if not code.co_name.startswith(TORCH_DYNAMO_RESUME_IN_PREFIX):
            info = f"{code.co_name} {code.co_filename}:{code.co_firstlineno}"
            dynamo_tls.traced_frame_infos.append(info)

        with compile_context(CompileContext(compile_id)):
            return _compile(
                frame.f_code,
                frame.f_globals,
                frame.f_locals,
                frame.f_builtins,
                frame.closure,
                self._torchdynamo_orig_callable,
                self._one_graph,
                self._export,
                self._export_constraints,
                hooks,
                cache_entry,
                cache_size,
                frame,
                frame_state=frame_state,
                compile_id=compile_id,
                skip=skip + 1,
            )


def convert_frame_assert(
    compiler_fn: CompilerFn,
    one_graph: bool = True,
    export: bool = False,
    export_constraints: Optional[typing.Never] = None,
) -> ConvertFrameAssert:
    """Fully convert a frame into an FX graph"""
    return ConvertFrameAssert(compiler_fn, one_graph, export, export_constraints)


from collections import OrderedDict

from torch.utils.hooks import RemovableHandle


if typing.TYPE_CHECKING:
    from .output_graph import OutputGraph

# we have to use `OrderedDict` to make `RemovableHandle` work.
_bytecode_hooks: Dict[int, BytecodeHook] = OrderedDict()


def register_bytecode_hook(hook: BytecodeHook) -> RemovableHandle:
    """Register hooks for bytecode generated by Dynamo. The hook can do some
    logging, as well as return a new code object to be used. Please refer
    to `BytecodeHook` for the hook signature.
    """
    handle = RemovableHandle(_bytecode_hooks)
    _bytecode_hooks[handle.id] = hook
    return handle


def _compile(
    code: CodeType,
    globals: Dict[str, object],
    locals: Dict[str, object],
    builtins: Dict[str, object],
    closure: Tuple[CellType],
    compiler_fn: CompilerFn,
    one_graph: bool,
    export: bool,
    export_constraints: Optional[typing.Never],
    hooks: Hooks,
    cache_entry: Optional[CacheEntry],
    cache_size: CacheSizeRelevantForFrame,
    frame: Optional[DynamoFrameType] = None,
    frame_state: Optional[Dict[str, Union[int, FrameStateSizeEntry]]] = None,
    *,
    compile_id: CompileId,
    skip: int = 0,
) -> Optional[GuardedCode]:
    from torch.fx.experimental.validator import (
        bisect,
        BisectValidationException,
        translation_validation_enabled,
        ValidationException,
    )

    # Only nonlocal defs here please!
    # Time spent compiling this frame before restarting or failing analysis
    dynamo_time_before_restart: float = 0.0
    output: Optional[OutputGraph] = None
    tracer: Optional[InstructionTranslator] = None

    tf_mode_stack: List[
        torch.overrides.TorchFunctionMode
    ] = torch.overrides._get_current_function_mode_stack()

    @preserve_global_state
    def transform(
        instructions: List[Instruction], code_options: Dict[str, object]
    ) -> None:
        nonlocal output
        nonlocal tracer
        speculation_log.restart()
        tracer = InstructionTranslator(
            instructions,
            code,
            locals,
            globals,
            builtins,
            closure,
            tf_mode_stack,
            code_options,
            compiler_fn,
            one_graph,
            export,
            export_constraints,
            frame_state=frame_state,
            speculation_log=speculation_log,
            distributed_state=distributed_state,
        )

        try:
            with tracing(tracer.output.tracing_context), tracer.set_current_tx():
                tracer.run()
        except exc.UnspecializeRestartAnalysis:
            speculation_log.clear()
            raise
        except (exc.SpeculationRestartAnalysis, exc.SkipFrame):
            raise
        except Exception:
            if translation_validation_enabled():
                bisect(tracer.output.shape_env)
            raise
        finally:
            tracer.output.call_cleanup_hooks()

        output = tracer.output
        assert output is not None
        assert output.output_instructions
        instructions[:] = output.output_instructions
        code_options.update(output.code_options)

        # The config.dead_code_elimination flag is deprecated
        # See https://github.com/pytorch/pytorch/issues/136862 for more information
        if not config.dead_code_elimination:
            warnings.warn(
                "The config.dead_code_elimination flag is deprecated, it's now always true."
            )

        propagate_inst_exn_table_entries(instructions)
        check_inst_exn_tab_entries_valid(instructions)
        instructions[:] = remove_pointless_jumps(remove_dead_code(instructions))

    def compile_inner(
        code: CodeType,
        one_graph: bool,
        hooks: Hooks,
        transform: Callable[[List[Instruction], Dict[str, Any]], Any],
    ) -> Optional[GuardedCode]:
        with contextlib.ExitStack() as stack:
            stack.enter_context(
                dynamo_timed(
                    "_compile.compile_inner",
                    phase_name="entire_frame_compile",
                    dynamo_compile_column_us="dynamo_cumulative_compile_time_us",
                )
            )
            stack.enter_context(
                _WaitCounter("pytorch.wait_counter.dynamo_compile").guard()
            )
            stack.enter_context(CompileTimeInstructionCounter.record())
            return _compile_inner(code, one_graph, hooks, transform)

        return None  # dead, but see https://github.com/python/mypy/issues/7577

    @compile_time_strobelight_meta(phase_name="compile_inner")
    @maybe_cprofile
    def _compile_inner(
        code: CodeType,
        one_graph: bool,
        hooks: Hooks,
        transform: Callable[[List[Instruction], Dict[str, Any]], Any],
    ) -> Optional[GuardedCode]:
        nonlocal dynamo_time_before_restart
        last_attempt_start_time = start_time = time.time()

        def log_bytecode(
            prefix: str, name: str, filename: str, line_no: int, code: CodeType
        ) -> None:
            if bytecode_log.isEnabledFor(logging.DEBUG):
                bytecode_log.debug(
                    format_bytecode(prefix, name, filename, line_no, code)
                )

        log_bytecode(
            "ORIGINAL BYTECODE",
            code.co_name,
            code.co_filename,
            code.co_firstlineno,
            code,
        )

        out_code = None
        for attempt in itertools.count():
            CompileContext.get().attempt = attempt
            try:
                out_code = transform_code_object(code, transform)
                break
            except exc.RestartAnalysis as e:
                log.info(
                    "Restarting analysis due to %s",
                    LazyString(format_traceback_short, e.__traceback__),
                )
                # If restart reason is None just log the type of the exception
                restart_reasons.add(e.restart_reason or str(type(e)))
                # We now have a new "last attempt", reset the clock
                last_attempt_start_time = time.time()
                if attempt > 100:
                    unimplemented("100+ RestartAnalysis() calls")
            except exc.SkipFrame as e:
                log.debug(
                    "Skipping frame %s %s \
                    %s %s",
                    e,
                    code.co_name,
                    code.co_filename,
                    code.co_firstlineno,
                )
                if one_graph:
                    log.debug("No graph captured with one_graph=True")
                return None

        assert (
            distributed_state is None or distributed_state.all_states is not None
        ), "compiler collective wasn't run before compilation completed"

        assert out_code is not None
        log_bytecode(
            "MODIFIED BYTECODE",
            code.co_name,
            code.co_filename,
            code.co_firstlineno,
            out_code,
        )

        for hook in _bytecode_hooks.values():
            hook_output = hook(code, out_code)
            if hook_output is not None:
                out_code = hook_output

        orig_code_map[out_code] = code
        output_codes.add(out_code)
        dynamo_time_before_restart = last_attempt_start_time - start_time
        assert output is not None

        # Tests for new code objects.
        # The rationale for these tests can be found in torch/csrc/dynamo/eval_frame.c
        # Only test once the code object is created.
        # They are not tested during runtime.

        def count_args(code: CodeType) -> int:
            import inspect

            return (
                code.co_argcount
                + code.co_kwonlyargcount
                + bool(code.co_flags & inspect.CO_VARARGS)
                + bool(code.co_flags & inspect.CO_VARKEYWORDS)
            )

        assert out_code is not None

        total_argcount_old = count_args(code)
        total_argcount_new = count_args(out_code)
        msg = "arg mismatch: "
        msg += f"old code object has args {code.co_varnames[:total_argcount_old]}, "
        msg += f"new code object has args {out_code.co_varnames[:total_argcount_new]}"
        assert (
            code.co_varnames[:total_argcount_old]
            == out_code.co_varnames[:total_argcount_new]
        ), msg

        msg = "free var mismatch: "
        msg += f"old code object has free var {code.co_freevars}, "
        msg += f"new code object has free var {out_code.co_freevars}"
        assert code.co_freevars == out_code.co_freevars, msg

        msg = "cell var mismatch: "
        msg += f"old code object has cell var {code.co_cellvars}, "
        msg += f"new code object has cell var {out_code.co_cellvars}"
        assert code.co_cellvars == out_code.co_cellvars, msg

        # Skipping Dynamo on a frame without any extracted graph.
        # This does not affect eager functionality. But this is necessary
        # for export for cases where Dynamo-reconstructed bytecode can create
        # new function frames, confusing export in thinking that there
        # are extra graphs now.

        if output.export and output.is_empty_graph():
            return None

        assert output.guards is not None
        CleanupManager.instance[out_code] = output.cleanups
        check_fn = CheckFunctionManager(
            output,
            hooks.guard_fail_fn if hooks else None,
        )

        compile_id_str = str(compile_id) if compile_id is not None else "Unknown"
        annotation_str = "Torch-Compiled Region: " + compile_id_str
        guarded_code = GuardedCode(
            out_code, check_fn.guard_manager, compile_id, annotation_str  # type: ignore[arg-type]
        )

        if not output.is_empty_graph() and hooks.guard_export_fn is not None:
            # We should not run the guard_export_fn when Dynamo does not
            # generate any graph. This can happen in export when TorchDynamo
            # generated bytecode has some reconstruction logic for mutated
            # variables which can trigger TorchDynamo on the children frames but
            # they are benign and do not generate any new graphs.
            hooks.guard_export_fn(output.guards)

        return guarded_code

    chromium_event_log = get_chromium_event_logger()

    chromium_event_log.reset()
    chromium_start_time = time.time_ns()
<<<<<<< HEAD
    if ca_metrics := torch._dynamo.utils.get_compiled_autograd_metrics(
        locals.get("self")
    ):
        ca_start, ca_end = ca_metrics
        chromium_event_log.log_event_start("compiled_autograd", ca_start, {})
        chromium_event_log.log_event_end(
            "compiled_autograd", ca_end, {}, ca_start, True
        )
    chromium_event_log.log_event_start("dynamo", chromium_start_time, {})
=======
    chromium_event_log.log_event_start(
        "dynamo", chromium_start_time, {}, log_pt2_compile_event=True
    )
>>>>>>> 33550bff

    metrics_context = get_metrics_context()
    with _use_lazy_graph_module(config.use_lazy_graph_module), compile_context(
        CompileContext(compile_id)
    ), metrics_context:
        restart_reasons: set[str] = set()
        # This is shared across restarts
        speculation_log = SpeculationLog()
        if compile_pg := get_compile_pg():
            distributed_state = DistributedState(compile_pg, LocalState())
        else:
            distributed_state = None
        torch._dynamo.callback_handler.run_start_callbacks()

        # Check recompilations
        recompile_reasons = None
        if is_recompilation(cache_size) and frame:
            recompile_reasons = get_and_maybe_log_recompilation_reason(
                cache_entry, frame
            )

        exceeded, limit_type = exceeds_cache_size_limit(cache_size, compile_id)
        if exceeded:

            def format_func_info(code: CodeType) -> str:
                return f"'{code.co_name}' ({code.co_filename}:{code.co_firstlineno})"

            def format_guard_failures() -> str:
                if not recompile_reasons:
                    return "Unable to find recompilation reasons"
                return recompile_reasons[-1]

            log.warning(
                "torch._dynamo hit config.%s (%s)\n"
                "   function: %s\n"
                "   last reason: %s\n"
                'To log all recompilation reasons, use TORCH_LOGS="recompiles".\n'
                "To diagnose recompilation issues, see %s.",
                limit_type,
                getattr(config, limit_type),
                format_func_info(code),
                format_guard_failures(),
                troubleshooting_url,
            )
            if config.fail_on_cache_limit_hit:
                raise FailOnCacheLimitHit(
                    f"{limit_type} reached, because fail_on_cache_limit_hit = True this is a HARD failure"
                )
            elif config.skip_code_recursive_on_cache_limit_hit and justknobs_check(
                "pytorch/compiler:skip_code_recursive_on_cache_limit_hit"
            ):
                raise CacheLimitExceeded(f"{limit_type} reached")
            else:
                # do not recursively skip frames
                unimplemented(f"{limit_type} reached")

        log.debug(
            "torchdynamo start compiling %s %s:%s, stack (elided %s frames):\n%s",
            code.co_name,
            code.co_filename,
            code.co_firstlineno,
            skip + 2,
            # -2: omit current frame, omit contextlib decorator
            "".join(CapturedTraceback.extract(skip=2 + skip).format()),
        )
        # -4: -2 as above, plus trace_structured frames
        #
        # NB: the frame looks like this:
        #
        # # handled by skip argument
        # torch/_dynamo/convert_frame.py:1069 in catch_errors
        # torch/_dynamo/convert_frame.py:910 in _convert_frame
        # torch/_dynamo/convert_frame.py:464 in _convert_frame_assert
        # torch/_utils_internal.py:70 in wrapper_function
        #
        # # 2 current frame and context lib
        # env/lib/python3.10/contextlib.py:79 in inner
        # torch/_dynamo/convert_frame.py:776 in _compile
        #
        # # 2 extra here
        # torch/_logging/_internal.py:1064 in trace_structured
        # torch/_dynamo/convert_frame.py:780 in <lambda>
        convert_frame_intern = structured.intern_string(__file__)
        # Initialize the ChromiumEventLogger on start
        torch._logging.trace_structured(
            "dynamo_start",
            lambda: {
                "stack": list(
                    itertools.takewhile(
                        lambda f: f["filename"] != convert_frame_intern,
                        structured.from_traceback(
                            CapturedTraceback.extract(skip=4 + skip).summary()
                        ),
                    )
                )
                + [
                    {
                        "line": code.co_firstlineno,
                        "name": code.co_name,
                        "filename": structured.intern_string(code.co_filename),
                    }
                ]
            },
        )
        start_time_ns = time.time_ns()
        fail_type: Optional[str] = None
        fail_reason: Optional[str] = None
        fail_user_frame_filename: Optional[str] = None
        fail_user_frame_lineno: Optional[int] = None
        torch._dynamo.utils.ReinplaceCounters.clear()
        guarded_code = None
        try:
            guarded_code = compile_inner(code, one_graph, hooks, transform)

            # NB: We only put_code_state in success case.  Success case here
            # does include graph breaks; specifically, if a graph break still
            # resulted in a partially compiled graph, we WILL return here.  An
            # Unsupported exception will only bubble to the top level if we
            # are unable to compile the frame at all.  In this case, there's
            # no point in uploading the code state, because we will always
            # fail exactly the same way even without the update.  (It's useful
            # to upload for graph break though, because this can prevent
            # extra graph break compilations.)
            put_code_state()

            return guarded_code
        except Exception as e:
            # TODO(masnesral): Populating the exception info should be automatic
            fail_type = type(e).__qualname__
            fail_reason = str(e)
            # NB: e's msg is mutated here to add user stack, but we DON'T want
            # that stack in the Scuba logged fail_reason
            exception_handler(e, code, frame, export=export)
            # NB: this is the post-mutation exception
            torch._logging.trace_structured(
                "artifact",
                metadata_fn=lambda: {
                    "name": "dynamo_error",
                    "encoding": "string",
                },
                payload_fn=lambda: traceback.format_exc(),
            )
            fail_user_frame_filename, fail_user_frame_lineno = exc.get_exc_message(
                e, compile_id
            )
            if isinstance(
                e,
                (
                    Unsupported,
                    TorchRuntimeError,
                    BackendCompilerFailed,
                    AssertionError,
                    ConstraintViolationError,
                    GuardOnDataDependentSymNode,
                    ValidationException,
                    UncapturedHigherOrderOpError,
                    BisectValidationException,
                ),
            ):
                raise
            else:
                # Rewrap for clarity
                raise InternalTorchDynamoError(
                    f"{type(e).__qualname__}: {str(e)}"
                ).with_traceback(e.__traceback__) from None
        finally:
            # === WARNING WARNING WARNING ===
            # If you commit a bug here, it will suppress writing to
            # dynamo_compile table, and we will not have telemetry.
            # Be extra careful when making changes here!
            #
            # TODO to masnesral: feel free to delete these comments
            # to resolve any merge conflict you have

            if tracer:
                tracer.output.local_scope = {}

            end_time_ns = time.time_ns()
            duration_ns = end_time_ns - start_time_ns

            from .utils import curr_frame

            frame_key = str(curr_frame)
            if fail_reason is None and output is not None:
                guard_count = len(output.guards)
                shape_env_guard_count = len(output.shape_env.guards)
                graph_op_count = output.count_calls()
                graph_node_count = len(output.graph.nodes)
                graph_input_count = len(output.placeholders)
                non_compliant_ops = {op.__qualname__ for op in output.non_compliant_ops}
                compliant_custom_ops = {
                    op.__qualname__ for op in output.compliant_custom_ops
                }
                torch._dynamo.utils.ReinplaceCounters.log()
            else:
                guard_count = None
                shape_env_guard_count = None
                graph_op_count = None
                graph_node_count = None
                graph_input_count = None
                non_compliant_ops = set({})
                compliant_custom_ops = set({})
                restart_reasons = set()
                # If compilation failed, the entire time is wasted
                dynamo_time_before_restart = duration_ns / 1e9

            structured_logging_overhead_s = (
                torch._logging.get_structured_logging_overhead()
            )

            def clean_for_json(d: Dict[str, Any]) -> Dict[str, Any]:
                blocklist = {
                    "TYPE_CHECKING",
                    "log_file_name",
                    "verbose",
                    "repro_after",
                    "repro_level",
                    "repro_forward_only",
                    "repro_tolerance",
                    "repro_ignore_non_fp",
                    "same_two_models_use_fp64",
                    "base_dir",
                    "debug_dir_root",
                    "_save_config_ignore",
                    "log_compilation_metrics",
                    "inject_BUILD_SET_unimplemented_TESTING_ONLY",
                    "_autograd_backward_strict_mode_banned_ops",
                    "reorderable_logging_functions",
                    "traceable_tensor_subclasses",
                    "_custom_ops_profile",
                }

                return {
                    key: list(value) if isinstance(value, set) else value
                    for key, value in d.items()
                    if key not in blocklist
                }

            config_dict = clean_for_json(config.get_config_copy())
            metrics = {
                "compile_id": str(compile_id),
                "frame_key": frame_key,
                "co_name": code.co_name,
                "co_filename": code.co_filename,
                "co_firstlineno": code.co_firstlineno,
                "cache_size": cache_size.num_cache_entries_with_same_id_matched_objs,
                "accumulated_cache_size": cache_size.num_cache_entries,
                "guard_count": guard_count,
                "shape_env_guard_count": shape_env_guard_count,
                "graph_op_count": graph_op_count,
                "graph_node_count": graph_node_count,
                "graph_input_count": graph_input_count,
                # TODO(masnesral): start_time and end_time shouldn't need to be
                # populated manually.
                "start_time": start_time_ns / 1e9,
                "fail_type": fail_type,
                "fail_reason": fail_reason,
                "fail_user_frame_filename": fail_user_frame_filename,
                "fail_user_frame_lineno": fail_user_frame_lineno,
                "non_compliant_ops": non_compliant_ops,
                "compliant_custom_ops": compliant_custom_ops,
                "restart_reasons": restart_reasons,
                "dynamo_time_before_restart_s": dynamo_time_before_restart,
                "has_guarded_code": guarded_code is not None,
                "structured_logging_overhead_s": structured_logging_overhead_s,
                "config_suppress_errors": config.suppress_errors,
                "config_inline_inbuilt_nn_modules": config.inline_inbuilt_nn_modules,
                "specialize_float": config.specialize_float,
                "dynamo_config": json.dumps(config_dict),
                "is_forward": True,
                "start_time_us": start_time_ns // 1000,
                "end_time_us": end_time_ns // 1000,
                "duration_us": duration_ns // 1000,
                "dynamo_compile_time_before_restart_us": to_int_us(
                    dynamo_time_before_restart
                ),
                "structured_logging_overhead_us": to_int_us(
                    structured_logging_overhead_s
                ),
            }
            metrics_context.update_outer(metrics)
            add_compilation_metrics_to_chromium(metrics)
            chromium_event_log.log_event_end(
                "dynamo", time.time_ns(), {}, chromium_start_time, True
            )
            torch._dynamo.callback_handler.run_end_callbacks()
            # === END WARNING WARNING WARNING ===


class ConvertFrame:
    def __init__(self, compiler_fn: CompilerFn, hooks: Hooks) -> None:
        self._torchdynamo_orig_callable = compiler_fn
        self._inner_convert = convert_frame_assert(compiler_fn, one_graph=False)
        self._hooks = hooks

    @property
    def _clone_with_backend(self) -> Callable[[WrapBackendDebug], ConvertFrame]:
        return lambda backend: convert_frame(backend, self._hooks)

    def __call__(
        self,
        frame: DynamoFrameType,
        cache_entry: Optional[CacheEntry],
        hooks: Hooks,
        frame_state: Dict[str, Union[int, FrameStateSizeEntry]],
        skip: int = 0,
    ) -> Optional[
        Union[
            GuardedCode,
            torch._C._dynamo.eval_frame.SkipCodeRecursiveFlag,
            torch._C._dynamo.eval_frame.CacheLimitHitFlag,
        ]
    ]:
        counters["frames"]["total"] += 1
        try:
            result = self._inner_convert(
                frame, cache_entry, hooks, frame_state, skip=skip + 1
            )
            counters["frames"]["ok"] += 1
            return result
        except Exception as e:
            # These two exception types are "soft" failure, in the sense that
            # we know this is due to something we didn't implement all the
            # way, scare the user less about it.  That being said, if you
            # are trying to understand why a graph break happened, it's still
            # important to have this information, so offer it.
            #
            # NB: NotImplementedError used to be on this list, but actually
            # it is impossible for it to reach here, as it is converted into
            # InternalTorchDynamoError.  This behavior seemed reasonable
            # to me (ezyang, Aug 2023) so I kept it, but maybe at some point
            # someone wanted these to also get suppressed.  If so, you'll
            # need to make these exceptions not get wrapped

            # We intentionally don't want to suppress error here.
            if isinstance(e, UncapturedHigherOrderOpError):
                raise

            soft_fail = isinstance(e, Unsupported)

            # This is a soft failure. In the sense, the code path reaches here
            # when we do not support graph breaks on bytecodes like LOAD_ATTR,
            # BUILD_SET etc. In such case, we can fallback to eager without
            # scaring users.
            if isinstance(e, Unsupported) and graph_break_log.isEnabledFor(
                logging.DEBUG
            ):
                # Log this message in the graph break. Also use the string
                # "skip: " to tell that the whole frame is falling back to
                # eager.
                if hasattr(e, "compile_id"):
                    with compile_context(CompileContext(e.compile_id)):  # type: ignore[attr-defined]
                        user_stack = e.real_stack
                        user_stack_formatted = "".join(
                            traceback.format_list(user_stack)
                        )
                        user_stack_trace = f"Graph break: skip: from user code at:\n{user_stack_formatted}"
                        torch._logging.trace_structured(
                            "artifact",
                            metadata_fn=lambda: {
                                "name": "dynamo_graph_break_reason",
                                "encoding": "string",
                            },
                            payload_fn=lambda: f"{user_stack_trace}\n{traceback.format_exc()}",
                        )
                        graph_break_log.debug(
                            user_stack_trace,
                            exc_info=True,
                        )

            if not config.suppress_errors and not soft_fail:
                raise

            # Suppress the error.  NB: It's very important to do the
            # suppression logging HERE, where the actual suppression
            # happens. Previously it was somewhere else and so it was
            # possible to accidentally not log at all.
            record_filename = getattr(e, "record_filename", None)
            code = frame.f_code
            error_msg = format_error_msg(e, code, record_filename, frame)

            if soft_fail:
                log.info(error_msg, exc_info=True)
            else:
                log.warning(error_msg, exc_info=True)

            # If we encounter SkipCodeRecursiveException, return skip_code_recursive_flag
            # to signal to Dynamo eval frame to skip the current frame and any recursive calls.
            if isinstance(e, SkipCodeRecursiveException):
                return torch._C._dynamo.eval_frame.skip_code_recursive_flag
            elif isinstance(e, CacheLimitExceeded):
                # signal to Dynamo to run this frame on run-only mode, skipping recursively if
                # no valid cache entry is found.
                return torch._C._dynamo.eval_frame.cache_limit_hit_flag

        return None


def convert_frame(compiler_fn: CompilerFn, hooks: Hooks) -> ConvertFrame:
    """Try to convert a frame into an FX graph, if error leave frame unmodified"""
    return ConvertFrame(compiler_fn, hooks)


# TODO mlazos: add support for same args, or record them
def replay(filename: str) -> None:
    from .backends.debugging import eager

    original_replay_val = config.replay_record_enabled
    config.replay_record_enabled = False
    with open(filename, "rb") as in_file:
        record = ExecutionRecord.load(in_file)
    record.globals = dict(itertools.chain(record.globals.items(), globals().items()))

    try:
        _compile(
            record.code,
            record.globals,
            record.locals,
            record.builtins,
            record.closure,
            compiler_fn=eager,
            one_graph=False,
            export=False,
            export_constraints=None,
            hooks=Hooks(),
            cache_size=CacheSizeRelevantForFrame(0, 0),
            cache_entry=None,
            frame=None,
            frame_state={},
            compile_id=CompileId(42, 999),
        )
    finally:
        config.replay_record_enabled = original_replay_val


def first_real_inst_idx(code: CodeType) -> int:
    if sys.version_info < (3, 11):
        return 0
    for inst in dis.get_instructions(code):
        if inst.opname == "RESUME":
            return inst.offset // 2
    raise RuntimeError("RESUME instruction not found in code")


class ConvertFrameProtocol(typing.Protocol):
    def __call__(
        self,
        frame: DynamoFrameType,
        cache_entry: Optional[CacheEntry],
        hooks: Hooks,
        frame_state: Dict[str, Union[int, FrameStateSizeEntry]],
        *,
        skip: int = 0,
    ) -> Optional[GuardedCode]:
        ...


class CatchErrorsWrapper:
    def __init__(self, callback: ConvertFrameProtocol, hooks: Hooks) -> None:
        functools.wraps(callback)(self)
        self._torchdynamo_orig_callable = callback
        self.hooks = hooks

    def __call__(
        self,
        frame: DynamoFrameType,
        cache_entry: Optional[CacheEntry],
        frame_state: Dict[str, Union[int, FrameStateSizeEntry]],
    ) -> Optional[GuardedCode]:
        assert frame_state is not None

        is_skipfile = trace_rules.check(frame.f_code)
        if sys.version_info >= (3, 13):
            has_started_execution = frame.f_lasti > first_real_inst_idx(frame.f_code)
        else:
            has_started_execution = frame.f_lasti >= first_real_inst_idx(frame.f_code)
        if (
            # TODO: the first condition is not covered by any test
            has_started_execution
            or is_skipfile
            or config.disable
            or (
                is_in_torch_dispatch_mode(include_infra_modes=False)
                and not getattr(self._torchdynamo_orig_callable, "_export", False)
            )
        ):
            if log.isEnabledFor(logging.DEBUG):
                if has_started_execution:
                    skip_reason = "traced frame already"
                elif trace_rules.check(frame.f_code):
                    skip_reason = "in skipfiles"
                elif is_in_torch_dispatch_mode(include_infra_modes=False):
                    skip_reason = "non-infra torch dispatch mode present, this is not supported today in torch.compile"
                else:
                    skip_reason = "dynamo tracing is disabled"

                log.debug(
                    "skipping: %s (reason: %s, file: %s)",
                    frame.f_code.co_name,
                    skip_reason,
                    frame.f_code.co_filename,
                )
            return None

        if frame.f_code.co_filename == "<string>" and frame.f_code.co_name == "__new__":
            # nametuple constructor
            return None
        if config._get_optimize_ddp_mode() == "ddp_optimizer":
            ddp_module = DistributedDataParallel._get_active_ddp_module()
            if ddp_module:
                with compile_lock:
                    from torch._dynamo.backends.distributed import DDPOptimizer

                    ddp_optimizer = DDPOptimizer(
                        bucket_bytes_cap=ddp_module.bucket_bytes_cap,
                        backend_compile_fn=self._torchdynamo_orig_callable._torchdynamo_orig_callable,  # type: ignore[attr-defined]
                    )
                    assert hasattr(
                        self._torchdynamo_orig_callable, "_clone_with_backend"
                    ), "DDPOptimizer only supports callback fns that know how to clone themselves."
                    hijacked_callback = (
                        self._torchdynamo_orig_callable._clone_with_backend(
                            ddp_optimizer.compile_fn,
                        )
                    )
                    return hijacked_callback(
                        frame, cache_entry, self.hooks, frame_state
                    )

        with compile_lock, _disable_current_modes():
            # skip=1: skip this frame
            return self._torchdynamo_orig_callable(
                frame, cache_entry, self.hooks, frame_state, skip=1
            )


def catch_errors_wrapper(
    callback: ConvertFrameProtocol, hooks: Hooks
) -> CatchErrorsWrapper:
    return CatchErrorsWrapper(callback, hooks)<|MERGE_RESOLUTION|>--- conflicted
+++ resolved
@@ -866,21 +866,17 @@
 
     chromium_event_log.reset()
     chromium_start_time = time.time_ns()
-<<<<<<< HEAD
     if ca_metrics := torch._dynamo.utils.get_compiled_autograd_metrics(
         locals.get("self")
     ):
         ca_start, ca_end = ca_metrics
-        chromium_event_log.log_event_start("compiled_autograd", ca_start, {})
+        chromium_event_log.log_event_start("compiled_autograd", ca_start, {}, log_pt2_compile_event=True)
         chromium_event_log.log_event_end(
-            "compiled_autograd", ca_end, {}, ca_start, True
+            "compiled_autograd", ca_end, {}, ca_start, log_pt2_compile_event=True
         )
-    chromium_event_log.log_event_start("dynamo", chromium_start_time, {})
-=======
     chromium_event_log.log_event_start(
         "dynamo", chromium_start_time, {}, log_pt2_compile_event=True
     )
->>>>>>> 33550bff
 
     metrics_context = get_metrics_context()
     with _use_lazy_graph_module(config.use_lazy_graph_module), compile_context(
