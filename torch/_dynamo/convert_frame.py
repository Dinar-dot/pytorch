--- conflicted
+++ resolved
@@ -1131,14 +1131,6 @@
                 ),
             }
             metrics_context.update_outer(metrics)
-<<<<<<< HEAD
-            torch._dynamo.callback_handler.run_end_callbacks()
-=======
-            add_compilation_metrics_to_chromium(metrics)
-            chromium_event_log.log_event_end(
-                "dynamo", time.time_ns(), {}, chromium_start_time, True
-            )
->>>>>>> 6ccff9e8
             # === END WARNING WARNING WARNING ===
 
 
