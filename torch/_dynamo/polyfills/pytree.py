--- conflicted
+++ resolved
@@ -4,12 +4,9 @@
 
 from __future__ import annotations
 
-<<<<<<< HEAD
 from collections import deque
-=======
+from dataclasses import dataclass, field
 from typing import Any, Callable, Iterable, Literal, TYPE_CHECKING, TypeVar
->>>>>>> bf4bf75e
-from dataclasses import dataclass, field
 from typing_extensions import TypeIs
 
 import torch.utils._pytree as python_pytree
