--- conflicted
+++ resolved
@@ -3,6 +3,7 @@
 import abc
 import collections
 import contextlib
+import copy
 import dataclasses
 import enum
 import functools
@@ -14,7 +15,6 @@
 import random
 import re
 import sys
-import time
 import types
 import warnings
 import weakref
@@ -34,7 +34,6 @@
 
 import torch
 from torch import SymInt
-from torch._dynamo.utils import get_chromium_event_logger
 from torch._guards import GuardSource, TracingContext
 from torch._higher_order_ops.torchbind import call_torchbind
 from torch._ops import HigherOrderOperator
@@ -44,6 +43,7 @@
 from torch.fx.experimental._backward_state import BackwardState
 from torch.fx.experimental.symbolic_shapes import (
     _constrain_range_for_size,
+    _nested_int_aware_sort,
     DimDynamic,
     RelaxedUnspecConstraint,
     StatefulSymbolicContext,
@@ -59,6 +59,13 @@
 from ..device_interface import get_registered_device_interfaces
 from ..exc import InternalTorchDynamoError, unimplemented
 from ..guards import GuardBuilder, install_guard, make_dupe_guard
+from ..pgo import (
+    auto_dynamic,
+    auto_unset,
+    FrameStateSizeEntry,
+    InferStride,
+    process_automatic_dynamic,
+)
 from ..side_effects import SideEffects
 from ..source import (
     AttrProxySource,
@@ -106,6 +113,7 @@
     istype,
     odict_values,
     proxy_args_kwargs,
+    range_iterator,
     set_example_value,
     tensor_always_has_static_shape,
     tuple_iterator,
@@ -153,6 +161,7 @@
 from .lazy import LazyVariableTracker
 from .lists import (
     BaseListVariable,
+    ListIteratorVariable,
     ListVariable,
     NamedTupleVariable,
     RangeVariable,
@@ -196,6 +205,7 @@
 from .sdpa import SDPAParamsVariable
 from .tensor import (
     NumpyNdarrayVariable,
+    supported_const_comparison_op_values,
     SymNodeVariable,
     TensorSubclassVariable,
     TensorVariable,
@@ -329,13 +339,6 @@
         codegen.store(codegen.tx.output.backward_state_var)
 
 
-@dataclasses.dataclass
-class FrameStateSizeEntry:
-    scalar: Optional[int]
-    size: Optional[List[int]]
-    stride: Optional[List[int]]
-
-
 # All class-based iterators in itertools
 # NOTE: use id() because some objects are not hashable, it will raise error during lookup
 ITERTOOLS_TYPE_IDS: FrozenSet[int] = frozenset(
@@ -429,8 +432,12 @@
         return self.tx.output.side_effects.track_mutable(value, var)
 
     @classmethod
+    def _type_dispatch(cls):
+        return cls._type_dispatch_impl(config.trace_numpy)
+
+    @classmethod
     @functools.lru_cache(None)
-    def _type_dispatch(cls):
+    def _type_dispatch_impl(cls, trace_numpy):
         # NB: Careful not to close over self to avoid ref cycle from lru_cache
         entries = [
             (
@@ -447,6 +454,7 @@
                 cls.wrap_listlike,
             ),
             (tuple_iterator, cls.wrap_tuple_iterator),
+            (range_iterator, cls.wrap_range_iterator),
             ((slice, range), cls.wrap_slice_range),
             (tuple(common_constant_types), cls.wrap_literal),
             (re.Pattern, cls.wrap_regex_pattern),
@@ -455,7 +463,7 @@
             (torch.jit.ScriptFunction, cls.wrap_jit_function),
         ]
 
-        if config.trace_numpy and np:
+        if trace_numpy and np:
             entries.append((np.ndarray, cls.wrap_numpy_ndarray))
 
         result = {}
@@ -1311,6 +1319,12 @@
 
         return self.set_source_and_track_mutable(value, result)
 
+    def wrap_range_iterator(self, value: range_iterator):
+        self.install_guards(GuardBuilder.TYPE_MATCH)
+        # Get all the values from the range iterator
+        items = [ConstantVariable.create(v) for v in copy.deepcopy(value)]
+        return ListIteratorVariable(items, mutable_local=MutableLocal())
+
     def wrap_slice_range(self, value: Union[slice, range]):
         items = [
             VariableBuilder(self.tx, AttrSource(self.get_source(), k))(
@@ -1762,69 +1776,20 @@
 
             name = self.source.name()
 
-            def update_frame_state(value):
-                if name not in self.tx.output.frame_state:
-                    # Note - this essentially means that if this name gets reused as a tensor,
-                    # it will start fully dynamic. That should always be a safe option, and not awfully inefficient.
-                    # Alternatively, if we want to improve pef here, we can add a third state of unset, but I am not
-                    # sure that is necessary for now.
-                    frame_state_entry = FrameStateSizeEntry(
-                        scalar=value, size=None, stride=None
-                    )
-                else:
-                    frame_state_entry = self.tx.output.frame_state[name]
-                    if frame_state_entry.scalar != value:
-                        log.debug(
-                            "automatic dynamic int %s val %s != %s",
-                            name,
-                            value,
-                            frame_state_entry.scalar,
-                        )
-                        get_chromium_event_logger().log_instant_event(
-                            "automatic_dynamic",
-                            time.time_ns(),
-                            {
-                                "name": name,
-                                "dim_changed": "scalar",
-                                "reason": "scalar change",
-                                "cached": str(frame_state_entry.scalar),
-                                "new": str(value),
-                            },
-                        )
-                        if self.source.guard_source().is_unspecialized_nn_module():
-                            log.info(
-                                "%s",
-                                (
-                                    f"{name} is converted to a symbolic integer. It is an attribute of a "
-                                    "user defined nn module class. If you wish to keep it static, you can "
-                                    "mark the nn module class as `torch._dynamo.mark_static`."
-                                ),
-                            )
-                        frame_state_entry.scalar = None
-                self.tx.output.frame_state[name] = frame_state_entry
-
-            if (st := self.tx.distributed_state) is None:
-                update_frame_state(value)
-                frame_state_entry = self.tx.output.frame_state[name]
-            elif st.all_states is None:
-                # Preflight, always pretend as if it's static
-                frame_state_entry = FrameStateSizeEntry(
-                    size=None, scalar=value, stride=None
-                )
-                st.local_state.input_sizes[name] = value
-            else:
-                # Apply the updates
-                for sub_state in st.all_states:
-                    if name in sub_state.input_sizes:
-                        update_frame_state(sub_state.input_sizes[name])
-                frame_state_entry = self.tx.output.frame_state[name]
+            frame_state_entry = process_automatic_dynamic(
+                self.tx,
+                name,
+                FrameStateSizeEntry.make_scalar(value),
+                is_unspecialized_nn_module=self.source.guard_source().is_unspecialized_nn_module(),
+            )
 
             # TODO: This should be dynamic, as we in general do not
             # know if bare integers are actually going to be sizevars
             # and it is inappropriate to eagerly duck size them with
             # real sizevars
             if (
-                config.automatic_dynamic_shapes and frame_state_entry.scalar is None
+                config.automatic_dynamic_shapes
+                and frame_state_entry.scalar is auto_dynamic
             ) or not config.assume_static_by_default:
                 dynamic_dim = DimDynamic.DYNAMIC
             else:  # assume_static_by_default
@@ -2059,6 +2024,24 @@
             )
         items.append(UserDefinedObjectVariable(field, source=source))
     return TupleVariable(items)
+
+
+def _clone_input(value, fake_mode):
+    if isinstance(value, torch.Tensor):
+        # tensor subclasses will not be converted to FakeTensors and need to be cloned
+        if not (
+            isinstance(value, FakeTensor)
+            or (
+                # Is functional tensor fakeified by this instance of Dynamo
+                torch._is_functional_tensor(value)
+                and maybe_get_fake_mode(value) is fake_mode
+            )
+            or value.is_nested
+        ):
+            # NB: ensure strides are preserved
+            value = clone_input(value)
+
+    return value
 
 
 def wrap_fx_proxy(
@@ -2106,7 +2089,7 @@
 # instance of Dynamo.
 #
 # Upon closer inspection, you may notice that there are a slurry of non-Tensor
-# output cases.  What gives?  Well, we sometimes trace operations into the
+# output cases in handle_traced_output.  What gives?  Well, we sometimes trace operations into the
 # graph that don't involve tensors.
 #
 #   * Some operators return tuples; we need to recursively handle their
@@ -2126,7 +2109,32 @@
 def wrap_fx_proxy_cls(
     target_cls, tx, proxy, example_value=None, subclass_type=None, **options
 ):
+    if example_value is None:
+        return _wrap_fx_proxy(
+            target_cls, tx, proxy, example_value, subclass_type, **options
+        )
+    elif isinstance(example_value, torch.Tensor):
+        return _wrap_fx_preexisting_tensor(
+            target_cls, tx, proxy, example_value, subclass_type, **options
+        )
+    else:
+        # This will skip tracing an op and recursively reinvoke wrap_fx_proxy_cls on supported
+        # data structures. In essence this just handles tracing some other value which may
+        # contain Fake Tensors or is otherwise proxyable.
+        return handle_traced_output(
+            example_value, tx, proxy, options, subclass_type, target_cls
+        )
+
+
+# This is 1 above (wrapping a preexisting tensor)
+def _wrap_fx_preexisting_tensor(
+    target_cls, tx, proxy, tensor, subclass_type=None, **options
+):
     from ..symbolic_convert import InstructionTranslatorBase
+
+    assert isinstance(
+        tensor, torch.Tensor
+    ), f"_wrap_fx_preexisting_tensor expected tensor, got {type(tensor)}"
 
     assert isinstance(tx, InstructionTranslatorBase)
     if "guards" in options and options["guards"] is not None:
@@ -2134,45 +2142,19 @@
 
     assert "example_value" not in proxy.node.meta, f"{proxy.node.meta['example_value']}"
 
-    initial_example_value = example_value
-
-    def _clone_input(value):
-        if isinstance(value, torch.Tensor):
-            # tensor subclasses will not be converted to FakeTensors and need to be cloned
-            if not (
-                isinstance(value, FakeTensor)
-                or (
-                    # Is functional tensor fakeified by this instance of Dynamo
-                    torch._is_functional_tensor(value)
-                    and maybe_get_fake_mode(value) is tx.fake_mode
-                )
-                or value.is_nested
-            ):
-                # NB: ensure strides are preserved
-                value = clone_input(value)
-
-        return value
-
     # See NOTE: [Deferring tensor pack/unpack hooks until runtime]
     with torch._dynamo.utils._disable_saved_tensors_hooks_during_tracing():
-        # with preserve_rng_state():
-        if example_value is None:
-            # only allow_non_graph_fake in this instance because we handle the non-fake
-            # cases properly below.
-            example_value = get_fake_value(proxy.node, tx, allow_non_graph_fake=True)
-
         # Handle recursive calls here
-        elif maybe_get_fake_mode(example_value) is tx.fake_mode:
+        if maybe_get_fake_mode(tensor) is tx.fake_mode:
             pass
-
-        elif isinstance(example_value, torch.Tensor):
+        else:
             if tx.export:
                 # The legacy behavior for real value cache with subclasses was
                 # to perform a clone WITHOUT preserving the subclass.  It's
                 # not entirely clear this is what you actually want though.
                 with torch._C.DisableTorchFunctionSubclass():
                     proxy.tracer.real_value_cache[proxy.node] = _clone_input(
-                        example_value
+                        tensor, tx.fake_mode
                     )
             # NB: If we're ignoring subclass, then the expectation is you will
             # take the returned TensorVariable and wrap it into a more
@@ -2184,18 +2166,48 @@
             }
             assert "source" in options and options["source"] is not None
             kwargs["source"] = options["source"]
-            example_value = wrap_to_fake_tensor_and_record(
-                example_value, tx=tx, **kwargs
-            )
-        if (
-            isinstance(example_value, torch.Tensor)
-            and example_value.device.type != "meta"
-            and (maybe_get_fake_mode(example_value) is not tx.fake_mode)
+            tensor = wrap_to_fake_tensor_and_record(tensor, tx=tx, **kwargs)
+
+        if tensor.device.type != "meta" and (
+            maybe_get_fake_mode(tensor) is not tx.fake_mode
         ):
             raise InternalTorchDynamoError(
-                "`example_value` needs to be a `FakeTensor`"
-                f"wrapped by this instance of Dynamo. Found: {example_value}"
-            )
+                "`tensor` needs to be a `FakeTensor`"
+                f"wrapped by this instance of Dynamo. Found: {tensor}"
+            )
+
+    return handle_traced_output(tensor, tx, proxy, options, subclass_type, target_cls)
+
+
+# This is 2 in the above comment (wrapping the output of a traced op)
+def _wrap_fx_proxy(
+    target_cls, tx, proxy, example_value=None, subclass_type=None, **options
+):
+    from ..symbolic_convert import InstructionTranslatorBase
+
+    assert isinstance(tx, InstructionTranslatorBase)
+    if "guards" in options and options["guards"] is not None:
+        tx.output.guards.update(options["guards"])
+
+    assert "example_value" not in proxy.node.meta, f"{proxy.node.meta['example_value']}"
+
+    # See NOTE: [Deferring tensor pack/unpack hooks until runtime]
+    with torch._dynamo.utils._disable_saved_tensors_hooks_during_tracing():
+        # with preserve_rng_state():
+        # only allow_non_graph_fake in this instance because we handle the non-fake
+        # cases properly below.
+        example_value = get_fake_value(proxy.node, tx, allow_non_graph_fake=True)
+
+    return handle_traced_output(
+        example_value, tx, proxy, options, subclass_type, target_cls
+    )
+
+
+# This handles wrapping of the output of an op traced into the graph
+def handle_traced_output(example_value, tx, proxy, options, subclass_type, target_cls):
+    import torch._functorch.vmap
+    import torch._subclasses.fake_tensor
+    import torch._utils
 
     if isinstance(example_value, torch.Tensor):
         is_parameter = isinstance(example_value, torch.nn.Parameter)
@@ -2204,7 +2216,7 @@
         # NB: In most (all?) cases, this does not actually do a clone.
         # (WARNING: this means that if we mutate metadata on the fake
         # tensor, the stored example value will update too!)
-        example_value = _clone_input(example_value)
+        example_value = _clone_input(example_value, tx.fake_mode)
         set_example_value(proxy.node, example_value)
         specialized_props = target_cls.specialize(example_value)
         # TODO: not sure about this fake mode test
@@ -2354,14 +2366,6 @@
 
         set_example_value(proxy.node, example_value)
         return SDPAParamsVariable(proxy, **options)
-<<<<<<< HEAD
-    elif isinstance(example_value, bool) and proxy.node.target in [
-        torch._C._are_functorch_transforms_active,
-        torch.backends.cuda.is_flash_attention_available,
-        torch.backends.cuda.can_use_flash_attention,
-        torch.backends.cuda.can_use_efficient_attention,
-    ]:
-=======
     elif isinstance(example_value, bool) and (
         proxy.node.target
         in [
@@ -2373,7 +2377,6 @@
         ]
         + list(supported_const_comparison_op_values.keys())
     ):
->>>>>>> 2ce2e4df
         set_example_value(proxy.node, example_value)
         return ConstantVariable.create(example_value, **options)
     elif (
@@ -2494,132 +2497,42 @@
         )
 
     # Prep for automatic dynamic
-    def update_frame_state(size, stride):
-        # Intentionally shadow e from parent scope so it is not accidentally
-        # called
-        e = None
-        frame_state_entry = None
-        if name not in tx.output.frame_state:
-            # If there is no entry for this source, add the tensor to frame state with its current static size.
-            # E.g., {} -> {"x": [2, 4]}
-            frame_state_entry = FrameStateSizeEntry(None, None, None)
-            frame_state_entry.size = list(size)
-            frame_state_entry.stride = list(stride)
-        else:
-            frame_state_entry = tx.output.frame_state[name]
-            if frame_state_entry.size is not None:
-                if len(size) != len(frame_state_entry.size):
-                    # If there is already an entry, and the dim mismatches, replace the frame state entry with None.
-                    # E.g. {"x": [2, 3, 4]} -> {"x": None}
-                    log.debug(
-                        "automatic dynamic %s dim %s != %s",
-                        name,
-                        len(size),
-                        frame_state_entry.size,
-                    )
-                    get_chromium_event_logger().log_instant_event(
-                        "automatic_dynamic",
-                        time.time_ns(),
-                        {
-                            "name": name,
-                            "dim_changed": "all",
-                            "reason": "dimensionality change",
-                            "cached": str(frame_state_entry.size),
-                            "new": str(size),
-                        },
-                    )
-                    frame_state_entry.size = None
-                    frame_state_entry.stride = None
-                else:
-                    # If there is already an entry, and the dim matches, for every size/stride in the frame state which
-                    # disagrees with the current static size/stride, replace it with None.
-                    # E.g., {"x": [2, 3]} -> {"x": [2, # None]}
-
-                    has_size_changed = False
-                    for i, dim in enumerate(frame_state_entry.size):
-                        if dim is not None and size[i] != dim:
-                            log.debug(
-                                "automatic dynamic %s size(%s) %s != %s",
-                                name,
-                                i,
-                                size[i],
-                                dim,
-                            )
-                            get_chromium_event_logger().log_instant_event(
-                                "automatic_dynamic",
-                                time.time_ns(),
-                                {
-                                    "name": name,
-                                    "dim_changed": i,
-                                    "reason": "size change",
-                                    "cached": str(dim),
-                                    "new": str(size[i]),
-                                },
-                            )
-                            frame_state_entry.size[i] = None
-                        has_size_changed = (
-                            has_size_changed or frame_state_entry.size[i] is None
-                        )
-
-                    # We want to trigger automatic dynamism when strides change, but we have to think whether stride should
-                    # be INFER_STRIDE or DYNAMIC.
-                    #
-                    # Case 1: if strides change because of size changes, we might not want to allocate a new symbol for
-                    # stride. Lets say we have a tensor (10, 20) and we mark the dim=1 dynamic for size. Resulting size will
-                    # be (10, s0) and stride can be either (s0, 1) or (s1, 1). In most cases, (s0, 1) is preferred because
-                    # users are not changing both size and stride.
-                    #
-                    # Case 2: But for another case, lets suppose the size remains same between the two invocations but stride
-                    # change. In this case, we definitely want to mark the changing stride to be DYNAMIC.
-
-                    # Here, we use a hueristic to simplify determination of dynamic stride. For case 1, we will always
-                    # assume that stride will be inferred (INFER_STRIDE). This might be suboptimal, where user is doing something
-                    # arbitrary size and stride resizing, and we fail to trigger dynamism, but we have not seen any cases
-                    # yet. For case 2, we will mark the changing dimensions DYNAMIC.
-                    if not has_size_changed:
-                        for i, dim in enumerate(frame_state_entry.stride):
-                            if dim is not None and stride[i] != dim:
-                                log.debug(
-                                    "automatic dynamic %s stride(%s) %s != %s",
-                                    name,
-                                    i,
-                                    stride[i],
-                                    dim,
-                                )
-                                get_chromium_event_logger().log_instant_event(
-                                    "automatic_dynamic",
-                                    time.time_ns(),
-                                    {
-                                        "name": name,
-                                        "dim_changed": i,
-                                        "reason": "stride change",
-                                        "cached": str(dim),
-                                        "new": str(stride[i]),
-                                    },
-                                )
-                                frame_state_entry.stride[i] = None
-        tx.output.frame_state[name] = frame_state_entry
-
-    if (st := tx.distributed_state) is None:
-        stride = e.stride() if not is_sparse_any(e) else ()
-        update_frame_state(e.size(), stride)
-        frame_state_entry = tx.output.frame_state[name]
-    elif st.all_states is None:
-        # Preflight, always pretend as if it's static
-        frame_state_entry = FrameStateSizeEntry(
-            size=e.size(), scalar=None, stride=e.stride()
-        )
-        st.local_state.input_sizes[name] = list(e.size())
-        st.local_state.input_strides[name] = list(e.stride())
+
+    # This mimics stride inference algorithm in _create_symbolic_sizes_strides_storage_offset
+    ex_size = e.size()
+    if not is_sparse_any(e):
+        ex_stride = e.stride()
+        dim = e.dim()
+
+        stride = [None] * dim
+        while any(x is None for x in stride):
+            candidates = {
+                ex_size[i] * ex_stride[i]: InferStride(i)
+                for i in range(dim)
+                if stride[i] is not None and ex_stride[i] >= 0
+            }
+            val_list = sorted(
+                [(ex_stride[i], i) for i in range(dim) if stride[i] is None],
+                key=_nested_int_aware_sort,
+            )
+            for _, i in val_list:
+                if stride[i] is None and ex_stride[i] in candidates:
+                    stride[i] = candidates[ex_stride[i]]
+                    candidates[ex_stride[i] * ex_size[i]] = InferStride(i)
+
+            if any(x is None for x in stride):
+                # bind the smallest unbound stride to a new variable
+                val, i = min(
+                    [(ex_stride[i], i) for i in range(dim) if stride[i] is None],
+                    key=_nested_int_aware_sort,
+                )
+                stride[i] = val
     else:
-        # Apply the updates
-        for sub_state in st.all_states:
-            # Not all inputs are necessarily present on all ranks
-            if name in sub_state.input_sizes and name in sub_state.input_strides:
-                update_frame_state(
-                    sub_state.input_sizes[name], sub_state.input_strides[name]
-                )
-        frame_state_entry = tx.output.frame_state[name]
+        stride = []
+
+    frame_state_entry = process_automatic_dynamic(
+        tx, name, FrameStateSizeEntry.make_tensor(tuple(ex_size), tuple(stride))
+    )
 
     # TODO: index export_constraints ahead of time so we don't have to
     # do a linear scan every time here
@@ -2642,8 +2555,12 @@
         else:
             dim2constraint[dim] = constraint_range, name
 
+    from torch.export.dynamic_shapes import _RelaxedConstraint
+
     if tx.output.export_constraints:
         for constraint in tx.output.export_constraints:
+            if isinstance(constraint, _RelaxedConstraint):
+                continue
             if constraint.t_id == t_id:
                 update_dim2constraint(
                     constraint.dim, constraint.constraint_range, constraint.name
@@ -2660,27 +2577,30 @@
         marked_weak_dynamic = i in getattr(e, "_dynamo_weak_dynamic_indices", set())
         marked_static = i in getattr(e, "_dynamo_static_indices", set())
 
-        # NB: both static and dynamic have precedence over
-        automatic_dynamic_size = config.automatic_dynamic_shapes and (
-            frame_state_entry.size is None or frame_state_entry.size[i] is None
-        )
-
-        # if size is None, no need to make stride dynamic
-        automatic_dynamic_stride = config.automatic_dynamic_shapes and (
-            frame_state_entry.size is not None
-            and (
-                frame_state_entry.stride is None or frame_state_entry.stride[i] is None
-            )
-        )
-
-        automatic_dynamic = automatic_dynamic_size or automatic_dynamic_stride
-
         # Reflect the user directive in the frame_state
         # For dynamic, apply None always
-        if frame_state_entry.size and marked_dynamic:
+        if marked_dynamic:
+            # TODO: This can be batched
+            # TODO: Doing this here is kind of sus, maybe better to set this
+            # up when we initially created the FrameStateSizeEntry to bong
+            # into the mutable state
             log.debug("automatic dynamic %s marked dynamic", name)
-            frame_state_entry.size[i] = None
-            frame_state_entry.stride[i] = None
+            mark_size = [auto_unset] * e.dim()
+            mark_size[i] = auto_dynamic
+            frame_state_entry |= FrameStateSizeEntry(size=mark_size)
+
+        # NB: both static and dynamic have precedence over
+        automatic_dynamic_size = (
+            config.automatic_dynamic_shapes and frame_state_entry.is_size_dynamic(i)
+        )
+        # NB: previously, if size was dynamic, we wouldn't make its stride
+        # dynamic.  But now, because of InferStride concept, we will properly
+        # not make stride dynamic even if it's wobbling
+        automatic_dynamic_stride = (
+            config.automatic_dynamic_shapes and frame_state_entry.is_stride_dynamic(i)
+        )
+
+        automatic_dynamic = automatic_dynamic_size or automatic_dynamic_stride
 
         # We will process constraints first, as they will imply that we
         # have a dynamic dimension
