# mypy: ignore-errors

import contextlib
import copy
import functools
import inspect
import itertools
import logging
import types
<<<<<<< HEAD
from typing import Dict, List, Optional, Tuple, TYPE_CHECKING
=======
import warnings
from typing import Dict, List, Optional, TYPE_CHECKING
>>>>>>> 879683fc

import torch._C
import torch.fx
import torch.nn
from torch._dynamo.utils import get_fake_value
from torch._dynamo.variables import ConstantVariable
from torch._dynamo.variables.builtin import BuiltinVariable
from torch._dynamo.variables.functions import UserFunctionVariable
from torch._dynamo.variables.tensor import SymNodeVariable
from torch._guards import Source
from torch._ops import HigherOrderOperator
from torch.fx.node import map_arg
from torch.fx.passes.shape_prop import _extract_tensor_metadata
from torch.utils import _pytree as pytree

from .. import variables
from ..exc import (
    IncorrectUsage,
    UncapturedHigherOrderOpError,
    unimplemented,
    Unsupported,
)
from ..source import AttrSource
from ..utils import proxy_args_kwargs
from .base import VariableTracker
from .dicts import ConstDictVariable
from .lazy import LazyVariableTracker
from .lists import ListVariable, TupleVariable


if TYPE_CHECKING:
    from torch._dynamo.symbolic_convert import InstructionTranslator


log = logging.getLogger(__name__)


def raise_hard_error_if_graph_break(reason):
    def deco(fn):
        @functools.wraps(fn)
        def graph_break_as_hard_error(*args, **kwargs):
            try:
                return fn(*args, **kwargs)
            except Unsupported as e:
                msg = " Scroll up to find out what causes the graph break."
                raise UncapturedHigherOrderOpError(reason + msg) from e

        return graph_break_as_hard_error

    return deco


@contextlib.contextmanager
def dynamo_enable_grad(tx: "InstructionTranslator", enable=True):
    from . import GradModeVariable

    org_value = torch.is_grad_enabled()
    try:
        GradModeVariable.create(tx, enable, initialized=True)
        yield
    finally:
        GradModeVariable.create(tx, org_value, initialized=True)


@contextlib.contextmanager
def dynamo_under_activation_checkpoint(tx: "InstructionTranslator"):
    orig_val = tx.output.current_tracer.under_activation_checkpoint
    try:
        tx.output.current_tracer.under_activation_checkpoint = True
        yield
    finally:
        tx.output.current_tracer.under_activation_checkpoint = orig_val


def only_consist_of(var, types, allow_none=False):
    if isinstance(var, types):
        return True
    if allow_none and var.is_python_constant() and var.as_python_constant() is None:
        return True
    if isinstance(var, (TupleVariable, ListVariable)):
        return all(only_consist_of(item, types, allow_none) for item in var.items)
    if isinstance(var, ConstDictVariable):
        return all(
            only_consist_of(item, types, allow_none) for item in var.items.values()
        )
    return False


# A more read-able syntax sugar for creating a UserFunctionVariable for f
# and run call_function on it. Make it return a function to preserve the calling
# convention of the original f.
def _make_inlined(tx: "InstructionTranslator", f):
    assert callable(f), "Expect f to be a python callable."

    def inline_call(*args, **kwargs):
        return UserFunctionVariable(f).call_function(tx, args, kwargs)

    return inline_call


def _call_function_and_unflatten_output(
    tx, fn, args, kwargs, flat_example_value, ret_treespec
):
    from .builder import wrap_fx_proxy

    # Store the invocation as a call
    flat_variable = wrap_fx_proxy(
        tx=tx,
        proxy=tx.output.create_proxy(
            "call_function",
            fn,
            args=args,
            kwargs=kwargs,
        ),
        example_value=flat_example_value,
    )

    # Transform variable back into a list (previously made into a tuple by
    # speculate_subgraph function) so as to respect the pytree API typing.
    flat_list_variable = BuiltinVariable(list).call_function(tx, [flat_variable], {})
    return (
        _make_inlined(tx, pytree.tree_unflatten)(flat_list_variable, ret_treespec)
        if ret_treespec
        else flat_variable
    )


def _assert_tensors_nonaliasing(inputs, outputs):
    input_tensor_ids = {
        id(t) for t in pytree.tree_leaves(inputs) if isinstance(t, torch.Tensor)
    }
    output_tensor_ids = {
        id(t) for t in pytree.tree_leaves(outputs) if isinstance(t, torch.Tensor)
    }
    assert input_tensor_ids.isdisjoint(
        output_tensor_ids
    ), "inputs to function body cannot alias outputs"


def _check_supported_callable_arg(
    tx: "InstructionTranslator", func_var: VariableTracker, arg_name
):
    is_callable = (
        BuiltinVariable(callable).call_function(tx, [func_var], {}).as_python_constant()
    )
    if not is_callable:
        unimplemented(f"{arg_name} is of unsupported callable type {str(func_var)}.")


def validate_args_and_maybe_create_graph_inputs(
    sub_args,
    tracer,
    tx,
    set_subgraph_inputs,
    description,
    sub_args_names=None,
):
    from . import AutogradFunctionContextVariable
    from .builder import wrap_fx_proxy_cls

    assert tracer.parent is not None

    if set_subgraph_inputs == "flatten_manual":
        flat_args, tree_spec = _make_inlined(tx, pytree.tree_flatten)(
            ListVariable(sub_args)
        ).unpack_var_sequence(tx)

        flat_inputs = validate_args_and_maybe_create_graph_inputs(
            flat_args.unpack_var_sequence(tx),
            tracer,
            tx,
            set_subgraph_inputs="manual",
            description=description,
        )

        return _make_inlined(tx, pytree.tree_unflatten)(
            ListVariable(flat_inputs), tree_spec
        ).unpack_var_sequence(tx)
    else:
        if sub_args_names is not None:
            # Can be greater if user passes some args as kwargs
            assert len(sub_args_names) >= len(sub_args)
        args = []
        for idx, a in enumerate(sub_args):
            assert isinstance(a, VariableTracker)
            if set_subgraph_inputs == "automatic":
                args.append(a)
                continue
            elif set_subgraph_inputs == "semi_automatic":
                if isinstance(a, AutogradFunctionContextVariable):
                    example_value = a.as_proxy().node.meta["example_value"]
                    arg_name = (
                        a.as_proxy().node.name
                        if sub_args_names is None
                        else sub_args_names[idx]
                    )
                    tracer.create_graph_input(arg_name, a.python_type(), example_value)
                elif a.maybe_fx_node() is not None:
                    node = a.maybe_fx_node()
                    example_value = node.meta["example_value"]
                    arg_name = (
                        a.as_proxy().node.name
                        if sub_args_names is None
                        else sub_args_names[idx]
                    )
                    new_proxy = tracer.create_graph_input(
                        arg_name, a.python_type(), example_value
                    )
                    example_value = (
                        node.meta["example_value"]
                        if "example_value" in node.meta
                        else None
                    )
                    a = wrap_fx_proxy_cls(
                        target_cls=type(a),
                        tx=tx,
                        proxy=new_proxy,
                        example_value=example_value,
                    )
                args.append(a)
                continue

            if a.is_python_constant():
                # This arg is not used in the body of the higher order op.
                # Currently, this new input is added to make the calls
                # happy, which expect a fixed number of arguments. In
                # future, we can clean this up.
                arg_name = (
                    "const_unused"
                    if sub_args_names is None
                    else f"const_unused_{sub_args_names[idx]}"
                )
                tracer.create_graph_input(
                    arg_name, a.python_type(), a.as_python_constant()
                )
                new_arg = a
            # Weird special case, we probably want to delete it or fold it
            # into the next case (of `a` being placeable into a graph)
            elif isinstance(a, AutogradFunctionContextVariable):
                example_value = a.as_proxy().node.meta["example_value"]
                arg_name = (
                    a.as_proxy().node.name
                    if sub_args_names is None
                    else sub_args_names[idx]
                )
                tracer.create_graph_input(arg_name, a.python_type(), example_value)
                new_arg = a
            # If `a` can be put into a graph
            elif a.maybe_fx_node() is not None:
                node = a.maybe_fx_node()
                example_value = (
                    node.meta["example_value"] if "example_value" in node.meta else None
                )
                arg_name = node.name if sub_args_names is None else sub_args_names[idx]
                new_proxy = tracer.create_graph_input(
                    arg_name, a.python_type(), example_value
                )
                new_arg = wrap_fx_proxy_cls(
                    target_cls=type(a),
                    tx=tx,
                    proxy=new_proxy,
                    example_value=example_value,
                )
            # If `a` cannot be put into a graph
            else:
                # HOPs work much better if they use speculate_subgraph(set_subgraph_inputs="automatic").
                unimplemented(
                    f"{description} with body that accepts non-Tensors as input. "
                    f"Got: {a.python_type()}"
                )
            args.append(new_arg)
        return args


# This helper function is used to make sure two graphs share the same input signature. For example,
# in torch.cond, two branches might lift different set of tensors as inputs. This function helps to
# dedup the inputs and modify the graphs to take the same set of inputs.
def _merge_graph_inputs(
    l_graph, l_lifted_freevars, l_name, r_graph, r_lifted_freevars, r_name
):
    def dedup_and_sort_lifted_freevars(l_lifted_freevars, r_lifted_freevars):
        # The nn module attributes are guaranteed to be registered into the top-level graph module during
        # higher order op speculation. Therefore, get_attr nodes in two branches with the same
        # target refer to the same attribute and we can safely deduplicate them with their target.
        #
        # Note: ideally, dynamo should just create a single proxy for the same attribute of a nn module. But
        # true_branch and false_branch belong to two separate tracing contexts, they may register the same
        # attribute to top level seperately. This creates two get_attr proxies for the same attribute
        # that have different meta data such as stack_trace (one stack trace for the true_branch,
        # and the other for false_branch). It seems better to discard the proxy explicitly in cond
        # than make dynamo create a single proxy for the same get_attr target.
        def shared_getattrs(l_lifted_proxies, r_lifted_proxies):
            true_targets = {
                proxy.node.target: proxy
                for proxy in l_lifted_proxies
                if proxy.node.op == "get_attr"
            }
            l_shared_getattrs = {}
            r_shared_getattrs = {}

            for false_proxy in r_lifted_proxies:
                if (
                    false_proxy.node.op == "get_attr"
                    and false_proxy.node.target in true_targets
                ):
                    true_proxy = true_targets[false_proxy.node.target]
                    l_shared_getattrs[true_proxy] = true_proxy
                    r_shared_getattrs[false_proxy] = true_proxy
            return l_shared_getattrs, r_shared_getattrs

        l_shared_getattrs, r_shared_getattrs = shared_getattrs(
            l_lifted_freevars.keys(), r_lifted_freevars.keys()
        )

        l_shared_freevars = (l_lifted_freevars.keys() & r_lifted_freevars.keys()).union(
            l_shared_getattrs.keys()
        )
        r_shared_freevars = (l_lifted_freevars.keys() & r_lifted_freevars.keys()).union(
            r_shared_getattrs.keys()
        )
        unique_l_freevars = l_lifted_freevars.keys() - l_shared_freevars
        unique_r_freevars = r_lifted_freevars.keys() - r_shared_freevars

        def _sort_by_name(vars):
            return sorted(vars, key=lambda var: var.node.name)

        return (
            list(_sort_by_name(list(l_shared_freevars))),
            list(_sort_by_name(list(r_shared_freevars))),
            list(_sort_by_name(list(unique_l_freevars))),
            list(_sort_by_name(list(unique_r_freevars))),
        )

    (l_shared, r_shared, unique_l, unique_r) = dedup_and_sort_lifted_freevars(
        l_lifted_freevars, r_lifted_freevars
    )

    # Let's say we capture cond(pred, true_fn, false_fn, (x,))
    # With set_graph_input set to automatic,
    # true_fn has lifted variables x, a, b, c
    # false_fn has lifted variables x, a, b, d
    # Then fixup_branch_inps make sure both branches have the same signature, i.e.:
    # - true_fn(x, a, b, c_true_branch, d_false_branch)
    # - false_fn(x, a, b, c_true_branch, d_false_branch)
    #
    # More formally, the signature has three parts in the following order:
    # 1. used in both branches: x, a, b
    # 2. only used in true branches: c, suffixed with _true_branch
    # 3. only used in false branches: d, suffixed with _false_branch
    # Within each part, we re-order the nodes by name to have a derterministic ordering for testing.
    def fixup_branch_inps(graph, lifted_freevars, shared, unique_l, unique_r):
        def _insert_or_replace_phs(new_args, name_suffix):
            for arg in new_args:
                new_ph = graph.placeholder(arg.node.name + name_suffix)
                # Override with new_ph if there exists a old placeholder.
                if arg in lifted_freevars:
                    old_ph = lifted_freevars[arg].node
                    old_ph.replace_all_uses_with(new_ph)
                    # replace_all_uses_with doesn't clean users. Clean it mannually so that we could erase it.
                    old_ph.users = {}
                    graph.erase_node(old_ph)

        first_not_ph_node = next(
            node for node in graph.nodes if node.op != "placeholder"
        )
        with graph.inserting_before(first_not_ph_node):
            _insert_or_replace_phs(shared, "")
            _insert_or_replace_phs(unique_l, "_" + l_name)
            _insert_or_replace_phs(unique_r, "_" + r_name)

    fixup_branch_inps(l_graph, l_lifted_freevars, l_shared, unique_l, unique_r)
    fixup_branch_inps(r_graph, r_lifted_freevars, r_shared, unique_l, unique_r)
    return l_graph, r_graph, l_shared, r_shared, unique_l, unique_r


# See NOTE [HigherOrderOperator tracing design] for details of the design
def speculate_subgraph(
    tx,
    f,
    sub_args,
    sub_kwargs,
    description,
    *,
    # source_target is the .value of HigherOrderOpVariable and is the
    # target of the proxy that we created for the higherOrderOperator.
    source_target=None,
    always_restore=False,
    enable_grad=None,
    # NOTE [argument `set_subgraph_inputs`]
    # set_subgraph_inputs controls what how to construct subgraphs' placeholders from sub_args.
    # 1. if your HOP supports arbitrary inputs, use set_subgraph_inputs="automatic" (most recommended).
    # 2. if your HOP supports only Tensor and symnode inputs, use set_subgraph_inputs="flatten_manual" (recommended).
    # If sub_args contain Pytree structure (e.g. dict/list/tuple/set), the sub_args will be flattened first.
    # Then the flattened args are manually set as subgraph's placeholders.
    # 3. if your HOP must preserve inputs that are not tensor or symnode as placeholders e.g. AutogradFunctionContextVariable
    # use set_subgraph_inputs="manual" (not recommended). We do not recommend it in general because it has the
    # restriction that user need to manually control how to create placeholders and VariableTrackers for the args.
    set_subgraph_inputs="automatic",
    restore_side_effects=True,
    should_flatten_outputs=False,
    under_activation_checkpoint=False,
    # Pass in an originating tracer - this is needed for preserving context
    # across fwd-bwd for autograd.Function
    tracer=None,
):
    if sub_kwargs is None:
        sub_kwargs = {}

    assert set_subgraph_inputs in {
        "automatic",
        "semi_automatic",
        "flatten_manual",
        "manual",
    }, "Please use one of the supported set_subgraph_inputs options."

    # See NOTE [Temporary argument `set_subgraph_inputs`]
    if sub_kwargs and set_subgraph_inputs != "automatic":
        unimplemented("Use `set_subgraph_inputs=automatic` when passing `sub_kwargs`.")

    try:
        # ensure guards on args get installed in parent subgraph
        f, sub_args, sub_kwargs = LazyVariableTracker.realize_all(
            (f, sub_args, sub_kwargs),
        )

        with tx.output.subtracer(source_target, tracer) as subtracer:
            sub_args_names = maybe_positional_arg_names(f)
            # User mismatch in the number of args. Will eventually lead to an error.
            if sub_args_names is not None and len(sub_args_names) < len(sub_args):
                sub_args_names = None
            args = validate_args_and_maybe_create_graph_inputs(
                sub_args,
                subtracer,
                tx,
                set_subgraph_inputs,
                description,
                sub_args_names,
            )

            validate_args_and_maybe_create_graph_inputs(
                sub_kwargs.values(),
                subtracer,
                tx,
                set_subgraph_inputs="automatic",
                description=description,
            )

            autograd_ctx = (
                dynamo_enable_grad(tx, enable_grad)
                if enable_grad is not None
                else contextlib.nullcontext()
            )
            checkpoint_ctx = (
                dynamo_under_activation_checkpoint(tx)
                if under_activation_checkpoint
                else contextlib.nullcontext()
            )

            # For handling side effects, we can make an argument that we don't
            # have to do anything here. The side effects infra does a good job
            # of graph breaking if we mutate any nonlocal or global variable
            # while subtracing. As a result if tracing succeeds, side effects
            # data structure will only contain read-only data structures that
            # are put there for tracking purposes.
            # But on the other hand, there is an argument that if we ever write
            # a new side effect in Dynamo which does not go through the side
            # effect infra, we can end up in bad state.
            # Therefore we restore the side effects after tracing. The catch is
            # that we have to special handle tensor variables. If we have seen a
            # nonlocal variable tensor during subtracing, we want to keep a
            # track of that tensor, so that later subtracing or the root tracer
            # itself does not create a new proxy for the already observed tensor
            # variable.
            if restore_side_effects:
                prev_side_effects = tx.output.side_effects.clone()

            with autograd_ctx, checkpoint_ctx:
                output = f.call_function(tx, args, sub_kwargs)

            if restore_side_effects:
                new_side_effects = tx.output.side_effects.clone()
                prev_side_effects.track_tensor_variables_from_runahead_side_effects(
                    new_side_effects
                )
                tx.output.side_effects = prev_side_effects

            treespec = None
            if should_flatten_outputs:
                # Flatten the speculated subgraph output.
                output, treespec = _make_inlined(tx, pytree.tree_flatten)(
                    output
                ).unpack_var_sequence(tx)
                # Actually, transform the list (returned by flatten) into a tuple
                # for dynamo consistency.
                output = BuiltinVariable(tuple).call_function(tx, [output], {})

            # Register output to graph
            # Modeled off of compile_and_call_fx_graph
            # TODO: support pytree output
            # We check always_restore because we dont use the output or side effects of always_restore code,
            # like bwd.
            if always_restore:
                # Nothing left to do here
                return (output, treespec), tx.output.graph, subtracer.lifted_freevars
            else:
                from . import TensorVariable

                if not only_consist_of(output, TensorVariable, allow_none=True):
                    unimplemented(
                        "HigherOrderOperator body's output must consist of tensors only"
                    )

                # The output proxies might not belong to this SubgraphTracer
                # (if they are free variables that were never lifted)
                # so lift them here.
                output_proxies = output.as_proxy()
                output_proxies = pytree.tree_map(
                    subtracer.maybe_lift_tracked_freevar_to_input, output_proxies
                )

                tx.output.create_node(
                    "output",
                    "output",
                    (subtracer.create_arg((output_proxies,))),
                    {},
                )
                graph = tx.output.graph
                graph.lint()
                lifted_freevars = subtracer.lifted_freevars

                # NOTE: [HigherOrderOperator subgraph input ordering]
                # The input ordering of the higher order ops is determined by the order of
                # the creatation of the placehoder.
                # Mannually created inputs are created in validate_args_and_maybe_create_graph_inputs before
                # speculating subgraph.
                # During subgraph speculation, we may lift closured tensors and free symbols as inputs,
                # their ordering is determined by the time they are lifted: earlier lifted ones precede later
                # lifted ones.
                #
                # Suppose the placeholders are
                # O1, O2, X1, O3, O4, X2, X3, O5 where Xs are lifted phs
                # The following code re-order the placeholders to
                # O1, O2, O3, O4, O5, X1, X2, X3
                def move_lifted_freevars_phs_to_end(
                    graph: torch.fx.Graph, lifted_freevars: Tuple[torch.fx.Node]
                ):
                    lifted_ph_set = {
                        child_p.node for child_p in lifted_freevars.values()
                    }

                    prev_phs = [n for n in graph.nodes if n.op == "placeholder"]

                    # No need to reorder when graph doesn't have args or doesn't
                    # have lifted freevars or all inputs are lifted freevars.
                    if (
                        len(prev_phs) == 0
                        or len(lifted_ph_set) == 0
                        or len(prev_phs) == len(lifted_ph_set)
                    ):
                        return

                    # Step 1: find first X1
                    for x1 in prev_phs:
                        if x1 in lifted_ph_set:
                            break

                    assert x1 is not None and x1.op == "placeholder"
                    # Step 2: starting from the X1, skip Xs and prepend Os before X1.
                    cand_x = x1.next
                    while cand_x is not None and cand_x.op == "placeholder":
                        if cand_x in lifted_ph_set:
                            cand_x = cand_x.next
                        else:
                            nxt = cand_x.next
                            cand_x._remove_from_list()
                            x1.prepend(cand_x)
                            cand_x = nxt

                    graph.lint()

                move_lifted_freevars_phs_to_end(graph, lifted_freevars)

                return (
                    (output, treespec),
                    graph,
                    lifted_freevars,
                )

    except Unsupported as ex:
        f_name = f"{type(f).__name__}"
        if isinstance(f, UserFunctionVariable):
            f_name = f.get_name()
        msg = (
            f"speculate_subgraph: while introspecting {description}, we were unable "
            f"to trace function `{f_name}` into a single graph. This means "
            f"that Dynamo was unable to prove safety for this API and will "
            f"fall back to eager-mode PyTorch, which could lead to a slowdown."
        )
        log.info(msg)
        log.info(ex)
        raise ex


def make_attr(tx: "InstructionTranslator", name):
    node = tx.output.create_proxy(
        "get_attr",
        name,
        (),
        {},
    )
    return node


def add_subgraph(tx: "InstructionTranslator", name, gm):
    next_name = None
    i = 0
    while not next_name:
        candidate = f"{name}_{i}"
        if candidate in tx.output.nn_modules:
            i += 1
        else:
            next_name = candidate

    gm.__name__ = next_name
    gm.torchdynamo_force_dynamic = False
    # This graph module is not present in the user space, so it can't be
    # accessed by a source. Set source=None.
    tx.output.register_attr_or_module(gm, next_name, source=None)
    return next_name


class TorchHigherOrderOperatorVariable(VariableTracker):
    def __init__(
        self, value: HigherOrderOperator, source: Optional[Source] = None, **kwargs
    ) -> None:
        super().__init__(**kwargs)
        self.value = value
        self.source = source

    @staticmethod
    def make(value, source=None, **kwargs):
        if value.__name__ == "cond":
            return CondHigherOrderVariable(value, source, **kwargs)
        elif value.__name__ == "while_loop":
            return WhileLoopHigherOrderVariable(value, source, **kwargs)
        elif value.__name__ in ("map", "map_impl"):
            return MapHigherOrderVariable(value, source, **kwargs)
        elif value.__name__ == "executorch_call_delegate":
            return ExecutorchCallDelegateHigherOrderVariable(value, source, **kwargs)
        elif value.__name__ == "out_dtype":
            return OutDtypeHigherOrderVariable(value, source, **kwargs)
        elif value.__name__ == "wrap":
            return WrapHigherOrderVariable(value, source, **kwargs)
        elif value.__name__ == "hints_wrapper":
            return HintsWrapperHigherOrderVariable(value, source, **kwargs)
        elif value.__name__ == "flex_attention":
            return FlexAttentionHigherOrderVariable(value, source, **kwargs)
        elif value.__name__ in (
            "wrap_activation_checkpoint",
            "tag_activation_checkpoint",
        ):
            return CheckpointHigherOrderVariable(value, source, **kwargs)
        elif value.__name__ == "_export_tracepoint":
            return ExportTracepointHigherOrderVariable(value, source, **kwargs)
        elif value.__name__ == "trace_wrapped":
            return TraceWrappedHigherOrderOperatorVariable(value, source, **kwargs)
        elif value.__name__ == "strict_mode":
            return StrictModeHigherOrderVariable(value, source, **kwargs)
        elif value.__name__ == "run_with_rng_state":
            return RunWithRNGStateHigherOrderVariable(value, source, **kwargs)
        elif value.__name__ == "associative_scan":
            return AssociativeScanHigherOrderVariable(value, source, **kwargs)
        elif value.__name__ == "scan":
            return ScanHigherOrderVariable(value, source, **kwargs)
        elif value.__name__ == "call_torchbind":
            return CallTorchbindHigherOrderVariable(value, source, **kwargs)
        elif value.__name__ == "wrap_with_set_grad_enabled":
            return WrapWithSetGradEnabledHigherOrderVariable(value, source, **kwargs)
        elif value.__name__ == "wrap_with_autocast":
            return WrapWithAutocastHigherOrderVariable(value, source, **kwargs)
        elif (
            value.__name__ == "auto_functionalized"
            or value.__name__ == "auto_functionalized_v2"
        ):
            return AutoFunctionalizeHigherOrderVariable(value, source, **kwargs)
        elif value.__name__ == "invoke_subgraph":
            return InvokeSubgraphHigherOrderVariable(value, source, **kwargs)
        else:
            unimplemented(f"HigherOrderOperator {value.__name__}")

    def call_function(
        self,
        tx: "InstructionTranslator",
        args: List[VariableTracker],
        kwargs: Dict[str, VariableTracker],
    ) -> VariableTracker:
        unimplemented(f"HigherOrderOperator {self.value.__name__}")


class CondHigherOrderVariable(TorchHigherOrderOperatorVariable):
    @raise_hard_error_if_graph_break(
        reason="Cond doesn't work unless it is captured completely with torch.compile."
    )
    def call_function(
        self,
        tx: "InstructionTranslator",
        args: "List[VariableTracker]",
        kwargs: "Dict[str, VariableTracker]",
    ) -> "VariableTracker":
        from . import ListVariable, TensorVariable

        args, kwargs = LazyVariableTracker.realize_all((args, kwargs))

        for i, k in enumerate(["pred", "true_fn", "false_fn", "operands"]):
            if v := kwargs.pop(k, None):
                assert i == len(
                    args
                ), "did not provide the right number of non-keyword args"
                args.append(v)

        if kwargs:
            unimplemented(f"torch.cond: Got unexpected kwargs: {list(kwargs.keys())}")

        # TODO(voz): Support fake tensor dispatch for recursive
        # ops - see torch/dispatch/_dispatcher.py
        if len(args) != 4:
            unimplemented(
                f"Expected 4 arguments but got {len(args)}.\n"
                f"Usage: cond(pred, true_fn, false_fn, operands)",
            )

        # Specialize into one of the branches since pred is constant
        pred, true_fn, false_fn, operands = args
        if type(args[0]) is ConstantVariable:
            warnings.warn(
                "Pred is a Python constant. When used with torch.cond, it specializes on one of the branches."
                " If you want torch.cond to preserve two branches, please make the predicate a boolean tensor or a SymBool.",
                UserWarning,
            )
            if pred.as_python_constant():
                return true_fn.call_function(tx, operands.unpack_var_sequence(tx), {})
            else:
                return false_fn.call_function(tx, operands.unpack_var_sequence(tx), {})

        # predicate
        if type(pred) not in (ConstantVariable, TensorVariable, SymNodeVariable):
            unimplemented(
                f"Expected pred to be bool or a boolean tensor with single "
                f"item but got {str(type(pred))} "
                f"with original python type {str(pred.python_type())}.",
            )

        # operands
        if not isinstance(operands, (ListVariable, TupleVariable)):
            unimplemented(
                f"Expected operands to be a list/tuple but got "
                f"{operands.python_type()}",
            )
        operands_seq = operands.unpack_var_sequence(tx)
        if not only_consist_of(operands, (TensorVariable, ConstantVariable)):
            unimplemented(
                "Expect operands to be a tuple of pytrees that only consists of tensor leaves."
            )

        # branches
        _check_supported_callable_arg(tx, true_fn, "true_fn")
        _check_supported_callable_arg(tx, false_fn, "false_fn")

        # Our strategy for tracing the true/false branches of cond
        # are to checkpoint our graphstate, run the true branch,
        # roll it back to the checkpoint, and run the false
        # branch, and then merge the graphstates.  Well, perhaps
        # "merge" is too strong a word: we mostly assert that
        # the resulting graphstates have to be the same.
        #
        # We only permit guards to diverge (we union the guards from
        # both branches).  In particular, this means that side
        # effects are NOT permitted inside true/false branches; this
        # would be difficult to implement, because of the path
        # explosion problem.

        def speculate_branch(branch):
            # NB: 0 is predicate
            ix = 1 if branch else 2
            # TODO: Support kwargs
            (
                (ret_val, ret_treespec),
                ret_graph,
                ret_lifted_freevars,
            ) = speculate_subgraph(
                tx,
                args[ix],
                operands_seq,
                {},
                "cond",
                source_target=self.value,
                should_flatten_outputs=True,
            )

            if not only_consist_of(ret_val, (TensorVariable,)):
                unimplemented(
                    "Expected branches to return a possibly nested list/tuple/dict of tensors but it consists of non tensors.",
                )
            return ret_val, ret_treespec, ret_graph, ret_lifted_freevars

        (true_r, true_treespec, true_graph, true_lifted_freevars) = speculate_branch(
            True
        )
        true_nn_modules = dict(tx.output.nn_modules)

        (
            false_r,
            false_treespec,
            false_graph,
            false_lifted_freevars,
        ) = speculate_branch(False)
        false_nn_modules = dict(tx.output.nn_modules)

        same_treespec = _make_inlined(tx, pytree.TreeSpec.__eq__)(
            true_treespec, false_treespec
        )
        if not same_treespec.as_python_constant():
            unimplemented("Expected branches to return the same pytree structure.")

        def diff_meta(tensor_vars1, tensor_vars2):
            assert all(
                isinstance(var, TensorVariable) for var in tensor_vars1 + tensor_vars2
            )
            all_diffs = []
            for i, (var1, var2) in enumerate(zip(tensor_vars1, tensor_vars2)):
                # We check the meta data associated with meta["example_value"]
                meta1 = _extract_tensor_metadata(
                    var1.proxy.node.meta["example_value"], include_contiguity=False
                )
                meta2 = _extract_tensor_metadata(
                    var2.proxy.node.meta["example_value"], include_contiguity=False
                )
                if meta1 != meta2:
                    all_diffs.append((f"pair{i}:", meta1, meta2))
            return all_diffs

        if diffs := diff_meta(
            true_r.unpack_var_sequence(tx), false_r.unpack_var_sequence(tx)
        ):
            unimplemented(
                f"Expected branches to return tensors with same metadata. [(tensor_pair, difference)...]:{diffs}"
            )

        (
            true_graph,
            false_graph,
            true_shared,
            false_shared,
            unique_true,
            unique_false,
        ) = _merge_graph_inputs(
            true_graph,
            true_lifted_freevars,
            "true_branch",
            false_graph,
            false_lifted_freevars,
            "false_branch",
        )

        true_name = add_subgraph(
            tx,
            "cond_true",
            torch.fx.GraphModule(true_nn_modules, true_graph),
        )
        false_name = add_subgraph(
            tx,
            "cond_false",
            torch.fx.GraphModule(false_nn_modules, false_graph),
        )

        true_node = make_attr(tx, true_name)
        false_node = make_attr(tx, false_name)

        p_args = (
            pred.as_proxy(),
            true_node,
            false_node,
            # We pick true_shared but it shouldn't matter
            true_shared + unique_true + unique_false,
        )

        flat_example_value = pytree.tree_map_only(
            torch.fx.Proxy,
            lambda a: a.node.meta["example_value"],
            true_r.as_proxy(),
        )

        return _call_function_and_unflatten_output(
            tx,
            torch.ops.higher_order.cond,
            p_args,
            {},
            flat_example_value,
            true_treespec,
        )


class CallTorchbindHigherOrderVariable(TorchHigherOrderOperatorVariable):
    def __init__(self, hop, source, script_obj_var, method_name) -> None:
        super().__init__(hop, source)
        self.script_obj_var = script_obj_var
        self.method_name = method_name

    def call_function(
        self,
        tx: "InstructionTranslator",
        args: List[VariableTracker],
        kwargs: Dict[str, VariableTracker],
    ) -> VariableTracker:
        from .builder import wrap_fx_proxy

        args, kwargs = LazyVariableTracker.realize_all((args, kwargs))

        args_proxy = [arg.as_proxy() for arg in args]
        kwargs_proxy = {k: v.as_proxy() for k, v in kwargs.items()}
        return wrap_fx_proxy(
            tx=tx,
            proxy=tx.output.create_proxy(
                "call_function",
                self.value,
                args=tuple(
                    [self.script_obj_var.as_proxy(), self.method_name] + args_proxy
                ),
                kwargs=kwargs_proxy,
            ),
        )


class WhileLoopHigherOrderVariable(TorchHigherOrderOperatorVariable):
    @raise_hard_error_if_graph_break(
        reason="while_loop doesn't work unless it is captured completely with torch.compile."
    )
    def call_function(
        self,
        tx: "InstructionTranslator",
        args: List[VariableTracker],
        kwargs: Dict[str, VariableTracker],
    ) -> VariableTracker:
        from . import TensorVariable

        args, kwargs = LazyVariableTracker.realize_all((args, kwargs))

        for i, k in enumerate(["cond_fn", "body_fn", "operands"]):
            if v := kwargs.pop(k, None):
                assert i == len(
                    args
                ), "did not provide the right number of non-keyword args"
                args.append(v)

        if kwargs:
            unimplemented(
                f"torch.while_loop: Got unexpected kwargs: {list(kwargs.keys())}"
            )

        if len(args) != 4:
            unimplemented(
                f"Expected 4 arguments but got {len(args)}.\n"
                f"Usage: while_loop(cond_fn, body_fn, operands)",
            )

        cond_fn, body_fn, operands, additional_inputs = args
        _check_supported_callable_arg(tx, cond_fn, "cond_fn")
        _check_supported_callable_arg(tx, body_fn, "body_fn")

        # operands
        if not isinstance(operands, (ListVariable, TupleVariable)):
            unimplemented(
                f"Expected operands to be a list/tuple but got "
                f"{operands.python_type()}",
            )
        operands_seq = operands.unpack_var_sequence(tx)
        if not only_consist_of(operands, (TensorVariable,)):
            unimplemented(
                "Expect operands to be a tuple of pytrees that only consists of tensor leaves."
            )

        # additional inputs check
        if not isinstance(additional_inputs, (ListVariable, TupleVariable)):
            unimplemented(
                f"Expected additional_inputs to be a list/tuple but got "
                f"{additional_inputs.python_type()}. It seems to be an "
                f"internal error, please report an issue to PyTorch."
            )
        additional_inputs_seq = additional_inputs.unpack_var_sequence(tx)

        (
            (cond_r, cond_treespec),
            cond_graph,
            cond_lifted_freevars,
        ) = speculate_subgraph(
            tx,
            cond_fn,
            operands_seq + additional_inputs_seq,
            {},
            "while_loop",
            source_target=self.value,
            set_subgraph_inputs="manual",
        )
        cond_nn_modules = dict(tx.output.nn_modules)
        if not isinstance(cond_r, TensorVariable):
            unimplemented(
                f"Expected cond_fn to return a tensor but got {cond_r.python_type()}",
            )

        cond_r_meta = _extract_tensor_metadata(
            cond_r.proxy.node.meta["example_value"], include_contiguity=False
        )
        if not cond_r_meta.dtype == torch.bool or not cond_r_meta.shape == torch.Size(
            []
        ):
            unimplemented(
                f"Expected cond_fn to return a tensor with shape (,) but got {cond_r_meta.shape}"
            )

        (
            (body_r, body_treespec),
            body_graph,
            body_lifted_freevars,
        ) = speculate_subgraph(
            tx,
            body_fn,
            operands_seq + additional_inputs_seq,
            {},
            "while_loop",
            source_target=self.value,
            set_subgraph_inputs="manual",
            should_flatten_outputs=True,
        )
        (
            cond_graph,
            body_graph,
            cond_shared,
            body_shared,
            cond_unique,
            body_unique,
        ) = _merge_graph_inputs(
            cond_graph,
            cond_lifted_freevars,
            "cond_fn",
            body_graph,
            body_lifted_freevars,
            "body_fn",
        )

        # Note: cond_shared and body_shared refer to the same proxy in parent graph
        # so using either of them is OK. Use cond_shared as it doesnt matter.
        additional_lifted_inputs = cond_shared + cond_unique + body_unique

        body_nn_modules = dict(tx.output.nn_modules)

        cond_name = add_subgraph(
            tx,
            "cond_fn",
            torch.fx.GraphModule(cond_nn_modules, cond_graph),
        )
        body_name = add_subgraph(
            tx,
            "body_fn",
            torch.fx.GraphModule(body_nn_modules, body_graph),
        )

        cond_node = make_attr(tx, cond_name)
        body_node = make_attr(tx, body_name)

        p_args = (
            cond_node,
            body_node,
            tuple([operand.as_proxy() for operand in operands_seq]),
            tuple(
                [inp.as_proxy() for inp in additional_inputs_seq]
                + additional_lifted_inputs
            ),
        )

        flat_example_value = pytree.tree_map_only(
            torch.fx.Proxy,
            lambda a: a.node.meta["example_value"],
            body_r.as_proxy(),
        )

        return _call_function_and_unflatten_output(
            tx,
            torch.ops.higher_order.while_loop,
            p_args,
            {},
            flat_example_value,
            body_treespec,
        )


class AssociativeScanHigherOrderVariable(TorchHigherOrderOperatorVariable):
    @raise_hard_error_if_graph_break(
        reason="associative_scan must be captured completely with torch.compile."
    )
    def call_function(
        self,
        tx: "InstructionTranslator",
        args: List[VariableTracker],
        kwargs: Dict[str, VariableTracker],
    ) -> VariableTracker:
        from .builder import wrap_fx_proxy

        args, kwargs = LazyVariableTracker.realize_all((args, kwargs))

        def arg_extractor(combine_fn, xs, dim):
            return combine_fn, xs, dim

        combine_fn, xs, dim = arg_extractor(*args, **kwargs)

        if xs.python_type() != list:
            unimplemented(
                f"Expected xs to be a list of tensors but got {xs.python_type()}",
            )
        assert isinstance(xs, torch._dynamo.variables.lists.BaseListVariable)

        # Trace the subgraph
        # TODO: Fix these pointless new_empty calls appearing in the dynamo output graph.
        sub_args = [
            leaf.call_method(
                tx,
                "new_empty",
                args=(
                    VariableTracker.build(
                        tx,
                        (
                            leaf.size
                            if leaf.size is not None
                            else BuiltinVariable(getattr)
                            .call_function(
                                tx, [leaf, ConstantVariable.create("shape")], {}
                            )
                            .items
                        ),
                    ),
                ),
                kwargs={
                    "dtype": VariableTracker.build(tx, leaf.dtype),
                    "requires_grad": VariableTracker.build(tx, leaf.requires_grad),
                },
            )
            for leaf in itertools.chain(xs.items, xs.items)
        ]
        (
            (combine_result, combine_treespec),
            combine_graph,
            combine_lifted_freevars,
        ) = speculate_subgraph(
            tx,
            combine_fn,
            sub_args,
            sub_kwargs={},
            description="associative_scan_combine_fn",
            source_target=self.value,
            set_subgraph_inputs="flatten_manual",
        )

        if combine_lifted_freevars:
            unimplemented(
                f"Combine fn had unexpected freevars: {combine_lifted_freevars}"
            )

        if combine_result.python_type() != list:
            unimplemented(
                f"Expected combine_fn to return a list if tensor but got {combine_result.python_type()}",
            )

        xs_proxy = xs.as_proxy()
        combine_result_proxy = combine_result.as_proxy()
        for result, inp_proxy in zip(combine_result_proxy, xs_proxy):
            inp_meta = inp_proxy.node.meta["example_value"]
            combine_result_meta = result.node.meta["example_value"]
            if combine_result_meta.device != inp_meta.device:
                unimplemented(
                    f"Expected combine_fn to return a tensor on device {inp_meta.device} but "
                    + f"got {combine_result_meta.device}"
                )
            if combine_result_meta.dtype != inp_meta.dtype:
                unimplemented(
                    f"Expected combine_fn to return a tensor of {inp_meta.dtype} but "
                    + f"got {combine_result_meta.dtype}"
                )

        combine_gm = torch.fx.GraphModule(dict(tx.output.nn_modules), combine_graph)
        combine_fn_name = add_subgraph(tx, "associative_scan_combine_fn", combine_gm)

        p_args = (
            make_attr(tx, combine_fn_name),
            xs_proxy,
            dim.as_proxy(),
        )

        with tx.fake_mode:
            out_meta = tuple(
                inp_proxy.node.meta["example_value"].clone() for inp_proxy in xs_proxy
            )
        return wrap_fx_proxy(
            tx=tx,
            proxy=tx.output.create_proxy(
                "call_function", torch.ops.higher_order.associative_scan, p_args, {}
            ),
            example_value=out_meta,
        )


class ScanHigherOrderVariable(TorchHigherOrderOperatorVariable):
    @raise_hard_error_if_graph_break(
        reason="scan must be captured completely with torch.compile."
    )
    def call_function(
        self,
        tx: "InstructionTranslator",
        args: List[VariableTracker],
        kwargs: Dict[str, VariableTracker],
    ) -> VariableTracker:
        from torch._higher_order_ops.scan import (
            _extract_carry_and_out,
            first_slice_copy,
            stack_y,
        )

        from .builder import wrap_fx_proxy

        args, kwargs = LazyVariableTracker.realize_all((args, kwargs))

        def arg_extractor(combine_fn, init, xs, dim, reverse, additional_inputs):
            return combine_fn, init, xs, dim, reverse, additional_inputs

        combine_fn, init, xs, dim, reverse, additional_inputs = arg_extractor(
            *args, **kwargs
        )
        assert isinstance(additional_inputs, variables.BaseListVariable)

        if xs.python_type() != list:
            unimplemented(
                f"Expected xs to be a list of tensors but got {xs.python_type()}",
            )
        assert isinstance(xs, variables.BaseListVariable)
        if init.python_type() != list:
            unimplemented(
                f"Expected init to be a list of tensors but got {init.python_type()}",
            )
        assert isinstance(init, variables.BaseListVariable)

        dim_fake = (
            dim.as_proxy()
            if type(dim.as_proxy()) == int
            else get_fake_value(dim.as_proxy().node, tx)
        )
        scan_length = get_fake_value(xs.items[0].as_proxy().node, tx).size()[dim_fake]
        if scan_length == 0:
            unimplemented(
                "scan() operator doesn't support zero-sized tensors during tracing."
            )

        init_len = len(init.items)
        if init_len == 0:
            unimplemented("scan() operator requires init leaves.")

        # Trace the subgraph
        # TODO: Fix these pointless new_empty calls appearing in the dynamo output graph.
        # TODO: Unify handling of sub_args across control flow ops, such as cond, while_loop, etc.
        sub_args_init = [
            ini.call_method(tx, "clone", args=(), kwargs={}) for ini in init.items
        ]
        # The sub_args_inp is a slice of original input, e.g. if input.size is (3, 4), and scan dim=0
        # the sub_args_inp shape will be (4, ).
        sub_args_inp = [
            _make_inlined(tx, first_slice_copy)(inp, dim) for inp in xs.items
        ]
        sub_args_additional_inputs = [
            t.call_method(tx, "clone", args=(), kwargs={})
            for t in additional_inputs.items
        ]
        sub_args = sub_args_init + sub_args_inp + sub_args_additional_inputs
        (
            (combine_result, combine_treespec),
            combine_graph,
            combine_lifted_freevars,
        ) = speculate_subgraph(
            tx,
            combine_fn,
            sub_args,
            sub_kwargs={},
            description="scan_combine_fn",
            source_target=self.value,
            set_subgraph_inputs="flatten_manual",
        )

        # key in the combine_lifted_freevars are proxies in the root tracer.
        # We use root tracer's proxies to create scan op's inputs.
        def _check_phs_position_match(
            combine_graph: torch.fx.Graph, lifted_proxies: list[torch.fx.Proxy]
        ):
            lifted_phs = [
                node for node in combine_graph.nodes if node.op == "placeholder"
            ][-len(lifted_proxies) :]
            for ph, lifted_proxy in zip(lifted_phs, lifted_proxies):
                if ph is not lifted_proxy.node:
                    unimplemented(
                        "The postion lifted freevars doesn't match the order of placeholders in subgraph."
                    )

        _check_phs_position_match(combine_graph, list(combine_lifted_freevars.values()))
        combine_freevars_proxy = list(combine_lifted_freevars.keys())

        if combine_result.python_type() != list:
            unimplemented(
                f"Expected combine_fn to return a list if tensor but got {combine_result.python_type()}",
            )

        xs_proxy = xs.as_proxy()
        init_proxy = init.as_proxy()
        additional_inputs_proxy = additional_inputs.as_proxy() + combine_freevars_proxy
        num_init_leaves = len(init_proxy)
        # combine_result is a flatten list concated by carry + y, len(carry) is len(init) since they have
        # same pytree structure.
        carry_vars, y_vars = _extract_carry_and_out(
            combine_result.items, num_init_leaves
        )
        carry_proxies = [carry_var.as_proxy() for carry_var in carry_vars]
        y_proxies = [y_var.as_proxy() for y_var in y_vars]

        # Checks for carry and init
        for ini_proxy, carry in zip(init_proxy, carry_proxies):
            ini_meta = ini_proxy.node.meta["example_value"]
            carry_meta = carry.node.meta["example_value"]
            if (
                carry_meta.device != ini_meta.device
                or carry_meta.dtype != ini_meta.dtype
                or carry_meta.shape != ini_meta.shape
            ):
                unimplemented(
                    f"Expected metadata of the combine_fn result {carry_meta} to be the same as "
                    + f"the metadata of init with {ini_meta}"
                )

        combine_gm = torch.fx.GraphModule(dict(tx.output.nn_modules), combine_graph)
        combine_fn_name = add_subgraph(tx, "scan_combine_fn", combine_gm)

        p_args = (
            make_attr(tx, combine_fn_name),
            init_proxy,
            xs_proxy,
            dim.as_proxy(),
            reverse.as_proxy(),
            additional_inputs_proxy,
        )

        with tx.fake_mode:
            example_carry = [
                init_p.node.meta["example_value"].clone() for init_p in init_proxy
            ]
            # For the fake mode, we need to duplicate the init tensor along the dim
            # to have the same size as the xs arguments
            example_stacked_out = [
                stack_y(y.node.meta["example_value"], scan_length) for y in y_proxies
            ]
            out_meta = [*example_carry, *example_stacked_out]

        return wrap_fx_proxy(
            tx=tx,
            proxy=tx.output.create_proxy(
                "call_function", torch.ops.higher_order.scan, p_args, {}
            ),
            example_value=out_meta,
        )


def non_single_tensor_return_unsupported(api, ret):
    from . import TensorVariable

    if not isinstance(ret, TensorVariable):
        raise Unsupported(
            f"{api} over function that returns something " f"other than one Tensor"
        )


class MapHigherOrderVariable(TorchHigherOrderOperatorVariable):
    def call_function(
        self,
        tx: "InstructionTranslator",
        args: List[VariableTracker],
        kwargs: Dict[str, VariableTracker],
    ) -> VariableTracker:
        from . import TensorVariable
        from .builder import wrap_fx_proxy_cls

        if len(kwargs) > 0:
            unimplemented(
                "torch.ops.higher_order.map: kwargs are not supported in the map operator."
            )

        _check_supported_callable_arg(tx, args[0].realize(), "map_fn")

        assert type(args[1].realize()) is TensorVariable

        sample_shape = get_fake_value(args[1].as_proxy().node, tx).size()

        if len(sample_shape) < 1 or sample_shape[0] == 0:
            unimplemented(
                "map() operator doesn't support scalar or zero-sized tensors during tracing."
            )

        # To get the example output from map() we will need to provide at least one sample to
        # the loop body. In our case we will always use xs[0], and our map() won't support zero
        # sized tensor during tracing.
        first_dim = wrap_fx_proxy_cls(
            target_cls=TensorVariable, tx=tx, proxy=args[1].as_proxy()[0]
        )

        # TODO: Support kwargs
        (
            (body_r, body_spec),
            body_graph,
            body_lifted_freevars,
        ) = speculate_subgraph(
            tx,
            args[0],
            [
                first_dim,
                *args[2:],
            ],
            {},
            "torch.ops.higher_order.map",
            source_target=self.value,
            set_subgraph_inputs="flatten_manual",
            should_flatten_outputs=True,
        )

        subgraph_example_value = [
            proxy.node.meta["example_value"] for proxy in body_r.as_proxy()
        ]

        with tx.output.fake_mode:
            # We need to expand the example output from map() so that it has
            # the same first dimension as the mapped input.
            # We also do a clone with contiguous_format. This is to be consistent with
            # eager semantic of map, which stacks the outputs. The result is contiguous
            # as a result of the stack operation.
            map_example_out = [
                t.expand(sample_shape[0], *t.size()).clone(
                    memory_format=torch.contiguous_format
                )
                for t in subgraph_example_value
            ]

        body_nn_modules = dict(tx.output.nn_modules)

        body_name = add_subgraph(
            tx,
            "map_body",
            torch.fx.GraphModule(body_nn_modules, body_graph),
        )

        body_node = make_attr(tx, body_name)

        p_args = (
            body_node,
            [args[1].as_proxy()],
            [arg.as_proxy() for arg in args[2:]] + list(body_lifted_freevars.keys()),
        )

        return _call_function_and_unflatten_output(
            tx, torch.ops.higher_order.map_impl, p_args, {}, map_example_out, body_spec
        )


class ExecutorchCallDelegateHigherOrderVariable(TorchHigherOrderOperatorVariable):
    def call_function(
        self,
        tx: "InstructionTranslator",
        args: "List[VariableTracker]",
        kwargs: "Dict[str, VariableTracker]",
    ) -> "VariableTracker":
        from .builder import wrap_fx_proxy

        # This is operator for delegation within Executorch which calls a
        # specific function in the given lowered module with the given
        # operators. The actual operator is defined in the Executorch codebase.
        # This is a bad hierarchical violation since
        # executorch_call_delegate sits at a higher level than dynamo, but
        # there's no real solution to this issue yet.
        if len(kwargs) > 0:
            unimplemented(
                "executorch_call_delegate: kwargs arguments were not enabled."
            )
        lowered_module = tx.output.get_submodule(args[0].module_key)

        lowered_node = make_attr(tx, args[0].module_key)

        p_args = tuple(arg.as_proxy() for arg in args[1:])
        real_sub_args = pytree.tree_map_only(
            torch.fx.Proxy, lambda a: get_fake_value(a.node, tx), p_args
        )

        with tx.fake_mode:
            example_value = lowered_module.original_module.module()(*real_sub_args)

        # NOTE [Guaranteeing the 1-1 correspondence of FakeTensors and real tensors]:
        # executorch modules promise not to alias inputs and outputs.
        # Thus, output FakeTensors will correctly not alias input FakeTensors.
        _assert_tensors_nonaliasing(real_sub_args, example_value)

        p_args = (lowered_node,) + p_args

        # Store the invocation as a call
        return wrap_fx_proxy(
            tx=tx,
            proxy=tx.output.create_proxy(
                "call_function",
                self.value,
                args=tuple(p_args),
                kwargs={},
            ),
            example_value=example_value,
        )


class FunctorchHigherOrderVariable(UserFunctionVariable):
    def call_function(
        self,
        tx: "InstructionTranslator",
        args: "List[VariableTracker]",
        kwargs: "Dict[str, VariableTracker]",
    ) -> "VariableTracker":
        return super().call_function(tx, args, kwargs)


class FunctionalCallVariable(FunctorchHigherOrderVariable):
    def call_function(
        self, tx, args: List[VariableTracker], kwargs: Dict[str, VariableTracker]
    ) -> VariableTracker:
        if not torch._dynamo.config.inline_inbuilt_nn_modules:
            unimplemented(
                "torch.func.functional_call capture is disabled, "
                "it can be turned on by setting "
                "`torch._dynamo.config.inline_inbuilt_nn_modules=True`"
            )
        return super().call_function(tx, args, kwargs)


class WrapHigherOrderVariable(TorchHigherOrderOperatorVariable):
    def install_subgraph_in_output_graph(
        self, tx, fn_vt, fn_args_vt, kwargs, body_gmod, attr_name="wrap_body"
    ):
        return add_subgraph(
            tx,
            f"{attr_name}",
            body_gmod,
        )

    def create_wrapped_node(
        self,
        tx: "InstructionTranslator",
        fn_vt,
        fn_args_vt,
        kwargs,
        description,
        under_activation_checkpoint=False,
    ):
        # See NOTE [HigherOrderOperator tracing design] for more details

        (
            (body_r, treespec),
            body_graph,
            body_lifted_freevars,
        ) = speculate_subgraph(
            tx,
            fn_vt,
            fn_args_vt,
            kwargs,
            description,
            source_target=self.value,
            should_flatten_outputs=True,
            under_activation_checkpoint=under_activation_checkpoint,
        )

        body_gmod = torch.fx.GraphModule(tx.output.nn_modules, body_graph)
        body_name = self.install_subgraph_in_output_graph(
            tx, fn_vt, fn_args_vt, kwargs, body_gmod
        )
        body_node = make_attr(tx, body_name)

        # Since, we call `speculate_subgraph` with `set_subgraph_inputs="automatic`,
        # all the arguments are lifted.
        lifted_args = tuple(arg for arg in body_lifted_freevars.keys())

        proxy_args = (body_node,) + lifted_args
        example_value = pytree.tree_map_only(
            torch.fx.Proxy,
            lambda a: a.node.meta["example_value"],
            body_r.as_proxy(),
        )

        return proxy_args, {}, example_value, body_r, treespec, body_gmod, body_name

    def call_function(
        self,
        tx: "InstructionTranslator",
        args: "List[VariableTracker]",
        kwargs: "Dict[str, VariableTracker]",
    ) -> "VariableTracker":
        # This flattens the kwargs into lifted args
        (
            p_args,
            p_kwargs,
            example_value,
            body_r,
            treespec,
            _,
            _,
        ) = self.create_wrapped_node(tx, args[0], args[1:], kwargs, "wrap")

        if len(p_kwargs) > 0:
            unimplemented("kwargs should have been flattened into lifted args")

        flat_example_value = pytree.tree_map_only(
            torch.fx.Proxy,
            lambda a: a.node.meta["example_value"],
            body_r.as_proxy(),
        )

        return _call_function_and_unflatten_output(
            tx, self.value, tuple(p_args), p_kwargs, flat_example_value, treespec
        )


class WrapWithSetGradEnabledHigherOrderVariable(TorchHigherOrderOperatorVariable):
    """
    This hop is not exposed to users but is inserted into the graph
    after export as a post-processing step.
    """

    def call_function(
        self,
        tx: "InstructionTranslator",
        args: "List[VariableTracker]",
        kwargs: "Dict[str, VariableTracker]",
    ) -> "VariableTracker":
        args, kwargs = LazyVariableTracker.realize_all((args, kwargs))

        if kwargs:
            unimplemented(
                f"wrap_with_set_grad_enabled: Got unexpected kwargs: {list(kwargs.keys())}"
            )

        grad_enabled, fn_var, *rest_args = args

        if not isinstance(grad_enabled, ConstantVariable):
            unimplemented("grad_enabled must be a constant")

        _check_supported_callable_arg(tx, fn_var, "enable_grad_fn")

        with torch.set_grad_enabled(grad_enabled.as_python_constant()):
            (
                (body_r, treespec),
                body_graph,
                body_lifted_freevars,
            ) = speculate_subgraph(
                tx,
                fn_var,
                [*rest_args],
                {},
                "torch.ops.higher_order.wrap_with_set_grad_enabled",
                source_target=self.value,
                set_subgraph_inputs="manual",
                should_flatten_outputs=True,
            )

        if len(body_lifted_freevars) > 0:
            unimplemented(
                f"wrap_with_set_grad_enabled: Got unexpected freevars {body_lifted_freevars}"
            )

        body_gmod = torch.fx.GraphModule(tx.output.nn_modules, body_graph)
        body_name = add_subgraph(
            tx,
            "wrap_body",
            body_gmod,
        )

        body_node = make_attr(tx, body_name)

        proxy_args = tuple(
            [
                grad_enabled.as_python_constant(),
                body_node,
            ]
            + [operand.as_proxy() for operand in rest_args]
        )
        example_value = pytree.tree_map_only(
            torch.fx.Proxy,
            lambda a: a.node.meta["example_value"],
            body_r.as_proxy(),
        )
        return _call_function_and_unflatten_output(
            tx, self.value, proxy_args, {}, example_value, treespec
        )


class WrapWithAutocastHigherOrderVariable(TorchHigherOrderOperatorVariable):
    """
    This hop is not exposed to users but is inserted into the graph
    after export as a post-processing step.
    """

    def call_function(
        self,
        tx: "InstructionTranslator",
        args: "List[VariableTracker]",
        kwargs: "Dict[str, VariableTracker]",
    ) -> "VariableTracker":
        args, kwargs = LazyVariableTracker.realize_all((args, kwargs))

        if kwargs:
            unimplemented(
                f"wrap_with_autocast: Got unexpected kwargs: {list(kwargs.keys())}"
            )

        device_type, dtype, enabled, cache_enabled, fn_var, *rest_args = args

        for arg in [device_type, dtype, enabled, cache_enabled]:
            if not isinstance(arg, ConstantVariable):
                unimplemented(
                    "device_type, dtype, enabled, cache_enabled must be constants"
                )

        _check_supported_callable_arg(tx, fn_var, "autocast")

        python_constants = [
            arg.as_python_constant()
            for arg in [device_type, dtype, enabled, cache_enabled]
        ]

        with torch.autocast(*python_constants):
            (
                (body_r, treespec),
                body_graph,
                body_lifted_freevars,
            ) = speculate_subgraph(
                tx,
                fn_var,
                [*rest_args],
                {},
                "torch.ops.higher_order.wrap_with_autocast",
                source_target=self.value,
                set_subgraph_inputs="manual",
                should_flatten_outputs=True,
            )

        if len(body_lifted_freevars) > 0:
            unimplemented(
                f"wrap_with_autocast: Got unexpected freevars {body_lifted_freevars}"
            )

        body_gmod = torch.fx.GraphModule(tx.output.nn_modules, body_graph)
        body_name = add_subgraph(
            tx,
            "wrap_body",
            body_gmod,
        )

        body_node = make_attr(tx, body_name)

        proxy_args = tuple(
            [
                *python_constants,
                body_node,
            ]
            + [operand.as_proxy() for operand in rest_args]
        )
        example_value = pytree.tree_map_only(
            torch.fx.Proxy,
            lambda a: a.node.meta["example_value"],
            body_r.as_proxy(),
        )

        return _call_function_and_unflatten_output(
            tx, self.value, proxy_args, {}, example_value, treespec
        )


class HintsWrapperHigherOrderVariable(TorchHigherOrderOperatorVariable):
    @raise_hard_error_if_graph_break(
        reason="Hints_wrapper doesn't work unless it is captured completely with torch.compile."
    )
    def call_function(
        self, tx, args: "List[VariableTracker]", kwargs: "Dict[str, VariableTracker]"
    ) -> "VariableTracker":
        _check_supported_callable_arg(tx, args[0], "body_fn")

        # inputs
        if len(args) != 3:
            unimplemented(
                f"Expected 3 arguments but got {len(args)}.\n"
                f"Usage: hints_wrapper(body_fn, args, kwargs, hints).\n"
                f"kwargs required to be provided explicitly."
            )

        if not isinstance(args[1], (ListVariable, TupleVariable)):
            unimplemented(
                f"Expected a tuple but got {args[1].python_type()}",
            )
        operands = args[1].unpack_var_sequence(tx)

        if not isinstance(args[2], ConstDictVariable):
            unimplemented(
                f"Expected a dict but got {args[2].python_type()}",
            )

        if "hints" not in kwargs:
            raise IncorrectUsage("hints_wrapper - key hints not provided")

        (
            (body_r, treespec),
            body_graph,
            body_lifted_freevars,
        ) = speculate_subgraph(
            tx,
            args[0],  # function
            operands,
            args[2].as_python_constant(),
            "hints_wrapper",
            source_target=self.value,
            should_flatten_outputs=True,
        )

        body_gmod = torch.fx.GraphModule(tx.output.nn_modules, body_graph)
        body_name = add_subgraph(
            tx,
            "hints_wrapper_body",
            body_gmod,
        )

        body_node = make_attr(tx, body_name)

        # Since, we call `speculate_subgraph` with `set_subgraph_inputs="automatic`,
        # all the arguments are lifted.
        lifted_args = tuple(arg for arg in body_lifted_freevars.keys())
        p_args = (body_node, lifted_args, {})

        p_kwargs = {}
        # add hints into p_kwargs
        p_kwargs["hints"] = kwargs["hints"].as_python_constant()

        flat_example_value = pytree.tree_map_only(
            torch.fx.Proxy,
            lambda a: a.node.meta["example_value"],
            body_r.as_proxy(),
        )

        return _call_function_and_unflatten_output(
            tx, self.value, p_args, p_kwargs, flat_example_value, treespec
        )


class OutDtypeHigherOrderVariable(TorchHigherOrderOperatorVariable):
    def call_function(
        self,
        tx: "InstructionTranslator",
        args: "List[VariableTracker]",
        kwargs: "Dict[str, VariableTracker]",
    ) -> "VariableTracker":
        from .builder import wrap_fx_proxy

        if len(kwargs) > 0:
            unimplemented("out_dtype does not handle kwargs")

        p_args = tuple(arg.as_proxy() for arg in args)
        op = p_args[0]
        output_dtype = p_args[1]
        fake_sub_args = pytree.tree_map_only(
            torch.fx.Proxy, lambda a: a.node.meta["example_value"], p_args[2:]
        )
        # This is a simplified implementation of this operator just for tracing.
        # Actual implementation may also first promote the arguments
        example_value = op(*fake_sub_args).to(dtype=output_dtype)

        # Store the invocation as a call
        return wrap_fx_proxy(
            tx=tx,
            proxy=tx.output.create_proxy(
                "call_function",
                self.value,
                args=tuple(p_args),
                kwargs={},
            ),
            example_value=example_value,
        )


class StrictModeHigherOrderVariable(TorchHigherOrderOperatorVariable):
    @raise_hard_error_if_graph_break(
        reason="strict_mode HOO doesn't work unless it is captured completely with torch.compile."
    )
    def call_function(
        self,
        tx: "InstructionTranslator",
        args: "List[VariableTracker]",
        kwargs: "Dict[str, VariableTracker]",
    ) -> "VariableTracker":
        callable = args[0]

        unpacked_sequence = args[1].unpack_var_sequence(tx)
        # TODO (tmanlaibaatar) support pytree here
        for arg in unpacked_sequence:
            if isinstance(arg, (ListVariable, TupleVariable, ConstDictVariable)):
                unimplemented("strict_mode HOO only works for flat inputs for now")

        if kwargs:
            unimplemented(
                f"strict_mode HOO received unexpected kwargs: {list(kwargs.keys())}"
            )

        (
            (ret_val, ret_treespec),
            ret_graph,
            ret_lifted_freevars,
        ) = speculate_subgraph(
            tx,
            args[0],
            unpacked_sequence,
            {},
            "strict_mode",
            source_target=self.value,
            should_flatten_outputs=True,
        )

        strict_mode_nn_modules = dict(tx.output.nn_modules)

        strict_mode_name = add_subgraph(
            tx,
            "strict_mode_body",
            torch.fx.GraphModule(strict_mode_nn_modules, ret_graph),
        )

        strict_mode_node = make_attr(tx, strict_mode_name)
        p_args = (
            strict_mode_node,
            tuple(arg for arg in ret_lifted_freevars.keys()),
        )

        flat_example_value = pytree.tree_map_only(
            torch.fx.Proxy,
            lambda a: a.node.meta["example_value"],
            ret_val.as_proxy(),
        )

        return _call_function_and_unflatten_output(
            tx,
            torch.ops.higher_order.strict_mode,
            p_args,
            {},
            flat_example_value,
            ret_treespec,
        )


class CheckpointHigherOrderVariable(WrapHigherOrderVariable):
    def call_function(
        self,
        tx: "InstructionTranslator",
        args: List[VariableTracker],
        kwargs: Dict[str, VariableTracker],
    ) -> VariableTracker:
        from torch._higher_order_ops.wrap import TagActivationCheckpoint
        from torch.utils.checkpoint import noop_context_fn

        from .builder import wrap_fx_proxy

        context_fn = None
        if "context_fn" in kwargs and kwargs["context_fn"] != noop_context_fn:
            ctx = kwargs.pop("context_fn")
            if isinstance(ctx, torch._dynamo.variables.UserFunctionVariable):
                context_fn = ctx.fn
            elif isinstance(
                ctx, torch._dynamo.variables.functions.FunctoolsPartialVariable
            ):
                context_fn = ctx.as_python_constant()
            else:
                raise NotImplementedError(
                    f"checkpoint not implemented for {type(ctx)} context_fn"
                )

        checkpoint_kwargs, gmod_kwargs = TagActivationCheckpoint.divide_kwargs(kwargs)

        # Here we use checkpoint_kwargs (and not gmod kwargs). gmod_kwargs are
        # already flattened above and managed inside the fx graph.
        (
            p_args,
            _,
            example_value,
            body_r,
            treespec,
            checkpointed_gmod,
            _,
        ) = self.create_wrapped_node(
            tx,
            args[0],
            args[1:],
            gmod_kwargs,
            "torch.utils.checkpoint.checkpoint",
            under_activation_checkpoint=True,
        )
        if context_fn is not None:
            checkpointed_gmod.meta["_checkpoint_context_fn"] = context_fn

        _, checkpoint_kwargs = proxy_args_kwargs([], checkpoint_kwargs)

        # Store the invocation as a call
        variable = wrap_fx_proxy(
            tx=tx,
            proxy=tx.output.create_proxy(
                "call_function",
                self.value,
                args=tuple(p_args),
                kwargs=checkpoint_kwargs,
            ),
            example_value=example_value,
        )

        if treespec is None:
            return variable

        # Transform variable back into a list (previously made into a tuple by
        # speculate_subgraph function) so as to respect the pytree API typing.
        variable = BuiltinVariable(list).call_function(tx, [variable], {})

        return _make_inlined(tx, pytree.tree_unflatten)(variable, treespec)


class ExportTracepointHigherOrderVariable(TorchHigherOrderOperatorVariable):
    def call_function(
        self,
        tx: "InstructionTranslator",
        args: "List[VariableTracker]",
        kwargs: "Dict[str, VariableTracker]",
    ) -> "VariableTracker":
        from .builder import wrap_fx_proxy

        p_args = tuple(arg.as_proxy() for arg in args)
        p_kwargs = {key: arg.as_proxy() for key, arg in kwargs.items()}
        return wrap_fx_proxy(
            tx=tx,
            proxy=tx.output.create_proxy(
                "call_function",
                self.value,
                args=p_args,
                kwargs=p_kwargs,
            ),
            example_value=None,
        )


class RunWithRNGStateHigherOrderVariable(TorchHigherOrderOperatorVariable):
    def call_function(
        self,
        tx: "InstructionTranslator",
        args: "List[VariableTracker]",
        kwargs: "Dict[str, VariableTracker]",
    ) -> "VariableTracker":
        from .builder import wrap_fx_proxy

        p_args = tuple(arg.as_proxy() for arg in args)
        p_kwargs = {key: arg.as_proxy() for key, arg in kwargs.items()}
        return wrap_fx_proxy(
            tx=tx,
            proxy=tx.output.create_proxy(
                "call_function",
                self.value,
                args=p_args,
                kwargs=p_kwargs,
            ),
            example_value=None,
        )


class AutoFunctionalizeHigherOrderVariable(TorchHigherOrderOperatorVariable):
    def call_function(
        self, tx, args: "List[VariableTracker]", kwargs: "Dict[str, VariableTracker]"
    ) -> "VariableTracker":
        from .builder import wrap_fx_proxy

        p_args = tuple(arg.as_proxy() for arg in args)
        p_kwargs = {key: arg.as_proxy() for key, arg in kwargs.items()}
        return wrap_fx_proxy(
            tx=tx,
            proxy=tx.output.create_proxy(
                "call_function",
                self.value,
                args=p_args,
                kwargs=p_kwargs,
            ),
            example_value=None,
        )


class TraceWrappedHigherOrderOperatorVariable(TorchHigherOrderOperatorVariable):
    """
    Handles torch._dynamo._trace_wrapped_higher_order_op.inner_trace
    by unwrapping the higher order op and inlining through it.  This op
    is created by dynamo to survive through AotAutograd, then unwrapped
    here in the call to dynamo from compiled autograd.
    """

    def call_function(
        self,
        tx: "InstructionTranslator",
        args: "List[VariableTracker]",
        kwargs: "Dict[str, VariableTracker]",
    ) -> "VariableTracker":
        kwargs = dict(kwargs)
        fn = kwargs.pop("fn")
        return fn.call_function(tx, args, kwargs)


class FlexAttentionHigherOrderVariable(TorchHigherOrderOperatorVariable):
    @staticmethod
    def normalize_to_args(args, kwargs):
        # input signature is (query, key, value, score_mod, block_mask, *other_buffers),
        # block_mask is a tuple, and we don't want to flatten it.
        # only flatten kwargs into lists
        flat_kwargs = pytree.tree_flatten(kwargs)[0]

        # Combine the flattened lists
        all_args = args + flat_kwargs
        return all_args

    def create_wrapped_node(
        self,
        tx: "InstructionTranslator",
        query: "VariableTracker",
        fn: "VariableTracker",
        fn_name: str,
    ):
        from .._trace_wrapped_higher_order_op import TransformGetItemToIndex

        tx: InstructionTranslator = tx

        def create_scalar():
            return query.call_method(
                tx,
                "new_empty",
                (VariableTracker.build(tx, []),),
                {
                    "dtype": VariableTracker.build(tx, torch.int32),
                },
            )

        bhmn = [create_scalar() for _ in range(4)]
        if fn_name == "score_mod":
            scores_require_grad: bool = query.requires_grad
            score = query.call_method(
                tx,
                "new_empty",
                (VariableTracker.build(tx, []),),
                {"requires_grad": VariableTracker.build(tx, scores_require_grad)},
            )
            new_args = [score, *bhmn]
        else:
            assert fn_name == "mask_fn", "Illegal function name: " + fn_name
            new_args = [*bhmn]

        with TransformGetItemToIndex():
            (
                (body_output, body_treespec),
                body_graph,
                body_lifted_freevars,
            ) = speculate_subgraph(
                tx,
                fn,
                new_args,
                {},  # expect only args no kwargs for now
                description=fn_name,
                source_target=self.value,
                set_subgraph_inputs="flatten_manual",
            )

        body_name = add_subgraph(
            tx,
            fn_name,
            torch.fx.GraphModule(tx.output.nn_modules, body_graph),
        )

        body_node = make_attr(tx, body_name)

        # It is possible that the score-mod function captures some free variables that are not
        # passed in as arguments. In this case, we need to lift them, which is handled by speculate_subgraph.
        # We then need to create proxies for this + the inputs.

        lifted_args = tuple(arg for arg in body_lifted_freevars.keys())

        proxy_args = (body_node, lifted_args)

        return proxy_args

    def call_function(
        self,
        tx: "InstructionTranslator",
        args: "List[VariableTracker]",
        kwargs: "Dict[str, VariableTracker]",
    ) -> "VariableTracker":
        from .builder import wrap_fx_proxy

        (
            query,
            key,
            value,
            score_mod,
            block_mask,
            scale,
            kernel_options,
        ) = self.normalize_to_args(args, kwargs)

        score_mod_node, score_mod_lifted_args = self.create_wrapped_node(
            tx, query, score_mod, "score_mod"
        )
        mask_fn = block_mask.items[-1]
        if isinstance(mask_fn, ConstantVariable):
            mask_fn = UserFunctionVariable(torch.nn.attention._flex_attention._no_mask)
        mask_fn_node, mask_fn_lifted_args = self.create_wrapped_node(
            tx, query, mask_fn, "mask_fn"
        )

        proxied_args = [
            query,
            key,
            value,
            TupleVariable(block_mask.items[:-1], source=block_mask.source),
            scale,
            kernel_options,
        ]

        # Store the invocation as a call
        # Norm_kwargs contains the score_function and we dont want to proxy this because
        # Proxying user defined functions is not supported.
        inp_args, _ = proxy_args_kwargs(proxied_args, {})

        query_meta = query.as_proxy().node.meta["example_value"]
        logsumexp_shape = query_meta.size()[:-1]  # [B, H, M]
        with torch._guards.TracingContext.try_get().fake_mode:
            out_meta = torch.empty_like(
                query_meta, memory_format=torch.contiguous_format
            )
            # TODO: Figure out a better way to handle this for NJT than using sum()
            lse_meta = torch.empty_like(query_meta, dtype=torch.float32).sum(dim=-1)
        example_value = (out_meta, lse_meta)

        # Compose the ordered HOO args:
        # - inp_args: [query, key, value, block_mask, scale, kernel_options]
        # - subgraph node: [score_mod, mask_fn_node]
        # - lifted args from tracing subgraph: [score_mod_other_buffers, mask_fn_other_buffers]
        _, _, _, inp_arg_block_mask, inp_arg_scale, inp_arg_kernel_options = inp_args
        block_mask = tuple(inp_arg_block_mask + (mask_fn_node,))
        return wrap_fx_proxy(
            tx=tx,
            proxy=tx.output.create_proxy(
                "call_function",
                self.value,
                args=inp_args[:3]
                + (
                    score_mod_node,
                    block_mask,
                    inp_arg_scale,
                    inp_arg_kernel_options,
                    score_mod_lifted_args,
                    mask_fn_lifted_args,
                ),
                kwargs={},
            ),
            example_value=example_value,
        )


class AutogradFunctionApplyVariable(VariableTracker):
    def __init__(self, fwd_graph, bwd_graph, parent_source, **kwargs) -> None:
        super().__init__(**kwargs)
        self.fwd_graph = fwd_graph
        self.bwd_graph = bwd_graph
        self.parent_source = parent_source

    def call_function(
        self,
        tx: "InstructionTranslator",
        args: "List[VariableTracker]",
        kwargs: "Dict[str, VariableTracker]",
    ) -> "VariableTracker":
        from . import (
            AutogradFunctionContextVariable,
            UserDefinedClassVariable,
            UserFunctionVariable,
            UserMethodVariable,
        )
        from .builder import wrap_fx_proxy

        """
        Consider the following:
        class MySin(torch.autograd.Function):
            @staticmethod
            def forward(ctx, x):
                ctx.save_for_backward(x)
                return x.sin()
            @staticmethod
            def backward(ctx, grad):
                x, = ctx.saved_tensors
                return grad * x.cos()
        We want the resulting graphs to look like:
        def fwd(ctx, x):
            # (output, saved tensors / attrs)
            return (x.sin(), [x])
        # bwd(ctx, grad0, grad1, ..., gradn, *saved_tensors_or_attrs)
        def bwd(ctx, grad, x):
            return grad * x.cos()
        To accomplish this, we're going to:
        1. Construct a ctx object
        2. (fwd_out, _), fwd_graph, fwd_freevars = speculate_subgraph on MySin.forward (manually_set_inputs=True)
        3. (bwd_out, _), bwd_graph, bwd_freevars = speculate_subgraph on MySin.backward, while manually setting
        the ctx and grad inputs.
        4. Manually rewriting the fwd graph's output to be (output, stuff_that_gets_used in bwd_graph)
        Getting from 3 to 4 is pretty elegant: stuff_that_gets_used in bwd graph is
        just the bwd_freevars returned from speculate_subgraph, assuming MySin.backward
        doesn't capture any arguments.
        All these steps work if MySin.backward doesn't capture any values. This is a
        limitation in general that we should check for.
        """

        prev_side_effects = tx.output.side_effects.clone()
        fwd_tracer = torch._dynamo.output_graph.SubgraphTracer(
            tx.output,
            parent=tx.output.current_tracer,
            source_target="autograd.Function",
        )

        ctx = AutogradFunctionContextVariable.create(tx, args, kwargs)
        if isinstance(self.fwd_graph, types.FunctionType):
            fwd_fn = UserFunctionVariable(self.fwd_graph)
            fwd_args = [ctx, *args]
        elif isinstance(self.fwd_graph, types.MethodType):
            fwd_fn = UserMethodVariable(
                self.fwd_graph.__func__,
                UserDefinedClassVariable(self.fwd_graph.__class__),
            )
            fwd_args = [fwd_fn.obj, ctx, *args]
        else:
            unimplemented("non-function or method")

        # Speculate subgraph on the fwd
        (fwd_out, _), fwd_graph, fwd_freevars = speculate_subgraph(
            tx,
            fwd_fn,
            fwd_args,
            kwargs,
            "autograd.Function",
            set_subgraph_inputs="semi_automatic",
            restore_side_effects=False,
            tracer=fwd_tracer,
        )

        if ctx in tx.output.side_effects.store_attr_mutations:
            if (
                "_materialize_non_diff_grads"
                in tx.output.side_effects.store_attr_mutations[ctx]
            ):
                unimplemented("NYI")

        bwd_tracer = torch._dynamo.output_graph.SubgraphTracer(
            tx.output,
            parent=fwd_tracer,
            source_target="autograd.Function",
        )

        # Speculate subgraph on the backward. We make the
        # bwd tracer a child of the fwd tracer, because backward may rely on
        # tensors/attrs created in the fwd tracer.

        if isinstance(fwd_out, variables.BaseListVariable):
            bwd_args = [ctx, *fwd_out.items]
        else:
            bwd_args = [ctx, fwd_out]

        bwd_src = AttrSource(self.parent_source, member="backward")
        if isinstance(self.bwd_graph, types.FunctionType):
            bwd_fn = UserFunctionVariable(self.bwd_graph, source=bwd_src)
        elif isinstance(self.bwd_graph, types.MethodType):
            bwd_fn = UserMethodVariable(
                self.bwd_graph.__func__,
                UserDefinedClassVariable(self.bwd_graph.__class__),
                source=bwd_src,
            )
            bwd_args = [bwd_fn.obj, *bwd_args]
        else:
            unimplemented("non-function or method")

        def is_strict_for(v: VariableTracker):
            if isinstance(v, variables.TensorVariable):
                # we can be more lax for stuff from forward
                return v.proxy.tracer is not fwd_tracer
            return True

        with tx.output.subtracer(fwd_fn, fwd_tracer), tx.strict_translation_mode(
            is_strict_for
        ):
            (bwd_out, _), bwd_graph, bwd_freevars = speculate_subgraph(
                tx,
                bwd_fn,
                bwd_args,
                kwargs,
                "autograd.Function",
                enable_grad=False,
                set_subgraph_inputs="manual",
                restore_side_effects=False,
                tracer=bwd_tracer,
            )

        # TODO: assert that bwd_graph didn't capture values that were
        # not created inside fwd_graph.

        # TODO(oulgen): Ideally, we would not do a linear search for output
        # node but as things currently are there could be nodes after the
        # output node
        # This is bug prone as if there's code after the output node, then
        # graph.output will append the output at the very end
        # This might be a behavior difference

        # If users call ctx.mark_non_differentiable, we should capture these output tensors who
        # are marked as non-differentiable and pass them to ApplyTemplate
        # at torch._functorch.autograd_function.AutogradFunctionApply for reconstruction.
        non_differentiable_idx = []
        if ctx.non_differentiable is not None:
            non_differentiable_set = set(ctx.non_differentiable)
            assert isinstance(fwd_out, variables.BaseListVariable)
            for i, x in enumerate(fwd_out.items):
                if (
                    isinstance(x, variables.TensorVariable)
                    and x.as_proxy() in non_differentiable_set
                ):
                    non_differentiable_idx.append(i)

        # Rewrite the output of fwd_graph to (output, stuff_necessary_for_bwd)
        for node in fwd_graph.find_nodes(op="output"):
            fwd_graph.erase_node(node)
            break

        # Because we lift the bwd_freevars as inputs of the bwd_graph,
        # we have to manually add the bwd_freevars as output of fwd_graph.
        # However, the bwd_freevars got from speculate_subgraph use the Proxies in the bwd_graph,
        # we need to convert them to Proxies in the fwd_graph and then generate new fwd_graph output.
        fwd_proxy_of_bwd_freevars = []
        for k in bwd_freevars.keys():
            if k in fwd_freevars:
                fwd_proxy_of_bwd_freevars.append(fwd_freevars[k])
            else:
                fwd_proxy_of_bwd_freevars.append(k)

        new_fwd_graph_outputs = (fwd_out.as_proxy(), fwd_proxy_of_bwd_freevars)
        new_fwd_graph_outputs = pytree.tree_map(lambda x: x.node, new_fwd_graph_outputs)
        fwd_graph.output(new_fwd_graph_outputs)
        fwd_graph.lint()

        # Store fwd_body
        fwd_nn_modules = tx.output.tracing_context.module_context.copy_graphstate()
        fwd_name = add_subgraph(
            tx,
            "fwd_body",
            torch.fx.GraphModule(fwd_nn_modules.nn_modules, fwd_graph),
        )

        fwd_node = make_attr(tx, fwd_name)

        # The type of original args can be arbitrary, but we only support basic type in FX graph.
        # So the speculated subgraph input includes original tensor args and the lifted freevars.
        # We need to filter out the original tensor args and concat them with the lifted freevars
        # to generate the proxy args for the FX call_function node.
        filtered_args = []
        # A boolean list to mark if the type of corresponding argument is tensor.
        # This is used to determine if a FX node's argument should be an argument of
        # ApplyTemplate.forward and if we should skip the output from ApplyTemplate.backward
        # at torch._functorch.autograd_function.AutogradFunctionApply.
        args_tensor_mask = [False] * len(args)
        for i, arg in enumerate(args):
            if isinstance(arg, (variables.TensorVariable, variables.SymNodeVariable)):
                filtered_args.append(arg)
                args_tensor_mask[i] = True

        # Rewrite the output of bwd_graph to remove the grad output for the non-Tensor args.
        new_bwd_graph_outputs = None
        for node in bwd_graph.find_nodes(op="output"):
            bwd_graph.erase_node(node)
            break

        # The same as the above fwd proxies, we need to use the bwd proxies in the bwd_graph
        # if some of the output is from fwd_freevars.
        bwd_out_proxy = bwd_out.as_proxy()
        bwd_proxy_of_fwd_freevars = []
        if isinstance(bwd_out_proxy, (tuple, list)):
            for k in bwd_out_proxy:
                if k in bwd_freevars:
                    bwd_proxy_of_fwd_freevars.append(bwd_freevars[k])
                else:
                    bwd_proxy_of_fwd_freevars.append(k)
        else:
            if bwd_out_proxy in bwd_freevars:
                bwd_proxy_of_fwd_freevars = bwd_freevars[bwd_out_proxy]
            else:
                bwd_proxy_of_fwd_freevars = bwd_out_proxy

        # Remove bwd output for non-Tensor args.
        output_proxy = bwd_proxy_of_fwd_freevars
        if isinstance(output_proxy, (tuple, list)):
            new_bwd_graph_outputs = ()
            for x, mask in zip(output_proxy, args_tensor_mask):
                if mask:
                    new_bwd_graph_outputs = new_bwd_graph_outputs + (x,)
                else:
                    assert x is None, f"Grad of non-Tensor arg {x} is not None."
        else:
            new_bwd_graph_outputs = output_proxy

        # Update the bwd graph output.
        new_bwd_graph_outputs = pytree.tree_map(
            lambda x: None if x is None else x.node, new_bwd_graph_outputs
        )
        bwd_graph.output(new_bwd_graph_outputs)
        bwd_graph.lint()

        # Store bwd_body
        bwd_nn_modules = tx.output.tracing_context.module_context.copy_graphstate()
        bwd_name = add_subgraph(
            tx,
            "bwd_body",
            torch.fx.GraphModule(bwd_nn_modules.nn_modules, bwd_graph),
        )

        bwd_node = make_attr(tx, bwd_name)

        tx.output.side_effects = prev_side_effects

        p_args = (
            fwd_node,
            bwd_node,
            *([arg.as_proxy() for arg in filtered_args] + list(fwd_freevars.keys())),
        )
        example_value = pytree.tree_map_only(
            torch.fx.Proxy,
            lambda a: a.node.meta["example_value"],
            fwd_out.as_proxy(),
        )

        # Store the invocation as a call
        from torch._functorch.autograd_function import autograd_function_apply

        return wrap_fx_proxy(
            tx=tx,
            proxy=tx.output.create_proxy(
                "call_function",
                autograd_function_apply,
                args=p_args,
                kwargs={
                    "args_tensor_mask": args_tensor_mask,
                    "non_differentiable_idx": non_differentiable_idx,
                },
            ),
            example_value=example_value,
        )


def maybe_positional_arg_names(func):
    result = []
    if not hasattr(func, "get_function"):
        return None
    try:
        fn = func.get_function()
    except (Unsupported, NotImplementedError):
        return None
    try:
        sig = inspect.signature(func.get_function())
    except ValueError:
        return None
    for name, param in sig.parameters.items():
        if param.kind is inspect.Parameter.VAR_POSITIONAL:
            return None
        if (
            param.kind is inspect.Parameter.POSITIONAL_ONLY
            or param.kind is inspect.Parameter.POSITIONAL_OR_KEYWORD
        ):
            if name == "self":
                # FX graphs can't have a placeholder named self
                result.append("self_")
            else:
                result.append(name)
    return result


def canonicalize(gmod, root_gmod):
    # autograd_cache_key is sensitive to the name of the placeholder and intermediate nodes.
    # So, we first canonicalize it.
    new_graph = torch.fx.Graph()
    env = {}

    placeholder_counter = itertools.count(0)

    def next_placeholder_name():
        nonlocal placeholder_counter
        return f"placeholder_{next(placeholder_counter)}"

    node_counter = itertools.count(0)

    def next_node_name():
        nonlocal node_counter
        return f"node_{next(node_counter)}"

    for node in gmod.graph.nodes:
        if node.op == "placeholder":
            env[node] = new_graph.placeholder(next_placeholder_name())
        else:
            # Can't use node_copy because node.name will not be unique.
            args = map_arg(node.args, lambda x: env[x])
            kwargs = map_arg(node.kwargs, lambda x: env[x])
            env[node] = new_graph.create_node(
                node.op, node.target, args, kwargs, next_node_name(), node.type
            )
        env[node].meta = copy.copy(node.meta)

    new_graph.lint()
    new_gmod = torch.fx.GraphModule(root_gmod, new_graph)
    return new_gmod


@functools.lru_cache(None)
def get_dummy_aot_autograd_config():
    from torch._functorch._aot_autograd.schemas import AOTConfig

    return AOTConfig(
        fw_compiler=None,
        bw_compiler=None,
        inference_compiler=None,
        partition_fn=None,
        decompositions={},
        num_params_buffers=0,
        aot_id=0,
        keep_inference_input_mutations=False,
        dynamic_shapes=True,
        aot_autograd_arg_pos_to_source=None,
        is_export=False,
        no_tangents=False,
        enable_log=False,
    )


def hash_graph_and_inputs(tx, gmod, fake_inputs):
    # Here, we use the existing autograd_cache_key infrastructure to hash the
    # graph and fake inputs.

    # TODO(anijain2305) - Consider reorganizing autograd_cache_key such that the
    # namespaces seem more intuitive. It seems somewhat confusing that we are
    # calling an API from aot_autograd here.
    from torch._functorch._aot_autograd.autograd_cache import autograd_cache_key

    # autograd_cache_key is sensitive to the name of the placeholder nodes.
    # So, we first canonicalize it.
    canonicalized_gmod = canonicalize(gmod, tx.output.nn_modules)
    config = get_dummy_aot_autograd_config()

    key, _ = autograd_cache_key(canonicalized_gmod, fake_inputs, config, {})
    return key


class InvokeSubgraphHigherOrderVariable(WrapHigherOrderVariable):
    def install_subgraph_in_output_graph(
        self, tx, fn_vt, fn_args_vt, kwargs, body_gmod, attr_name="invoke_subgraph"
    ):
        # Check if the subgraph from speculate_subgraph (body_gmod) and the fake
        # inputs have already been seen before. If yes, the subgraph is already
        # installed in the output graph and we can just access the subgraph
        # using the saved attr name.
        from torch._higher_order_ops.utils import has_potential_input_alias_or_mutation

        fake_inputs = [arg.as_proxy().node.meta["example_value"] for arg in fn_args_vt]

        # TODO(anijain2305) - This might be too big of a limitation. Consider
        # supporting mutation/aliasing in HOP itself to remove this restriction.
        if has_potential_input_alias_or_mutation(body_gmod, fake_inputs):
            unimplemented("NYI: invoke_subgraph with aliasing/mutation")

        key = hash_graph_and_inputs(tx, body_gmod, fake_inputs)

        invoke_subgraph_cache = (
            tx.output.tracing_context.hop_dispatch_set_cache.get_cache(
                torch._higher_order_ops.invoke_subgraph
            )
        )

        if invoke_subgraph_cache:
            if identifier := invoke_subgraph_cache.get_dynamo_identifier(key):
                return identifier

        body_name = super().install_subgraph_in_output_graph(
            tx, fn_vt, fn_args_vt, kwargs, body_gmod, attr_name
        )
        if invoke_subgraph_cache:
            invoke_subgraph_cache.add_dynamo_identifier(key, body_name)

        return body_name

    def call_function(
        self,
        tx: "InstructionTranslator",
        args: "List[VariableTracker]",
        kwargs: "Dict[str, VariableTracker]",
    ) -> "VariableTracker":
        # This flattens the kwargs into lifted args
        (
            p_args,
            p_kwargs,
            example_value,
            body_r,
            treespec,
            body_gmod,
            body_name,
        ) = self.create_wrapped_node(
            tx, args[0], args[2].items, kwargs, "invoke_subgraph"
        )

        if len(p_kwargs) > 0:
            unimplemented("kwargs should have been flattened into lifted args")

        flat_example_value = pytree.tree_map_only(
            torch.fx.Proxy,
            lambda a: a.node.meta["example_value"],
            body_r.as_proxy(),
        )

        p_args = (
            p_args[0],
            body_name,
            p_args[1:],
        )
        return _call_function_and_unflatten_output(
            tx, self.value, tuple(p_args), p_kwargs, flat_example_value, treespec
        )<|MERGE_RESOLUTION|>--- conflicted
+++ resolved
@@ -7,12 +7,8 @@
 import itertools
 import logging
 import types
-<<<<<<< HEAD
+import warnings
 from typing import Dict, List, Optional, Tuple, TYPE_CHECKING
-=======
-import warnings
-from typing import Dict, List, Optional, TYPE_CHECKING
->>>>>>> 879683fc
 
 import torch._C
 import torch.fx
