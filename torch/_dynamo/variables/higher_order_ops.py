--- conflicted
+++ resolved
@@ -1084,11 +1084,7 @@
         # The sub_args is a slice of original input, e.g. if input.size is (3, 4), and scan dim=0
         # the sub_args shape will be (4, ).
         sub_args = [
-<<<<<<< HEAD
             _make_inlined(tx, first_slice_copy)(leaf)
-=======
-            _make_inlined(tx, first_slice_copy)(leaf, dim)
->>>>>>> d031d1bf
             for leaf in itertools.chain(xs.items, xs.items)
         ]
         (
