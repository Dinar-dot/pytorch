--- conflicted
+++ resolved
@@ -563,17 +563,11 @@
         # won't be affected.
         def _dup_fake_script_obj(fake_flat_args):
             return [
-<<<<<<< HEAD
                 (
-                    to_fake_obj(detect_fake_mode(fake_flat_args), arg.real_obj)
+                    maybe_to_fake_obj(detect_fake_mode(fake_flat_args), arg.real_obj)
                     if isinstance(arg, FakeScriptObject)
                     else arg
                 )
-=======
-                maybe_to_fake_obj(detect_fake_mode(fake_flat_args), arg.real_obj)
-                if isinstance(arg, FakeScriptObject)
-                else arg
->>>>>>> 6f275ae4
                 for arg in fake_flat_args
             ]
 
