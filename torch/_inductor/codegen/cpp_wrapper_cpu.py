--- conflicted
+++ resolved
@@ -74,17 +74,14 @@
         call_args,
         grid=None,
         device_index=None,
-        gpu=True,
-        triton=True,
+        gpu=False,
+        triton=False,
         arg_types=None,
         raw_args=None,
         grid_fn: str = "grid",
         triton_meta=None,
         autotune_configs=None,
-<<<<<<< HEAD
-=======
         grid_extra_kwargs="",
->>>>>>> e248c1d7
     ):
         """
         Generates kernel call code.
@@ -95,49 +92,25 @@
                 Otherwise it uses the CUDA language for codegen.
                 Only valid when cuda == True.
         """
-<<<<<<< HEAD
-        if cuda:
-            # Call parent class because we need to create the autotune code block
-            super().generate_kernel_call(
-=======
-        if gpu:
-            return super().generate_kernel_call(
->>>>>>> e248c1d7
-                kernel_name,
-                call_args,
-                grid,
-                device_index,
-                gpu,
-                triton,
-                arg_types,
-                raw_args,
-                grid_fn,
-                triton_meta,
-                autotune_configs,
-<<<<<<< HEAD
-=======
-                grid_extra_kwargs,
->>>>>>> e248c1d7
-            )
-        else:
-            if config.abi_compatible:
-                assert arg_types is not None and len(call_args) == len(
-                    arg_types
-                ), "Mismatch call_args and arg_types in generate_kernel_call"
-                new_args = []
-                for idx, arg in enumerate(call_args):
-                    if "*" in arg_types[idx]:
-                        var_name = f"var_{next(self.arg_var_id)}"
-                        self.writeline(
-                            f"auto* {var_name} = get_data_ptr_wrapper({arg});"
-                        )
-                        new_args.append(f"({arg_types[idx]})({var_name})")
-                    else:
-                        # arg is a scalar
-                        new_args.append(arg)
-                self.writeline(self.wrap_kernel_call(kernel_name, new_args))
-            else:
-                self.writeline(self.wrap_kernel_call(kernel_name, call_args))
+
+        assert not gpu, "CppWrapperCpu.geneerate_kernel_call does not support GPU"
+
+        if config.abi_compatible:
+            assert arg_types is not None and len(call_args) == len(
+                arg_types
+            ), "Mismatch call_args and arg_types in generate_kernel_call"
+            new_args = []
+            for idx, arg in enumerate(call_args):
+                if "*" in arg_types[idx]:
+                    var_name = f"var_{next(self.arg_var_id)}"
+                    self.writeline(f"auto* {var_name} = get_data_ptr_wrapper({arg});")
+                    new_args.append(f"({arg_types[idx]})({var_name})")
+                else:
+                    # arg is a scalar
+                    new_args.append(arg)
+            self.writeline(self.wrap_kernel_call(kernel_name, new_args))
+        else:
+            self.writeline(self.wrap_kernel_call(kernel_name, call_args))
 
     def write_constant(self, name, hashed):
         # include a hash so our code cache gives different constants different files
@@ -931,22 +904,13 @@
         self.prefix = cached_dtypes_buffer
 
     def define_kernel(
-<<<<<<< HEAD
         self,
         kernel_name: str,
         kernel_body: str,
         metadata: Optional[str] = None,
-        cuda=False,
-=======
-        self, name: str, kernel: str, metadata: Optional[str] = None, gpu=False
->>>>>>> e248c1d7
+        gpu=False,
     ):
-        if cuda:
-            # Call the Python wrapper codegen to create the autotune code block
-            super().define_kernel(kernel_name, kernel_body, metadata, cuda)
-        else:
-            # No autotune for cpu kernels, simply write out the kernel body as a function
-            self.header.splice(f"\n{kernel_body}\n")
+        self.header.splice(f"\n{kernel_body}\n")
 
     def codegen_scalar_to_tensor(self, output: str):
         name = f"scalar_to_tensor_{next(self.scalar_to_tensor_id)}"
@@ -988,9 +952,11 @@
     @cache_on_self
     def get_output_refs(self):
         return [
-            f"torch::tensor({x.codegen_reference(self.wrapper_call)})"
-            if isinstance(x, ir.ShapeAsConstantBuffer) and not config.abi_compatible
-            else x.codegen_reference(self.wrapper_call)
+            (
+                f"torch::tensor({x.codegen_reference(self.wrapper_call)})"
+                if isinstance(x, ir.ShapeAsConstantBuffer) and not config.abi_compatible
+                else x.codegen_reference(self.wrapper_call)
+            )
             for x in V.graph.graph_outputs
         ]
 
@@ -1194,9 +1160,11 @@
             outputs_str = "output_tensors"
         else:
             outputs = [
-                f"output_tensors[{i}]"
-                if self.output_is_tensor[i]
-                else f"output_tensors[{i}].item()"
+                (
+                    f"output_tensors[{i}]"
+                    if self.output_is_tensor[i]
+                    else f"output_tensors[{i}].item()"
+                )
                 for i in range(len(V.graph.graph_outputs))
             ]
             outputs_str = f"[{', '.join(outputs)}]"
@@ -1359,9 +1327,11 @@
             # TODO: consider remove "_out" and add missing inplace variants to fallback_ops.py
             cpp_kernel_name = cpp_kernel_name.replace("__", "_") + "_out"
             inputs_wrapped = [
-                f"convert_arrayref_tensor_to_tensor({x})"
-                if isinstance(x, str)
-                else str(x)
+                (
+                    f"convert_arrayref_tensor_to_tensor({x})"
+                    if isinstance(x, str)
+                    else str(x)
+                )
                 for x in inputs
             ]
             line = f"{cpp_kernel_name}(convert_arrayref_tensor_to_tensor({output}), {','.join(inputs_wrapped)}"
@@ -1505,13 +1475,6 @@
             'RECORD_FUNCTION("inductor_wrapper_call", c10::ArrayRef<c10::IValue>());'
         )
 
-<<<<<<< HEAD
-=======
-    @cache_on_self
-    def write_triton_header_once(self) -> None:
-        pass
-
->>>>>>> e248c1d7
     def generate_start_graph(self):
         pass
 
@@ -1714,7 +1677,6 @@
         call_strs = []
         if config.abi_compatible:
             final_tmp_name = None
-            final_tmp_name_is_RAIIAtenTensorHandle = False
 
             def create_reinterpret_call():
                 tmp_name = f"tmp_tensor_handle_{next(self.tmp_tensor_id)}"
@@ -1777,7 +1739,6 @@
                     )
                     call_strs.extend(tmp_call_strs)
                     final_tmp_name = tmp_output_name
-                    final_tmp_name_is_RAIIAtenTensorHandle = True
                 else:
                     return f"{data.get_name()}"
             else:
@@ -1791,18 +1752,29 @@
                         reinterpret_call
                     )
                     call_strs.extend(tmp_call_strs)
+                elif (
+                    self.can_stack_allocate_buffer(data)
+                    and self.is_statically_known_list_of_ints(size_list)
+                    and self.is_statically_known_list_of_ints(stride_list)
+                    and ir.is_contiguous_strides_for_shape(stride_list, size_list)
+                ):
+                    # No need to wrap with RAIIAtenTensorHandle when using stack_allocation
+                    call_strs.append(
+                        f"auto wrap_with_raii_handle_if_needed_{final_tmp_name}"
+                        f"= wrap_with_raii_handle_if_needed({final_tmp_name});"
+                    )
+                    final_tmp_name = f"wrap_with_raii_handle_if_needed_{final_tmp_name}"
+                else:
+                    call_strs.append(
+                        f"RAIIAtenTensorHandle {final_tmp_name}_raii({final_tmp_name});"
+                    )
+                    final_tmp_name = f"{final_tmp_name}_raii"
+
             # Because the memory planning is done in two passes (see the implementation
             # of self.generate), the writeline behavior is different in the two passes.
             if writer is None:
                 writer = self
             writer.writelines(call_strs)
-            if (
-                self.can_stack_allocate_buffer(data)
-                and self.is_statically_known_list_of_ints(size_list)
-                and self.is_statically_known_list_of_ints(stride_list)
-                and ir.is_contiguous_strides_for_shape(stride_list, size_list)
-            ):
-                return final_tmp_name
 
             # NB, the return handle here represents a temporary tensor, which will be automatically
             # released.
@@ -1833,10 +1805,7 @@
             #     }.data()
             # );
             # ```
-            if not final_tmp_name_is_RAIIAtenTensorHandle:
-                return f"wrap_with_raii_handle_if_needed({final_tmp_name})"
-            else:
-                return final_tmp_name
+            return final_tmp_name
         else:
             args = [data.get_name(), size, stride, offset]
             return f"reinterpret_tensor({', '.join(args)})"
