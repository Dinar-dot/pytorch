--- conflicted
+++ resolved
@@ -51,7 +51,6 @@
 )
 from ..virtualized import ops, OpsWrapper, V
 from .common import CSEVariable, index_prevent_reordering, Kernel, PythonPrinter
-from .debug_utils import DebugPrinterManager
 from .multi_kernel import MultiKernel
 
 
@@ -1401,28 +1400,17 @@
             config.aot_inductor.debug_intermediate_value_printer
             and not isinstance(final_kernel, MultiKernel)
         )
-        _, call_args, _, arg_types = (
+        _, call_args, arg_signatures, _ = (
             final_kernel.args.python_argdefs()
             if not isinstance(final_kernel, MultiKernel)
-            else None,
-            [],
-            None,
-            None,
-        )
-<<<<<<< HEAD
-        call_args: List[str]
-        arg_types: Optional[List[type]]
-        with DebugPrinterManager(
-            enable_debug_printer, call_args, kernel_name, final_kernel, arg_types
-        ):
-=======
+            else [None, [], None, None]
+        )
         debug_printer_manager = V.graph.wrapper_code.debug_printer
         debug_printer_manager.enable_debug_printer = enable_debug_printer
         debug_printer_manager.set_printer_args(
             call_args, kernel_name, arg_signatures, final_kernel
         )
         with debug_printer_manager:
->>>>>>> 15b5a0b6
             final_kernel.call_kernel(final_kernel.kernel_name)
 
         if config.nan_asserts:
@@ -1548,11 +1536,12 @@
         self.codegen_comment(node_schedule)
 
         # debug printing values of intermediate tensors
-        enable_debug_printer = config.aot_inductor.debug_intermediate_value_printer
-        _, call_args, _, arg_types = kernel.args.python_argdefs()
-        with DebugPrinterManager(
-            enable_debug_printer, call_args, kernel_name, kernel, arg_types
-        ):
+        _, call_args, arg_signatures, _ = kernel.args.python_argdefs()
+        debug_printer_manager = V.graph.wrapper_code.debug_printer
+        debug_printer_manager.set_printer_args(
+            call_args, kernel_name, arg_signatures, kernel
+        )
+        with debug_printer_manager:
             kernel.call_kernel(kernel_name, template_node.node)
 
         V.graph.removed_buffers |= kernel.removed_buffers
