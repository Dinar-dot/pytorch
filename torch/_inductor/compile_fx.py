--- conflicted
+++ resolved
@@ -762,19 +762,7 @@
                 payload_fn=lambda: json.dumps(cache_info),
             )
 
-<<<<<<< HEAD
-        compiled_graph.post_compile(
-            example_inputs,
-            gm,
-            graph_kwargs,
-            cudagraphs,
-            boxed_forward_device_index,
-            static_input_idxs,
-            inputs_to_check,
-        )
-=======
-        compiled_graph.post_compile2(example_inputs, cudagraphs, gm)
->>>>>>> d17fd4c8
+        compiled_graph.post_compile(example_inputs, cudagraphs, gm)
 
     log.debug("FX codegen and compilation took %.3fs", time.time() - start)
 
@@ -1043,7 +1031,6 @@
                         check_lowering_disable_cudagraph(V.graph.device_node_mapping)
                     )
 
-                # TODO: Just do all of this construction all in one go
                 compiled_graph = CompiledFxGraph(
                     compiled_fn,
                     graph,
@@ -1052,11 +1039,8 @@
                     V.graph.disable_cudagraphs_reason,
                     metrics_helper.get_deltas(),
                     counters["inductor"] - inductor_counters,
-                )
-                compiled_graph.post_compile1(
                     cudagraphs,
                     example_inputs,
-                    gm,
                     static_input_idxs,
                     graph_kwargs,
                     inputs_to_check,
