--- conflicted
+++ resolved
@@ -4085,7 +4085,7 @@
         for inp in self.inputs:
             indexer = inp.layout.make_indexer()
 
-            def dummy(index, rindex):
+            def dummy(index, rindex):  # type: ignore[no-untyped-def]
                 assert len(rindex) == 0
                 ops.load(inp.get_name(), indexer(index))
 
@@ -4128,12 +4128,8 @@
         inputs,
         make_kernel_render,
         mutated_inputs: Optional[Iterable[IRNode]] = None,
-<<<<<<< HEAD
         allowed_prologue_inps: Optional[OrderedSet[str]] = None,
-    ):
-=======
     ) -> None:
->>>>>>> 30265890
         """
         NOTE:[TritonTemplates with multiple outputs]
         We want the ability for TritonTemplates to output multiple tensors. Triton
@@ -4248,19 +4244,14 @@
         inputs: List[IRNode],
         choice_timings: Callable[[], Dict[ChoiceCaller, float]],
         unfiltered_choices: List[ChoiceCaller],
-<<<<<<< HEAD
         allowed_prologue_inps: OrderedSet[str],
-    ):
+    ) -> None:
         super().__init__(
             layout=layout,
             inputs=inputs,
             make_kernel_render=None,
             allowed_prologue_inps=allowed_prologue_inps,
         )
-=======
-    ) -> None:
-        super().__init__(layout=layout, inputs=inputs, make_kernel_render=None)
->>>>>>> 30265890
         self._choice_timings_fn = choice_timings
         self._choice_timings: Optional[Dict[ChoiceCaller, float]] = None
         self.original_inputs = inputs
