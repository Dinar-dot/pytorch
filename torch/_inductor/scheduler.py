# mypy: disallow-untyped-defs
from __future__ import annotations

import collections
import dataclasses
import functools
import itertools
import logging
import math
import operator
import os
import pprint
import textwrap
import typing
from typing import (
    Any,
    Counter,
    DefaultDict,
    Dict,
    Generic,
    List,
    Optional,
    Sequence,
    Set,
    Tuple,
    TypeVar,
    Union,
)

import sympy

import torch
import torch._inductor.async_compile  # noqa: F401 required to warm up AsyncCompile pools
from torch._dynamo.utils import counters, dynamo_timed
from torch._inductor.metrics import get_metric_table, is_metric_table_enabled
from torch.fx.experimental.symbolic_shapes import free_unbacked_symbols
from torch.utils._sympy.symbol import free_symbol_is_type, SymT
from torch.utils._triton import has_triton

from . import comms, config, dependencies, ir, metrics
from .codecache import write_text
from .codegen.common import BackendFeature, get_scheduling_for_device, Kernel
from .comm_analysis import estimate_nccl_collective_runtime
from .dependencies import Dep, MemoryDep, StarDep, WeakDep
from .ir import ComputedBuffer, MultiOutput, MultiOutputLayout
from .runtime.runtime_utils import green_text, red_text
from .sizevars import SimplifyIndexing
from .utils import (
    cache_on_self,
    cmp,
    device_need_guard,
    get_device_tflops,
    get_dtype_size,
    get_gpu_dram_gbps,
    IndentedBuffer,
    is_collective,
    is_gpu,
    is_wait,
    sympy_product,
)
from .virtualized import V


log = logging.getLogger(__name__)
fusion_log = torch._logging.getArtifactLogger(__name__, "fusion")


class BaseSchedulerNode:
    group: Tuple[torch.device, Tuple[Tuple[sympy.Expr, ...], ...]]
    read_writes: dependencies.ReadWrites
    unmet_dependencies: Set[Dep]

    def __init__(self, scheduler: Scheduler, node: ir.Buffer) -> None:
        self.scheduler: Scheduler = scheduler
        self.node: Optional[ir.Buffer] = node
        self.users: List[NodeUser] = []
        self.set_read_writes(node.get_read_writes())
        self.ancestors: Set[str] = set()
        # .min_order and .max_order are only relevant for "grouped" nodes such as FusedSchedulerNode.
        # e.g. if the FusedSchedulerNode includes nodes (op_1, op_2, op_3), and op_X is X-th node
        # in `self.scheduler.nodes`, then for this FusedSchedulerNode, .min_order is 1 and .max_order is 3.
        # For non-"grouped" nodes (i.e. regular SchedulerNode),
        # .min_order = .max_order = X if this node is X-th node in `self.scheduler.nodes`.
        self.min_order: int
        self.max_order: int
        # buffers that won't be used after this kernel
        self.last_usage: Set[str] = set()
        self.written = False

    def __repr__(self) -> str:
        return f"{type(self).__name__}(name={self.get_name()!r})"

    def debug_str(self) -> str:
        """Longer form printout for trace logs"""
        name = self.get_name()
        lines = [
            f"{name}: {type(self).__name__}({type(getattr(self, 'node', None)).__name__})",
            f"{name}.writes = {pformat(self.read_writes.writes)}",
            f"{name}.unmet_dependencies = {pformat(self.unmet_dependencies)}",
            f"{name}.met_dependencies = {pformat(self.read_writes.reads - self.unmet_dependencies)}",
            f"{name}.users = {self.users}",
        ]
        try:
            lines += [
                self.debug_str_extra(),
            ]
        except Exception:
            log.warning("Ignoring error in debug_str()", exc_info=True)

        return "\n".join(lines).rstrip()

    def debug_str_extra(self) -> str:
        return ""

    def debug_str_short(self) -> str:
        maybe_data = getattr(self.node, "data", None)
        data_str = ""
        if isinstance(maybe_data, torch._inductor.ir.Pointwise):
            data_str = ", " + maybe_data.str_helper(
                [maybe_data.get_size()], shorten=False, multiline=False
            )
        elif isinstance(maybe_data, torch._inductor.ir.Reduction):
            data_str = ", " + maybe_data.str_helper(
                [maybe_data.get_reduction_size(), maybe_data.get_reduction_type()],
                shorten=False,
                multiline=False,
            )
        return f"{self}{data_str}"

    def log_details(self) -> None:
        log.info(
            "%s: unmet_dependencies = %s, writes = %s",
            self,
            self.unmet_dependencies,
            self.read_writes.writes,
        )

    def update_mutated_names(self, renames: Dict[str, str]) -> None:
        self.set_read_writes(self.read_writes.rename(renames))

    def add_fake_dep(self, dep: Dep) -> None:
        self.set_read_writes(self.read_writes.with_read(dep))

    def set_users(self, users: List[NodeUser]) -> None:
        # deduplicate
        result: Dict[int, NodeUser] = {}
        for use in users:
            if id(use.node) in result:
                result[id(use.node)] = use.merge(result[id(use.node)])
            else:
                result[id(use.node)] = use
        self.users = list(result.values())

    def set_last_usage(
        self, future_used_buffers: Set[str], mutation_real_name: Dict[str, str]
    ) -> None:
        used_buffers = self.used_or_aliased_buffer_names()
        used_buffers = {mutation_real_name.get(k, k) for k in used_buffers}
        self.last_usage = used_buffers - future_used_buffers

    def get_aliases(self) -> Sequence[str]:
        assert self.node is not None
        return self.node.get_inputs_that_alias_output()

    def get_mutations(self) -> List[str]:
        assert self.node is not None
        return self.node.get_mutation_names()

    def has_aliasing_or_mutation(self) -> bool:
        return bool(self.get_aliases() or self.get_mutations())

    def set_read_writes(self, rw: dependencies.ReadWrites) -> None:
        self.read_writes = rw
        self.unmet_dependencies = self.read_writes.reads
        self.prune_deps()

    def op_counts(self) -> Counter[str]:
        return self.read_writes.op_counts

    def used_buffer_names(self) -> Set[str]:
        return {
            dep.name
            for dep in itertools.chain(self.read_writes.reads, self.read_writes.writes)
        }

    def used_or_aliased_buffer_names(self) -> Set[str]:
        used_names = set()

        deps = [
            dep.name
            for dep in itertools.chain(self.read_writes.reads, self.read_writes.writes)
        ]
        while len(deps) > 0:
            dep = deps.pop()
            used_names.add(dep)
            if V.graph.name_to_buffer.get(dep):
                for alias in V.graph.name_to_buffer[dep].get_inputs_that_alias_output():
                    if alias not in used_names:
                        deps.append(alias)
        return used_names

    def prune_deps(self) -> None:
        self.unmet_dependencies = {
            dep
            for dep in self.unmet_dependencies
            if dep.name not in self.scheduler.available_buffer_names
        }

    def prune_weak_deps(self) -> None:
        # Prune weak dependencies on buffers that have been removed
        def should_prune(dep: Dep) -> bool:
            return isinstance(dep, WeakDep) and dep.name in V.graph.removed_buffers

        to_remove = {dep for dep in self.read_writes.reads if should_prune(dep)}
        self.set_read_writes(self.read_writes.remove_reads(to_remove))

    def prune_redundant_deps(
        self, name_to_fused_node: Dict[str, BaseSchedulerNode]
    ) -> None:
        _prune_redundant_deps(self, name_to_fused_node)

    def get_name(self) -> str:
        assert self.node is not None
        return self.node.get_name()

    def get_first_name(self) -> str:
        return self.get_name()

    def get_names(self) -> Set[str]:
        return {self.get_name()}

    def get_nodes(self) -> Sequence[BaseSchedulerNode]:
        return [self]

    def get_device(self) -> torch.device:
        assert self.node is not None
        return self.node.get_device()

    def is_reduction(self) -> bool:
        return False

    def is_split_scan(self) -> bool:
        return False

    def is_template(self) -> bool:
        return False

    def is_extern(self) -> bool:
        return False

    def is_foreach(self) -> bool:
        return False

    def can_inplace(self, read_dep: dependencies.Dep) -> bool:
        return False

    def has_side_effects(self) -> bool:
        return False

    def decide_inplace_update(self) -> None:
        """
        Decide if there should be inplace updates for the node
        and record the decision in the active kernel.
        """
        assert self.node is not None
        if not self.node.should_allocate():
            return

        if isinstance(self, (SchedulerNode,)) and (
            self.node.get_inputs_that_alias_output() or self.node.get_mutation_names()
        ):
            return

        if (
            isinstance(self, (SchedulerNode,))
            and config.inplace_buffers
            and V.graph.has_feature(self.get_device(), BackendFeature.INPLACE_BUFFERS)
            and (
                not isinstance(V.kernel, torch._inductor.codegen.simd.SIMDKernel)
                or getattr(V.kernel, "mutations", None) is not None
            )
        ):
            from .codegen.wrapper import buffer_reuse_key

            ordered_reads = sorted(self.read_writes.reads, key=lambda x: x.name)

            for read in ordered_reads:
                input_node: Optional[
                    BaseSchedulerNode
                ] = self.scheduler.name_to_node.get(read.name)
                if (
                    input_node
                    and V.graph.wrapper_code.can_reuse(input_node, self)
                    and not isinstance(input_node, NopKernelSchedulerNode)
                ):
                    assert input_node.users is not None
                    remaining_uses = [
                        x
                        for x in input_node.users
                        if x.node.get_name()
                        not in self.scheduler.available_buffer_names
                    ]
                    if (
                        len(remaining_uses) == 1
                        and remaining_uses[0].can_inplace
                        and remaining_uses[0].node is self
                        and input_node.node is not None
                        and not isinstance(
                            input_node.node.get_layout(),
                            (
                                ir.MultiOutputLayout,
                                ir.MutationLayoutSHOULDREMOVE,
                            ),
                        )
                        and not (
                            isinstance(
                                input_node.node, (ir.FallbackKernel, ir.MultiOutput)
                            )
                            and len(input_node.node.get_inputs_that_alias_output()) > 0
                        )
                        and buffer_reuse_key(input_node.node)
                        == buffer_reuse_key(self.node)
                    ):
<<<<<<< HEAD
                        # if there isn't a triton kernel, then we don't need to call triton-specific things.
                        # but TODO this might be a convenient place to signal to the Collective kernels to inplace
                        # (and, can we make "kernel" less generic of a name?)
                        V.kernel.args.make_inplace(input_buf.get_name(), buf.get_name())
                        # mutations not tracked in cpp kernels
                        if isinstance(
                            V.kernel, torch._inductor.codegen.simd.SIMDKernel
                        ):
                            V.kernel.mutations.add(input_buf.get_name())
                            V.kernel.mutations.add(buf.get_name())

                        # update last usage of reused node
                        self.last_usage.discard(input_buf.get_name())

                        V.kernel.inplace_update_buffers[buf.get_name()] = (
                            input_buf.get_name()
                        )
=======
                        # hacky check for if V.kernel is a real kernel or NullHandler
                        if hasattr(V.kernel, "args"):
                            # if there isn't a triton kernel, then we don't need to call triton-specific things.
                            # but TODO this might be a convenient place to signal to the Collective kernels to inplace
                            # (and, can we make "kernel" less generic of a name?)
                            V.kernel.args.make_inplace(
                                input_node.get_name(), self.get_name()
                            )
                            # mutations not tracked in cpp kernels
                            if isinstance(
                                V.kernel, torch._inductor.codegen.simd.SIMDKernel
                            ):
                                V.kernel.mutations.add(input_node.get_name())
                                V.kernel.mutations.add(self.get_name())

                            # update last usage of reused node
                            self.last_usage.discard(input_node.get_name())

                            V.kernel.inplace_update_buffers[
                                self.get_name()
                            ] = input_node.get_name()
>>>>>>> 6f275ae4
                        break

    def allocate(self) -> None:
        assert self.node is not None
        if not self.node.should_allocate():
            return

        if isinstance(self, (SchedulerNode,)) and (
            self.node.get_inputs_that_alias_output() or self.node.get_mutation_names()
        ):
            V.graph.wrapper_code.codegen_allocation(self.node)
            return

        # hacky check for if V.kernel is a real kernel or NullHandler
        if (
            hasattr(V.kernel, "args")
            and self.get_name() in V.kernel.inplace_update_buffers
        ):
            V.graph.wrapper_code.codegen_inplace_reuse(
                self.scheduler.name_to_node[
                    V.kernel.inplace_update_buffers[self.get_name()]
                ].node,
                self.node,
            )
        else:
            V.graph.wrapper_code.codegen_allocation(self.node)

    def can_free(self) -> bool:
        # There's no real allocated buffer, no need to free it
        assert self.node is not None
        if isinstance(self.node.layout, ir.NoneLayout):
            return False
        for use in self.users:
            if isinstance(use.node, OutputNode):
                return False
        return True

    def codegen_originating_info(
        self, buffer: IndentedBuffer, only_once: bool = True
    ) -> None:
        if not config.comment_origin:
            return

        if only_once and self.written:
            return
        assert self.node is not None
        origins = self.node.origins
        out_lines = []

        for o in origins:
            if o.op == "output":
                # These are boring and samey
                continue

            out_lines.append("")
            # TODO(voz): Should the pragma be constant somewhere?
            out_lines.append("#pragma CMT ORIGIN:")
            op_info_str = f"#pragma CMT {o.op} {o.target}"
            if "seq_nr" in o.meta:
                op_info_str = op_info_str + f" seq_nr:{o.meta['seq_nr']}"
            out_lines.append(op_info_str)
            if "stack_trace" in o.meta:
                stack_trace = f"{o.meta['stack_trace']}"
                stack_trace_last_line = stack_trace.split("|")[-1]
                out_lines.append(
                    "#pragma CMT "
                    + stack_trace_last_line.replace("{", "{{")
                    .replace("}", "}}")
                    .replace("\n", "\\")
                )
                out_lines.append("#pragma CMT END ORIGIN")
                out_lines.append("")

        if len(out_lines) == 0:
            return

        # TODO(voz): Ostensibly, we should not need this. But there are cases where C++ codegen does
        # not use BracesBuffer, so we have no good indicator of a C++ buffer atm.
        buffer.writelines(out_lines)
        self.written = True

    def get_read_write_buffers_sizes(self) -> int:
        """
        Counting the number of bytes accessed for a kernel is
        surprisingly tricky. In particular, there is a differentiation
        between 'theoretical' memory accesses and practical memory
        accesses. For example, a layernorm kernel may actually access an
        input 3 times, but in theory, it only needs to access its input
        once (and may be optimized to do so through say, persistent
        reductions)

        Another example is that even though a buffer is passed in, we may
        not access the entire buffer. This may occur if we are accessing
        a slice of the buffer. Another tricky case is for indirect
        indexing, where the amount of bytes accessed depends on the
        values of the input.

        What this function aims to compute is the memory accesses for
        worst-case inputs, best-case optimization. What this means is
        that for each buffer we compute the amount of potential accesses in two ways and take the minimum.

        1. Numel in ranges multiplied by number of deps the buffer has
        2. The buffer size
        """
        if isinstance(self, NopKernelSchedulerNode):
            return 0
        if isinstance(self, ExternKernelSchedulerNode) and isinstance(
            self.node, MultiOutput
        ):
            # todo: Calculate this - it's kinda annoying.
            return 0

        def try_size_hint(s: sympy.Expr) -> int:
            return V.graph.sizevars.size_hint(s, fallback=0)

        if isinstance(self, SchedulerNode):
            node_numel = try_size_hint(
                sympy_product(self.get_ranges()[0])
                * sympy_product(self.get_ranges()[1]),
            )
        else:
            node_numel = int(1e9)
        buf_accesses = collections.defaultdict(list)
        for dep in self.read_writes.reads | self.read_writes.writes:
            buf_accesses[dep.name].append(dep)

        reads = {dep.name for dep in self.read_writes.reads}
        writes = {dep.name for dep in self.read_writes.writes}

        def is_materialized(buf: str, snodes: Sequence[BaseSchedulerNode]) -> bool:
            users = [
                user
                for user in self.scheduler.name_to_node[buf].users
                if not user.is_weak
            ]
            buf_uses = {user.node for user in users}
            return len(buf_uses - set(snodes)) > 0

        if isinstance(self, FusedSchedulerNode):
            removed_buffers = {
                dep for dep in writes if not is_materialized(dep, self.snodes)
            }
            writes = writes - removed_buffers
            reads = reads - removed_buffers
        node_bytes = 0

        for buf_name in reads | writes:
            buf_accessed_elems = sum(node_numel for dep in buf_accesses[buf_name])
            buf: Union[ir.Buffer, ir.TensorBox]
            if buf_name in V.graph.name_to_buffer:
                buf = V.graph.name_to_buffer[buf_name]
            elif buf_name in V.graph.graph_inputs:
                buf = V.graph.graph_inputs[buf_name]
            else:
                continue

            def get_buf_elems(buf: Optional[Union[ir.Buffer, ir.TensorBox]]) -> int:
                if not buf:
                    return 0
                # Kind of a lazy way to get the MultiOutput nodes corresponding to
                # a MultiOutputLayout
                if isinstance(buf.layout, MultiOutputLayout):
                    users = self.scheduler.name_to_node[buf.get_name()].users
                    tot = 0
                    for user in users:
                        assert isinstance(user.node, BaseSchedulerNode)
                        if isinstance(user.node.node, MultiOutput):
                            tot += get_buf_elems(user.node.node)
                        else:
                            # Buf is a MultiOutputLayout but not all of its
                            # users are MultiOutputs...
                            # TODO: Figure out what's going on
                            return 0
                    return tot
                else:
                    return try_size_hint(sympy_product(buf.get_size()))

            buf_elems = get_buf_elems(buf)
            node_bytes += min(buf_elems, buf_accessed_elems) * get_dtype_size(
                buf.get_dtype()
            )

        return node_bytes

    def get_estimated_runtime(self) -> float:
        """
        Returns estimated op runtime in nanoseconds (ns)
        """
        layout = None
        dtype = None
        if not hasattr(self, "node") or not self.node:
            assert isinstance(
                self, (FusedSchedulerNode, ForeachKernelSchedulerNode)
            ), f"{type(self)=}"
            assert self.snodes
            if not self.snodes[0].node:
                return 0
            layout = self.snodes[0].node.get_layout()
            dtype = self.snodes[0].node.get_dtype()
        else:
            layout = self.node.get_layout()
            dtype = self.node.get_dtype()

        if layout.device is not None and not is_gpu(layout.device.type):
            # default to no reordering based on runtime
            return 0

        # Collective kernels
        if is_collective(self.node):
            assert self.node is not None
            try:
                return estimate_nccl_collective_runtime(self.node)
            except ValueError as e:
                # We don't know how to estimate runtime for this collective,
                # falling back to 0
                log.info(e)
                return 0

        elif is_wait(self.node):
            # ir.Wait is only used for collective ops.
            # The time needed for the collective op is already estimated and considered
            # when we are processing the collective op IR node, so ir.Wait takes 0 time
            # since it doesn't take extra time to get the result after the collective is completed.
            return 0

        try:
            gpu_memory_bandwidth = get_gpu_dram_gbps()
            gpu_flops = get_device_tflops(dtype) * 10**12
        except Exception:
            return 0

        if isinstance(self, ExternKernelSchedulerNode):
            assert isinstance(self.node, ir.ExternKernel), f"{type(self.node)=}"
            op = kernel_name_to_op.get(
                getattr(self.node, "python_kernel_name", ""), None
            )

            # if there is a resolved op, dry-run using fake mode and record flop count
            if op is not None:
                from torch._subclasses.fake_tensor import FakeTensorMode
                from torch.utils.flop_counter import FlopCounterMode

                if any(
                    len(free_unbacked_symbols(n.get_numel())) > 0
                    for n in self.node.inputs
                ):
                    # Tensor has unbacked symints, we don't know how to estimate
                    # runtime for that today
                    return 0

                with FakeTensorMode() as fake_mode, FlopCounterMode(
                    display=False
                ) as flop_counter_mode, V.set_current_node(
                    self.node.fx_node
                ), V.set_fake_mode(
                    fake_mode
                ):
                    from .ir import ir_node_to_tensor

                    fake_inputs = [
                        ir_node_to_tensor(input, guard_shape=False)
                        for input in self.node.inputs
                    ]
                    cls = self.node.__class__
                    cls.process_kernel(op, *fake_inputs, **self.node.kwargs)

                    # TODO(xmfan): find a better heuristic to model FLOPS/latency relationship
                    factor = 1.0
                    counted_flops = flop_counter_mode.get_total_flops()
                    counted_bytes = self.get_read_write_buffers_sizes()
                    compute_time = (factor * counted_flops / gpu_flops) * 1e9
                    transfer_time = counted_bytes / gpu_memory_bandwidth

                    # Return estimated runtime in nanoseconds
                    return max(compute_time, transfer_time)

        elif isinstance(self, FusedSchedulerNode) or isinstance(
            self.node, ComputedBuffer
        ):
            # Return estimated runtime in nanoseconds (bytes / gbps)
            return self.get_read_write_buffers_sizes() / gpu_memory_bandwidth

        return 0

    def get_template_node(self) -> Optional[ir.TemplateBuffer]:
        return None


class WhyNoFuse:
    # TODO when we drop support for Python < 3.10, we can use
    # @dataclass(slots=True) instead of manually specifying __slots__.
    __slots__ = ["node1", "node2", "reason", "args"]
    reason: str
    args: Tuple[Any, ...]

    def __init__(self, node1: BaseSchedulerNode, node2: BaseSchedulerNode):
        self.node1 = node1
        self.node2 = node2

    def __call__(self, reason: str, *args: Any) -> None:
        self.reason = reason
        self.args = args
        fusion_log.debug(self)

    def __str__(self) -> str:
        return f"cannot fuse {self.node1.get_name()} with {self.node2.get_name()}: " + (
            self.reason % self.args
        )


def pformat(obj: Any) -> str:
    if isinstance(obj, set):
        # pformat has trouble with sets of sympy exprs
        obj = sorted(obj, key=str)
    result = pprint.pformat(obj, indent=4)
    if "\n" in result:
        return f"\n{textwrap.indent(result, ' '*4)}"
    return result


class OutputNode:
    def __init__(self, dep: StarDep) -> None:
        self.unmet_dependencies = {dep}

    def is_reduction(self) -> bool:
        return False

    def get_inputs_that_alias_output(self) -> Sequence[str]:
        return ()

    def get_name(self) -> str:
        return "OUTPUT"

    __repr__ = get_name


def _prune_redundant_deps(
    node: BaseSchedulerNode, name_to_fused_node: Dict[str, BaseSchedulerNode]
) -> None:
    """
    Prunes weakdeps intended for mutation ordering
    on an upstream fused node if after fusion there is another dependency
    on the fused upstream node, making the weakdep redundant

    In essence this enforces an ordering on fusions. As fusions occur, weakdeps will
    be incrementally removed, enabling other fusions, ensuring they are fused in order.
    """
    name_to_dep_count: Counter[str] = collections.Counter()

    for dep in node.unmet_dependencies:
        if not isinstance(dep, WeakDep):
            name_to_dep_count[name_to_fused_node[dep.name].get_name()] += 1

    def should_prune(dep: Dep) -> bool:
        if isinstance(dep, WeakDep):
            is_redundant = (
                name_to_dep_count[name_to_fused_node[dep.name].get_name()] > 0
            )
            # These can occur because fused nodes always gather deps from their snodes
            # If B has a weakdep on A
            # B gets fused with C, then any time BC is fused, the weakdep will reappear
            is_self_dep = name_to_fused_node[dep.name] == node
            return is_redundant or is_self_dep
        else:
            return False

    deps_to_prune = {dep for dep in node.unmet_dependencies if should_prune(dep)}

    if deps_to_prune:
        node.unmet_dependencies = node.unmet_dependencies - deps_to_prune
        node.set_read_writes(node.read_writes.remove_reads(deps_to_prune))


# TODO(xmfan): reuse an existing mapping for this if it exists, or formalize this into ir.py:ExternKernel
kernel_name_to_op = {
    "extern_kernels.convolution": torch.ops.aten.convolution,
    "extern_kernels.mm": torch.ops.aten.mm,
    "extern_kernels.bmm": torch.ops.aten.bmm,
    "extern_kernels.addmm": torch.ops.aten.addmm,
}


class ExternKernelSchedulerNode(BaseSchedulerNode):
    def debug_str_extra(self) -> str:
        return f"{self.get_name()}.node.kernel = {getattr(self.node, 'python_kernel_name', None)}"

    def is_extern(self) -> bool:
        return True

    def has_side_effects(self) -> bool:
        assert self.node is not None
        return hasattr(self.node, "has_side_effects") and self.node.has_side_effects()


class NopKernelSchedulerNode(BaseSchedulerNode):
    pass


class SchedulerNode(BaseSchedulerNode):
    def __init__(
        self,
        scheduler: Scheduler,
        node: Union[ir.ComputedBuffer, ir.TemplateBuffer],
    ) -> None:
        super().__init__(scheduler, node)
        self._compute_attrs()

    def _compute_attrs(
        self,
        extra_indexing_constraints: Optional[Tuple[Dict[Any, Any], List[Any]]] = None,
    ) -> None:
        assert isinstance(self.node, (ir.ComputedBuffer, ir.TemplateBuffer))
        self._sizes, self._body = self.node.simplify_and_reorder(
            extra_indexing_constraints=extra_indexing_constraints
        )

        group_fn = self.scheduler.get_backend(self.node.get_device()).group_fn
        self.group = (self.node.get_device(), group_fn(self._sizes))

        if isinstance(self.node, ir.TemplateBuffer):
            self.set_read_writes(self.node.normalized_read_writes())
        else:
            self.set_read_writes(
                dependencies.extract_read_writes(
                    self._body, *self._sizes, normalize=True
                )
            )

    def recompute_size_and_body(
        self, extra_indexing_constraints: Tuple[Dict[Any, Any], List[Any]]
    ) -> None:
        self._compute_attrs(extra_indexing_constraints=extra_indexing_constraints)

    def debug_str_extra(self) -> str:
        name = self.get_name()
        lines = [
            f"{name}.group.device = {self.group[0]}",
            f"{name}.group.iteration = {self.group[1]}",
            f"{name}.sizes = {self._sizes}",
        ]
        for dep in self.read_writes.reads_and_writes():
            buf_name = dep.name
            buf = V.graph.get_buffer(buf_name)
            lines.append(f"{buf_name}_layout = {pformat(buf.layout)}")
        if self.get_aliases():
            lines.append(f"{name}.aliases = {pformat(self.get_aliases())}")
        if self.get_mutations():
            lines.append(f"{name}.mutations = {pformat(self.get_mutations())}")
        if isinstance(self._body, ir.LoopBody):
            lines.append(f"class {name}_loop_body:")
            lines.append(textwrap.indent(self._body.debug_str(), "    "))

        assert self.node is not None
        if ir.is_triton(self.node.get_device()):
            lines.extend(debug_triton_code(self))

        return "\n".join(lines)

    def get_ranges(self) -> Sequence[Sequence[sympy.Expr]]:
        return self._sizes

    def is_reduction(self) -> bool:
        assert isinstance(
            self.node, (ir.ComputedBuffer, ir.TemplateBuffer)
        ), f"{type(self.node)=}"
        return bool(self.node.get_reduction_type())

    def is_split_scan(self) -> bool:
        assert isinstance(
            self.node, (ir.ComputedBuffer, ir.TemplateBuffer)
        ), f"{type(self.node)=}"
        return isinstance(self.node, ir.ComputedBuffer) and isinstance(
            self.node.data, ir.SplitScan
        )

    def is_template(self) -> bool:
        return isinstance(self.node, ir.TemplateBuffer)

    def get_template_node(self) -> Optional[ir.TemplateBuffer]:
        return self.node if isinstance(self.node, ir.TemplateBuffer) else None

    def run(self, *index_vars: Sequence[sympy.Expr]) -> None:
        self.decide_inplace_update()
        self.mark_run()
        self.codegen(index_vars)

    def mark_run(self) -> None:
        self.allocate()

    def ranges_from_index_vars(
        self, index_vars: Sequence[Sequence[sympy.Expr]]
    ) -> Dict[sympy.Expr, sympy.Expr]:
        sizes = self._sizes
        assert sum(map(len, sizes)) == sum(map(len, index_vars))
        var_ranges = dict(
            zip(
                itertools.chain.from_iterable(index_vars),
                itertools.chain.from_iterable(sizes),
            )
        )
        return var_ranges

    def codegen(self, index_vars: Sequence[Sequence[sympy.Expr]]) -> None:
        var_ranges = self.ranges_from_index_vars(index_vars)
        try:
            with V.set_ops_handler(
                SimplifyIndexing(V.get_ops_handler(), var_ranges)
            ), V.kernel.set_current_node(self):
                self._body(*index_vars)
        except Exception:
            log.fatal("Error in codegen for %s", self.node)
            raise

    def pointwise_read_writes(self) -> dependencies.ReadWrites:
        """
        Get the memory dependencies in the non-reduction axis.
        """
        sizes, reduction_sizes = self._sizes

        def fn(index: Sequence[sympy.Symbol]) -> str:
            return self._body(index, [sympy.Integer(0) for _ in reduction_sizes])

        return dependencies.extract_read_writes(fn, sizes)

    def can_inplace(self, read_dep: dependencies.Dep) -> bool:
        if self.get_aliases() or self.is_template():
            return False
        if len(self.read_writes.writes) == 1 and isinstance(
            read_dep, dependencies.MemoryDep
        ):
            write_dep = next(iter(self.read_writes.writes))
            assert isinstance(write_dep, dependencies.MemoryDep), f"{type(write_dep)=}"
            return read_dep.index == write_dep.index and read_dep.size == write_dep.size
        return False

    @cache_on_self
    def _get_atomic_add_buffers(self) -> Set[str]:
        buffers_store_as_atomic_add = set()
        if isinstance(self._body, ir.LoopBody):
            for node in self._body.get_nodes():
                if (
                    node.op == "call_method"
                    and node.target == "store"
                    and (
                        ("mode" in node.kwargs and node.kwargs["mode"] == "atomic_add")
                        or (len(node.args) == 5 and node.args[4] == "atomic_add")
                    )
                ):
                    buffers_store_as_atomic_add.add(
                        node.kwargs["name"]
                        if "name" in node.kwargs
                        else (node.args[1] if len(node.args) >= 2 else "")
                    )
        return buffers_store_as_atomic_add


def init_group_node(
    group_snode: BaseSchedulerNode,
    scheduler: Scheduler,
    snodes: List[BaseSchedulerNode],
) -> None:
    assert isinstance(group_snode, (FusedSchedulerNode, GroupedSchedulerNode))
    group_snode.snodes = snodes
    group_snode.scheduler = scheduler
    group_snode.node = None
    group_snode.ancestors = set.union(
        *[x.ancestors for x in snodes if x.ancestors is not None]
    )

    group_snode.set_read_writes(
        dependencies.ReadWrites.merge_list([x.read_writes for x in snodes])
    )

    group_snode.unmet_dependencies = {
        dep
        for dep in set.union(*[x.unmet_dependencies for x in snodes])
        if dep.name not in group_snode.get_names()
    } - group_snode.read_writes.writes

    group_snode.min_order = min(x.min_order for x in group_snode.snodes)
    group_snode.max_order = max(x.max_order for x in group_snode.snodes)


class FusedSchedulerNode(BaseSchedulerNode):
    """
    This is a "fake" scheduler node that represents a group of scheduler nodes
    that are meant to be fused together. The way it does this is by maintaining
    its unmet dependencies as the union of its constituent nodes.
    """

    snodes: List[BaseSchedulerNode]

    @classmethod
    def fuse(
        cls, node1: BaseSchedulerNode, node2: BaseSchedulerNode
    ) -> FusedSchedulerNode:
        assert node1.scheduler is node2.scheduler
        assert isinstance(node1, (SchedulerNode, FusedSchedulerNode))
        assert isinstance(node2, (SchedulerNode, FusedSchedulerNode))
        nodes = list(itertools.chain(node1.get_nodes(), node2.get_nodes()))
        return cls(node1.scheduler, nodes)

    def __init__(self, scheduler: Scheduler, snodes: List[BaseSchedulerNode]) -> None:
        # NB: No need to call super().__init__() because we don't need to re-use any of its logic.
        init_group_node(self, scheduler, snodes)
        self.users: List[NodeUser] = []
        self.group = max(snodes, key=lambda x: int(x.is_reduction())).group

    @cache_on_self
    def get_name(self) -> str:
        return "_".join([x.get_name() for x in self.snodes])

    def get_first_name(self) -> str:
        return self.snodes[0].get_name()

    @cache_on_self
    def get_names(self) -> Set[str]:
        return set.union(*[x.get_names() for x in self.snodes])

    def debug_str_extra(self) -> str:
        lines = [
            f"{self.get_name()}.snodes[{i}] =\n{node.debug_str()}"
            for i, node in enumerate(self.snodes)
        ]
        node = self.snodes[0].node
        assert node is not None
        device = node.get_device()
        if ir.is_triton(device):
            lines.extend(debug_triton_code(self))

        return textwrap.indent("\n".join(lines).rstrip(), "    ")

    def debug_str_short(self) -> str:
        snodes_str = [node.debug_str_short() for node in self.snodes]
        return f"{self}, snodes: {snodes_str}"

    def set_last_usage(
        self, future_used_buffers: Set[str], mutation_real_name: Dict[str, str]
    ) -> None:
        # Set self.last_usage using the global information
        # This will be used for inter-kernel optimisations
        super().set_last_usage(future_used_buffers, mutation_real_name)
        # Set self.last_usage on the snodes
        # This will be used for optimisations within the kernel
        future_used_buffers: Set[str] = set()
        for node in reversed(self.snodes):
            node.set_last_usage(future_used_buffers, mutation_real_name)
            future_used_buffers.update(node.last_usage)

    @cache_on_self
    def used_buffer_names(self) -> Set[str]:
        return set.union(*[x.used_buffer_names() for x in self.snodes])

    @cache_on_self
    def used_or_aliased_buffer_names(self) -> Set[str]:
        return set.union(*[x.used_or_aliased_buffer_names() for x in self.snodes])

    def get_nodes(self) -> Sequence[BaseSchedulerNode]:
        return self.snodes

    def __repr__(self) -> str:
        return f"{type(self).__name__}(nodes={self.get_name()})"

    @cache_on_self
    def is_reduction(self) -> bool:
        return any(x.is_reduction() for x in self.snodes)

    @cache_on_self
    def is_split_scan(self) -> bool:
        return any(x.is_split_scan() for x in self.snodes)

    @cache_on_self
    def is_template(self) -> bool:
        return any(x.is_template() for x in self.snodes)

    @cache_on_self
    def get_template_node(self) -> Optional[ir.TemplateBuffer]:
        for node in self.snodes:
            if node.is_template():
                return node.get_template_node()
        return None

    def get_device(self) -> torch.device:
        return self.group[0]

    @cache_on_self
    def has_aliasing_or_mutation(self) -> bool:
        return any(x.has_aliasing_or_mutation() for x in self.snodes)

    @cache_on_self
    def op_counts(self) -> Counter[str]:
        op_counts: Counter[str] = collections.Counter()
        for node in self.snodes:
            op_counts.update(node.op_counts())
        return op_counts

    # None of these need to be implemented, as a FusedSchedulerNode is just an
    # abstraction for scheduling purposes
    def update_mutated_names(self, renames: Dict[str, str]) -> None:
        raise NotImplementedError

    def add_fake_dep(self, name: Dep) -> None:
        raise NotImplementedError

    def set_users(self, users: List[NodeUser]) -> None:
        raise NotImplementedError

    def get_aliases(self) -> Sequence[str]:
        raise NotImplementedError

    def get_mutations(self) -> List[str]:
        raise NotImplementedError

    def can_inplace(self, read_dep: dependencies.Dep) -> bool:
        raise NotImplementedError

    def allocate(self) -> None:
        raise NotImplementedError

    def can_free(self) -> bool:
        raise NotImplementedError

    def debug_str(self) -> str:
        """Longer form printout for trace logs"""
        name = self.get_name()
        node_typestr = ",".join(type(n).__name__ for n in self.snodes)
        lines = [
            f"{name}: {type(self).__name__}({node_typestr})",
            f"{name}.writes = {pformat(self.read_writes.writes)}",
            f"{name}.unmet_dependencies = {pformat(self.unmet_dependencies)}",
            f"{name}.met_dependencies = {pformat(self.read_writes.reads - self.unmet_dependencies)}",
            f"{name}.users = {self.users}",
        ]
        try:
            lines += [
                self.debug_str_extra(),
            ]
        except Exception:
            log.warning("Ignoring error in debug_str()", exc_info=True)

        return "\n".join(lines).rstrip()


class ForeachKernelSchedulerNode(FusedSchedulerNode):
    """Scheduler node which consists of a list of scheduler nodes that each operate on a
    distinct tensor in a list of tensors."""

    def get_consumer_subnode_for(
        self, producer: BaseSchedulerNode
    ) -> Optional[BaseSchedulerNode]:
        if producer.get_name() in self.read_to_node:
            return self.read_to_node[producer.get_name()]

        return None

    def get_producer_subnode_for(
        self, consumer: BaseSchedulerNode
    ) -> Optional[BaseSchedulerNode]:
        producers = []
        for rd in consumer.read_writes.reads:
            if rd.name in self.name_to_node:
                producers.append(self.name_to_node[rd.name])

        # Don't permit fusion if there are multiple subnodes
        # that this consumer reads from
        if len(producers) == 1:
            return producers[0]
        else:
            return None

    @classmethod
    def can_fuse(cls, producer: BaseSchedulerNode, consumer: BaseSchedulerNode) -> bool:
        why = WhyNoFuse(producer, consumer)
        if producer.is_foreach() and consumer.is_foreach():
            producer = typing.cast(ForeachKernelSchedulerNode, producer)
            consumer = typing.cast(ForeachKernelSchedulerNode, consumer)
            foreach_match = len(producer.snodes) == len(consumer.snodes)
            if not foreach_match:
                why("foreach do not have same length")
            return foreach_match and all(
                producer.scheduler.can_fuse(l, r)
                for l, r in zip(producer.snodes, consumer.snodes)
            )
        elif consumer.is_foreach():
            if producer.is_reduction():
                why(
                    "candidate producer is a reduction, foreach ops cannot be fused with reductions currently"
                )
                return False

            consumer = typing.cast(ForeachKernelSchedulerNode, consumer)
            consumer_subnode = consumer.get_consumer_subnode_for(producer)
            if consumer_subnode is not None:
                return consumer.scheduler.can_fuse(producer, consumer_subnode)

            why("candidate producer is not dep of any foreach consumer")
            return False

        elif producer.is_foreach():
            if consumer.is_reduction():
                why(
                    "candidate consumer is a reduction, foreach ops cannot be fused with reductions currently"
                )
                return False

            producer = typing.cast(ForeachKernelSchedulerNode, producer)
            producer_subnode = producer.get_producer_subnode_for(consumer)
            if producer_subnode is not None:
                return producer.scheduler.can_fuse(producer_subnode, consumer)

            why("candidate consumer has no dep in any foreach producer")
            return False

        raise AssertionError(
            "At least one node passed to ForeachKernelSchedulerNode.can_fuse should be a foreach node"
        )

    @classmethod
    def fuse(
        cls, producer: BaseSchedulerNode, consumer: BaseSchedulerNode
    ) -> ForeachKernelSchedulerNode:
        assert producer.is_foreach() or consumer.is_foreach()
        prev_node_1 = None
        prev_node_2 = None
        fused_nodes: List[BaseSchedulerNode]
        if producer.is_foreach() and consumer.is_foreach():
            producer = typing.cast(ForeachKernelSchedulerNode, producer)
            consumer = typing.cast(ForeachKernelSchedulerNode, consumer)
            fused_nodes = [
                FusedSchedulerNode.fuse(l, r)
                for l, r in zip(producer.snodes, consumer.snodes)
            ]
        elif producer.is_foreach():
            producer = typing.cast(ForeachKernelSchedulerNode, producer)
            producer_subnode = producer.get_producer_subnode_for(consumer)
            fused_nodes = []
            prev_node_1 = producer
            prev_node_2 = None
            for node in producer.snodes:
                if node is producer_subnode:
                    new_node = FusedSchedulerNode.fuse(node, consumer)
                    prev_node_2 = new_node
                    fused_nodes.append(new_node)
                else:
                    fused_nodes.append(node)

        elif consumer.is_foreach():
            consumer = typing.cast(ForeachKernelSchedulerNode, consumer)
            consumer_subnode = consumer.get_consumer_subnode_for(producer)
            fused_nodes = []
            prev_node_1 = consumer
            prev_node_2 = None

            for node in consumer.snodes:
                if node is consumer_subnode:
                    new_node = FusedSchedulerNode.fuse(producer, node)
                    prev_node_2 = new_node
                    fused_nodes.append(new_node)
                else:
                    fused_nodes.append(node)

        return cls(producer.scheduler, fused_nodes, prev_node_1, prev_node_2)

    def __init__(
        self,
        scheduler: Scheduler,
        nodes: List[BaseSchedulerNode],
        prev_node_1: Optional[BaseSchedulerNode] = None,
        prev_node_2: Optional[BaseSchedulerNode] = None,
    ) -> None:
        self.read_to_node = {}
        self.name_to_node = {}

        if prev_node_1 is None or prev_node_2 is None:
            super().__init__(scheduler, nodes)

            for node in nodes:
                for read in node.read_writes.reads:
                    self.read_to_node[read.name] = node

                for name in node.get_names():
                    self.name_to_node[name] = node
        else:
            self.scheduler = scheduler
            self.snodes = nodes
            self.node = None
            self.users: List[NodeUser] = []

            self.set_read_writes(
                dependencies.ReadWrites.merge_list(
                    [prev_node_1.read_writes, prev_node_2.read_writes]
                )
            )

            self.unmet_dependencies = {
                dep
                for dep in set.union(
                    prev_node_1.unmet_dependencies, prev_node_2.unmet_dependencies
                )
                if dep.name not in self.get_names()
            } - self.read_writes.writes

            self.min_order = min([prev_node_1.min_order, prev_node_2.min_order])
            self.max_order = max([prev_node_1.max_order, prev_node_2.max_order])

            if prev_node_1.is_foreach():
                assert isinstance(prev_node_1, ForeachKernelSchedulerNode)
                foreach_node, other_node = prev_node_1, prev_node_2
            else:
                assert isinstance(prev_node_2, ForeachKernelSchedulerNode)
                foreach_node, other_node = prev_node_2, prev_node_1

            self.ancestors = foreach_node.ancestors
            self.ancestors.update(other_node.ancestors)

            self.name_to_node = foreach_node.name_to_node
            for name in other_node.get_names():
                self.name_to_node[name] = other_node

        self.group = (nodes[0].get_device(), ((sympy.Expr("foreach"),),))

        self.origins: Set[torch.fx.Node] = set()

    def mark_run(self) -> None:
        raise NotImplementedError

    def codegen(self) -> None:
        assert isinstance(self.node, ir.ComputedBuffer), f"{type(self.node)=}"
        self.node.get_store_function()(self.node.make_loader()())

    def can_free(self) -> bool:
        raise NotImplementedError

    def is_foreach(self) -> bool:
        return True

    def get_subkernel_nodes(self) -> List[BaseSchedulerNode]:
        """Returns a list of nodes which comprise the foreach kernel, operating on corresponding elements of our input lists.
        These nodes may be vertically fused."""
        return list(self.snodes)

    def get_nodes(self) -> Sequence[BaseSchedulerNode]:
        """Returns all nodes contained in this kernel, unpacking fused nodes
        into their constituent scheduler nodes."""
        return list(itertools.chain.from_iterable(x.get_nodes() for x in self.snodes))

    def get_first_name(self) -> str:
        return self.snodes[0].get_first_name()

    def prune_redundant_deps(
        self, name_to_fused_node: Dict[str, BaseSchedulerNode]
    ) -> None:
        _prune_redundant_deps(self, name_to_fused_node)

        for node in self.snodes:
            node.prune_redundant_deps(name_to_fused_node)


class GroupedSchedulerNode(BaseSchedulerNode):
    """
    This is a "fake" scheduler node that represents a group of scheduler nodes
    that are meant to be *grouped* together (it does not allow another node to be scheduled
    in between its constituent nodes, nor does it allow another node to fuse into any of its constituent nodes).
    The way it does this is by maintaining its unmet dependencies as the union of its constituent nodes.
    Fusion will still happen among the nodes within each GroupedSchedulerNode.
    At codegen time, this scheduler node will be unpacked and codegen is called on each constituent node.
    """

    snodes: List[BaseSchedulerNode]

    @classmethod
    def create(cls, snodes: List[BaseSchedulerNode]) -> GroupedSchedulerNode:
        scheduler = snodes[0].scheduler
        assert all(node.scheduler is scheduler for node in snodes)
        grouped_snode = cls(scheduler, snodes)  # type: ignore[arg-type]
        for snode in snodes:
            scheduler.name_to_fused_node[snode.get_name()] = grouped_snode
        scheduler.name_to_fused_node[grouped_snode.get_name()] = grouped_snode
        return grouped_snode

    def __init__(self, scheduler: Scheduler, snodes: List[BaseSchedulerNode]) -> None:
        # NB: No need to call super().__init__() because we don't need to re-use any of its logic.
        init_group_node(self, scheduler, snodes)

    def unpack(self) -> List[BaseSchedulerNode]:
        """
        Do fusion among nodes within this GroupedSchedulerNode,
        and then unpack this GroupedSchedulerNode into regular nodes.
        """
        for snode in self.snodes:
            self.scheduler.name_to_fused_node[snode.get_name()] = snode
        del self.scheduler.name_to_fused_node[self.get_name()]
        return self.scheduler.fuse_nodes(self.snodes)

    @cache_on_self
    def get_name(self) -> str:
        return "_".join([x.get_name() for x in self.snodes])

    def get_first_name(self) -> str:
        return self.snodes[0].get_name()

    @classmethod
    def can_fuse(cls, producer: BaseSchedulerNode, consumer: BaseSchedulerNode) -> bool:
        # GroupedSchedulerNode cannot be fused with another node
        return False


def pick_loop_order(
    stride_lengths: List[List[int]],
    sizes: List[sympy.Expr],
    priority_idx: Tuple[int, ...] = (),
) -> List[int]:
    """
    A heuristic to decide loop iteration orders.  This has not been well
    tuned and may be something we should autotune.
    """

    @functools.cmp_to_key
    def index_cmp(a: int, b: int) -> int:
        if sizes[a] == 1 or sizes[b] == 1:
            # 1-sizes don't matter, just move them to the end
            return cmp(sizes[a] == 1, sizes[b] == 1)

        # Take abs, otherwise flipped dimensions are treated as smaller
        # strides than contiguous dims
        stride_len_a = [abs(sl[a]) for sl in stride_lengths]
        stride_len_b = [abs(sl[b]) for sl in stride_lengths]

        # equivalent to
        # np.logical_or(stride_lengths[:, b] == 0, stride_lengths[:, a] < stride_lengths[:, b]).all()
        a_first = sum(
            sl_b == 0 or sl_a < sl_b for sl_a, sl_b in zip(stride_len_a, stride_len_b)
        )
        b_first = sum(
            sl_a == 0 or sl_b < sl_a for sl_a, sl_b in zip(stride_len_a, stride_len_b)
        )
        if a_first > b_first:
            return -1
        if b_first > a_first:
            return 1

        # otherwise contiguous
        return cmp(b, a)

    order = list(reversed(range(len(stride_lengths[0]))))
    if len(priority_idx) > 0:
        # if we have priority node, only use that node's order
        stride_lengths = [stride_lengths[pi] for pi in priority_idx]
    if config.pick_loop_orders:
        order.sort(key=index_cmp)
    return order


@dataclasses.dataclass
class NodeUser:
    node: Union[BaseSchedulerNode, OutputNode]
    can_inplace: bool = False

    # A weak user must be scheduled after a given node, but doesn't actually
    # use the result
    is_weak: bool = False

    def __hash__(self) -> int:
        return hash((self.node.get_name(), self.can_inplace, self.is_weak))

    def __eq__(self, other: object) -> bool:
        return (
            isinstance(other, NodeUser)
            and self.get_name() == other.get_name()
            and self.can_inplace == other.can_inplace
            and self.is_weak == other.is_weak
        )

    def get_name(self) -> str:
        return self.node.get_name()

    def merge(self, other: NodeUser) -> NodeUser:
        assert self.node is other.node
        return NodeUser(
            self.node,
            self.can_inplace and other.can_inplace,
            self.is_weak and other.is_weak,
        )


_post_grad_graph_counter = itertools.count()


class Scheduler:
    __dep_size_hint_cache: Dict[Dep, int]

    @dynamo_timed
    def __init__(self, nodes: List[ir.Buffer]) -> None:
        super().__init__()
        self.__dep_size_hint_cache = {}
        V.graph.scheduler = self
        self.backends: Dict[torch.device, BaseScheduling] = {}
        self.post_grad_graph_id = next(_post_grad_graph_counter)

        self.available_buffer_names = {
            *V.graph.graph_inputs.keys(),
            *V.graph.constants.keys(),
            *V.graph.torchbind_constants.keys(),
        }

        self.nodes = [self.create_scheduler_node(n) for n in nodes]

        # some new constants could have been created above
        self.available_buffer_names.update(V.graph.constants.keys())
        for node in self.nodes:
            node.prune_deps()

        self.name_to_node: Dict[str, BaseSchedulerNode] = {
            n.get_name(): n for n in self.nodes
        }
        self.name_to_fused_node: Dict[
            str, BaseSchedulerNode
        ] = dict()  # set in fuse_nodes()

        # mutation_real_name: Maps back to the original name for codegen
        # Example:
        # If you mutate buf0 inside of buf1's kernel, then:
        # mutation_real_name = {"buf0" : "buf1"}
        # all subsequent uses of buf0 become buf1's usage in dependency graph
        self.mutation_real_name: Dict[str, str] = {}

        # We handle mutation by renaming modified versions of the same
        # buffer in the dependency graph to prevent cycles.
        # mutation_renames: tracks the current name for a given buffer
        #                   (changed once per mutation)
        # Example:
        # If you mutate buf0 inside of buf1's kernel, then:
        # mutation_renames = {"buf1" : "buf0"}
        # in codegen we only use buf0, never buf1
        self.mutation_renames: Dict[str, str] = {}

        self.compute_dependencies()
        self.nodes = self.topological_sort_schedule(self.nodes)
        self.dead_node_elimination()
        if config.reorder_for_compute_comm_overlap:
            comms.decide_global_ordering_of_comms(self.nodes)
        self.compute_ancestors()

        metrics.ir_nodes_pre_fusion += len(self.nodes)
        V.debug.ir_pre_fusion(self.nodes)
        self.num_orig_nodes = len(self.nodes)
        self.name_to_fused_node = {n.get_name(): n for n in self.nodes}
        self.create_foreach_nodes()
        self.nodes = self.topological_sort_schedule(self.nodes)
        self.logged_slow_fusion: Set[Tuple[str, str]] = set()
        if config._pre_fusion_custom_pass is not None:
            self.nodes = config._pre_fusion_custom_pass(self.nodes)
        self.nodes = self.fuse_nodes(self.nodes)
        self.finalize_multi_template_buffers()
        if config.reorder_for_compute_comm_overlap:
            self.nodes = comms.reorder_compute_and_comm_for_overlap(self.nodes)
        self.process_grouped_nodes()
        self.compute_last_usage()
        V.debug.ir_post_fusion(self.nodes)
        V.debug.graph_diagram(self.nodes)
        self.debug_draw_graph()

        # used during codegen:
        self.current_device: Optional[torch.device] = None
        self.buffer_names_to_free: Set[str] = set()

        # fx graph node to the position it appears in the graph
        # for debug attribution
        self.origin_to_index: Dict[torch.fx.Node, int] = {}

        get_metric_table("graph_stats").add_row(
            lambda: {
                "graph_id": self.post_grad_graph_id,
                "num_nodes_before_fusion": self.num_orig_nodes,
                "num_nodes_after_fusion": len(self.nodes),
            }
        )

    def get_current_device_or_throw(self) -> torch.device:
        if device := self.current_device:
            return device
        else:
            raise RuntimeError("No current device")

    def debug_draw_graph(self) -> None:
        """Generate an image of the graph for debugging"""
        if os.environ.get("INDUCTOR_WRITE_SCHEDULER_GRAPH", None) == "1":
            from .debug import draw_buffers

            draw_buffers(self.nodes, print_graph=True)

    def debug_print_nodes(self, label: str) -> None:
        if log.isEnabledFor(logging.INFO):
            log.info("%s:", label)
            for node in self.nodes:
                node.log_details()

    def create_scheduler_node(self, node: ir.Buffer) -> BaseSchedulerNode:
        assert (
            node.origins is not None
        ), "All nodes passed to scheduling must have an origin"
        if node.is_no_op():
            return NopKernelSchedulerNode(self, node)
        elif isinstance(node, (ir.ComputedBuffer, ir.TemplateBuffer)):
            return SchedulerNode(self, node)
        elif isinstance(node, ir.ExternKernel):
            return ExternKernelSchedulerNode(self, node)
        else:
            raise NotImplementedError(node)

    def create_foreach_nodes(self) -> None:
        removed_node_names = set()
        fe_nodes = []
        kept_node_names = self.name_to_fused_node.keys()

        for names in V.graph.lists.values():
            names = [
                name
                for name in names
                if name in kept_node_names
                and not isinstance(self.name_to_node[name], NopKernelSchedulerNode)
            ]
            if not names:
                # All nodes eliminated
                continue

            removed_node_names.update(names)
            snodes = [self.name_to_node[name] for name in names]

            fe_node = ForeachKernelSchedulerNode(self, snodes)

            fe_nodes.append(fe_node)

            for name in names:
                self.name_to_fused_node[name] = fe_node

        self.nodes = [
            node for node in self.nodes if node.get_name() not in removed_node_names
        ] + list(fe_nodes)

    def compute_dependencies(self) -> None:
        """
        Create dependency edges between nodes, handling aliasing and
        mutation properly.
        """

        T = TypeVar("T")

        class DedupList(Generic[T]):
            """
            This data structure behaves like a list except it makes sure the
            elements remain unique.
            Normally one could use a set/dict for this purpose however
            the list in question gets elements appended as it is being
            iterated over which means that we need to keep the list
            semantics.
            """

            def __init__(
                self,
                items: Optional[List[T]] = None,
                membership: Optional[Set[T]] = None,
            ) -> None:
                self.items = items or []
                self.membership = membership or set()

            def append(self, node_user: T) -> None:
                if node_user in self.membership:
                    return
                self.items.append(node_user)
                self.membership.add(node_user)

            def __add__(self, other: DedupList[T]) -> DedupList[T]:
                new_membership = set.union(self.membership, other.membership)
                new_items = self.items + [
                    x for x in other.items if x not in self.membership
                ]
                return DedupList(new_items, new_membership)

        name_to_users: DefaultDict[str, DedupList[NodeUser]] = collections.defaultdict(
            DedupList
        )

        # handle aliasing by using python aliasing in name_to_users
        # if foo aliases bar then we will make name_to_users["foo"] point
        # to the same python list as name_to_users["bar"]
        for node1 in self.nodes:
            node1_name = node1.get_name()
            for node2_name in node1.get_aliases():
                if node1_name in name_to_users and node2_name in name_to_users:
                    # merge the two
                    list1 = name_to_users[node1_name]
                    list2 = name_to_users[node2_name]
                    combined = list1 + list2
                    for key in name_to_users.keys():
                        if name_to_users[key] is list1 or name_to_users[key] is list2:
                            name_to_users[key] = combined
                elif node1_name in name_to_users:
                    name_to_users[node2_name] = name_to_users[node1_name]
                else:
                    name_to_users[node1_name] = name_to_users[node2_name]

        def rename(n: str) -> str:
            if n in self.mutation_renames:
                return rename(self.mutation_renames[n])
            return n

        def dep_closure(node_name: str) -> Set[str]:
            reachable_names = {node_name}
            node = self.name_to_node[node_name]
            write_dep = next(iter(node.read_writes.writes))
            for read_dep in node.read_writes.reads:
                if (
                    read_dep.name in self.name_to_node
                    and isinstance(read_dep, dependencies.MemoryDep)
                    and isinstance(write_dep, dependencies.MemoryDep)
                    and read_dep.index == write_dep.index
                    and read_dep.size == write_dep.size
                ):
                    reachable_names.update(dep_closure(read_dep.name))
            return reachable_names

        def add_user(
            used_by_name: str,
            user_node: Union[BaseSchedulerNode, OutputNode],
            can_inplace: bool = False,
            is_weak: bool = False,
        ) -> None:
            name_to_users[rename(used_by_name)].append(
                NodeUser(user_node, can_inplace, is_weak)
            )

        unbacked_symbol_to_origin_node = {}

        # NB: None means that the dependency is on an input.  Don't actually
        # generate a dependency because if we do, Inductor will start trying
        # to free the unbacked int but that's pointless
        for name, val in V.graph.graph_inputs.items():
            if isinstance(val, sympy.Expr):
                for fs in val.free_symbols:
                    unbacked_symbol_to_origin_node[fs] = None

        for node in self.nodes:
            log.debug("scheduling %s", node.node)

            # unbacked symbols don't follow ordinary buffer dependencies, so
            # we track their def/uses separately
            assert node.node is not None
            unbacked_symbol_defs = sorted(
                node.node.get_unbacked_symbol_defs(), key=lambda x: x.name
            )
            for s in unbacked_symbol_defs:
                assert isinstance(s, sympy.Symbol)
                # Pick the first definer as canonical.  There may be multiple
                # because if a MultiOutputLayout buffer propagates an unbacked
                # symint to multiple outputs, they will all claim to def it.
                if s not in unbacked_symbol_to_origin_node:
                    unbacked_symbol_to_origin_node[s] = node.get_name()

            unbacked_symbol_uses = sorted(
                node.node.get_unbacked_symbol_uses(), key=lambda x: x.name
            )
            # if a kernel takes unbacked symints, register dependencies
            for s in unbacked_symbol_uses:
                assert (
                    s in unbacked_symbol_to_origin_node
                ), f"{s} not in {unbacked_symbol_to_origin_node}"
                if (r := unbacked_symbol_to_origin_node[s]) is not None:
                    node.add_fake_dep(StarDep(r))

            if (
                len(node.read_writes.writes) == 1
                and (dep := next(iter(node.read_writes.writes)))
                and isinstance(dep, MemoryDep)
            ):
                node_mode = dep.mode
            else:
                node_mode = None

            # a node will mutate either 0 or 1 buffers
            assert len(node.get_mutations()) <= 1
            for alt_name in node.get_mutations():
                alt_name = rename(alt_name)
                # this node must run after the prior writer
                add_user(alt_name, node)
                node.add_fake_dep(StarDep(alt_name, mode=node_mode))
                for other_node in name_to_users[alt_name].items:
                    # this node must run after all prior readers
                    other_name = rename(other_node.get_name())
                    known_dep_node_names = dep_closure(node.get_name())
                    if other_name not in known_dep_node_names:
                        # If this node already directly or indirectly depends on other_node,
                        # we don't need to insert an extra dep.
                        node.add_fake_dep(WeakDep(other_name))
                        add_user(other_name, node, is_weak=True)

            # add normal non-mutation dependencies
            for read in node.read_writes.reads:
                is_weak = isinstance(read, WeakDep)
                add_user(read.name, node, node.can_inplace(read), is_weak)

            node.update_mutated_names(self.mutation_renames)

            # update our renaming scheme for the next iteration
<<<<<<< HEAD
            for buf in node.get_outputs():
                for alt_name in buf.get_mutations():
                    self.mutation_renames[rename(alt_name)] = buf.get_name()
                    self.mutation_renames[alt_name] = buf.get_name()
                    self.mutation_real_name[buf.get_name()] = (
                        self.mutation_real_name.get(alt_name, alt_name)
                    )
=======
            for alt_name in node.get_mutations():
                self.mutation_renames[rename(alt_name)] = node.get_name()
                self.mutation_renames[alt_name] = node.get_name()
                self.mutation_real_name[node.get_name()] = self.mutation_real_name.get(
                    alt_name, alt_name
                )
>>>>>>> 6f275ae4

        # make sure outputs aren't dead-code-eliminated
        for node_name in V.graph.get_output_names():
            log.debug("scheduling output %s", node_name)
            add_user(node_name, OutputNode(StarDep(node_name)))

        # make sure unbacked symints aren't dead-code-eliminated
        for node in V.graph.graph_outputs:
            for s in node.get_unbacked_symbol_uses():
                assert (
                    s in unbacked_symbol_to_origin_node
                ), f"{s} not in {unbacked_symbol_to_origin_node.keys()}"
                if (node_name := unbacked_symbol_to_origin_node[s]) is not None:
                    log.debug(
                        "scheduling output %s for unbacked symint %s", node_name, s
                    )
                    add_user(node_name, OutputNode(StarDep(node_name)))

        # make sure input mutation isn't dead-code-eliminated
        for name in self.mutation_renames:
            if name in V.graph.graph_inputs:
                add_user(name, OutputNode(StarDep(name)))
                V.graph.mutated_inputs.add(name)
            elif name in V.graph.constants:
                # In AOTI, module parameters and buffers are not lifted as graph inputs
                add_user(name, OutputNode(StarDep(name)))

        inp_names = {
            name: index for index, name in enumerate(V.graph.graph_inputs.keys())
        }
        V.graph.mutated_input_idxs = [
            inp_names[name] for name in V.graph.mutated_inputs
        ]

        # copy users information onto the nodes
        for node in self.nodes:
            node.set_users(name_to_users[node.get_name()].items)

    def dead_node_elimination(self) -> None:
        """
        Remove any nodes without users
        """
        # self.nodes is in topological order, so by iterating in reverse order
        # we have visited (and potentially removed) all users before visiting a
        # given node.
        updated_nodes = []
        for node in reversed(self.nodes):

            def can_eliminate_user(user: NodeUser) -> bool:
                return user.is_weak or user.get_name() in V.graph.removed_buffers

            can_eliminate = not node.has_side_effects() and all(
                can_eliminate_user(u) for u in node.users
            )

            if not can_eliminate:
                updated_nodes.append(node)
            else:
                # dead code
                log.debug("removed dead node: %s", node.get_name())
                V.graph.removed_buffers.add(node.get_name())

        self.nodes = list(reversed(updated_nodes))

        # Prune any WeakDeps no longer needed
        for node in self.nodes:
            node.prune_weak_deps()

    def topological_sort_schedule(
        self, nodes: List[BaseSchedulerNode]
    ) -> List[BaseSchedulerNode]:
        """
        Ensure nodes is in topologically sorted order
        """
        seen: Set[BaseSchedulerNode] = set()
        name_to_node: Dict[str, BaseSchedulerNode] = dict()
        result: List[BaseSchedulerNode] = []

        def visit(n: BaseSchedulerNode) -> None:
            if n not in seen:
                seen.add(n)
                for dep in sorted(n.unmet_dependencies, key=lambda d: d.name):
                    # We only care about doing toposort within `nodes`
                    if dep.name not in name_to_node:
                        continue
                    visit(name_to_node[dep.name])
                result.append(n)

        for node in nodes:
            for name in node.get_names():
                name_to_node[name] = node
        for node in nodes:
            visit(node)
        return result

    def compute_ancestors(self) -> None:
        """
        Populate each node.ancestors
        """
        # note self.nodes is topologically sorted
        name_to_ancestors: Dict[str, Set[str]] = {}
        for node in self.nodes:
            ancestors = set()
            for dep in node.unmet_dependencies:
                ancestors.add(dep.name)
                ancestors |= name_to_ancestors[dep.name]
            name_to_ancestors[node.get_name()] = ancestors
            node.ancestors = ancestors

        for order, node in enumerate(self.nodes):
            node.min_order = order
            node.max_order = order

    def fuse_nodes(self, nodes: List[BaseSchedulerNode]) -> List[BaseSchedulerNode]:
        """
        Combine eligible nodes into FusedSchedulerNodes.
        """
        for i in range(10):
            old_len = len(nodes)
            fusion_log.debug(
                "===== attempting fusion (%d/10): %d nodes =====",
                i + 1,
                old_len,
            )
            nodes = self.fuse_nodes_once(nodes)
            new_len = len(nodes)
            fusion_log.debug(
                "completed fusion round (%d/10): fused %d nodes into %d nodes\n",
                i + 1,
                old_len,
                new_len,
            )
            if new_len == old_len or new_len == 1:
                fusion_log.debug("===== fusion complete (%d iterations) =====", i + 1)
                break
        return nodes

    def process_grouped_nodes(self) -> None:
        """
        Unpack GroupedSchedulerNode into regular nodes.
        """
        new_nodes: List[BaseSchedulerNode] = []
        for node in self.nodes:
            new_nodes.extend(
                node.unpack() if isinstance(node, GroupedSchedulerNode) else [node]
            )
        self.nodes = new_nodes

    def benchmark_fused_nodes(
        self, nodes: Sequence[BaseSchedulerNode]
    ) -> Tuple[float, str]:
        """
        Benchmark fused list of nodes and return the execution time
        in milliseconds on randomly generated inputs.
        """
        assert len(nodes) > 0
        device = nodes[0].get_device()
        self.current_device = device
        backend = self.get_backend(device)
        return backend.benchmark_fused_nodes(nodes)

    def finalize_multi_template_buffers(self) -> None:
        def replace_buffer(
            orig_node: ir.MultiTemplateBuffer, new_node: ir.Buffer
        ) -> None:
            replaced_name = new_node.name
            orig_name = orig_node.get_name()
            assert isinstance(orig_name, str) and isinstance(replaced_name, str)

            del V.graph.name_to_buffer[replaced_name]
            new_node.name = orig_name

            orig = V.graph.buffers.index(orig_node)
            V.graph.buffers.remove(new_node)
            V.graph.buffers[orig] = new_node
            V.graph.name_to_buffer[orig_name] = new_node

        for i, node in enumerate(self.nodes):
            if isinstance(node, SchedulerNode) and isinstance(
                node.node, ir.MultiTemplateBuffer
            ):
                multi_node = node.node
                min_node_unfused, _ = multi_node.get_min_choice()

                if isinstance(
                    min_node_unfused,
                    torch._inductor.ir.TritonTemplateCallerBase,
                ):
                    node.node.finalize_as_triton_caller(min_node_unfused)
                    continue

                out_tensorbox = min_node_unfused.output_node()
                out_storage = out_tensorbox.data
                assert isinstance(out_storage, ir.StorageBox)
                out_buffer = out_storage.data
                assert isinstance(out_buffer, ir.Buffer)

                out_buffer.layout = multi_node.layout
                replace_buffer(multi_node, out_buffer)
                new_scheduler_node = self.create_scheduler_node(out_buffer)

                self.nodes[i] = new_scheduler_node
                self.name_to_node[node.get_name()] = new_scheduler_node
                self.name_to_fused_node[node.get_name()] = new_scheduler_node

                new_scheduler_node.users = node.users
                new_scheduler_node.min_order = node.min_order
                new_scheduler_node.max_order = node.max_order
                new_scheduler_node.last_usage = node.last_usage

    def speedup_by_fusion(
        self, node1: BaseSchedulerNode, node2: BaseSchedulerNode
    ) -> bool:
        """
        If config.benchmark_fusion is False, always return True.
        Otherwise, return True if fusion can brings speedup.
        """

        is_multi_template = node1.is_template() and isinstance(
            node1.get_template_node(), ir.MultiTemplateBuffer
        )
        if not config.benchmark_fusion and not is_multi_template:
            return True

        if (
            node1.is_template()
            and not isinstance(node1.get_template_node(), ir.TritonTemplateBuffer)
            or node1.is_foreach()
            or node2.is_foreach()
        ):
            # TODO support benchmarking epilogue fusion
            return True

        node_list_1 = node1.get_nodes()
        device = node_list_1[0].get_device()

        # don't support benchmark fusion for CPU right now.
        if device.type == "cpu":
            return True

        node_list_2 = node2.get_nodes()
        node_list_fused = list(itertools.chain(node_list_1, node_list_2))

        # We can not accurately benchmark kernel using atomic_add
        # due to how we generate random integer inputs.
        # Skip benchmarking them by allowing fusion.
        if any(
            hasattr(n.node, "data")
            and n.node is not None
            and hasattr(n.node.data, "scatter_mode")
            and n.node.data.scatter_mode == "atomic_add"
            for n in node_list_fused
        ):
            return True

        from triton.compiler.errors import CompilationError

        why = WhyNoFuse(node1, node2)

        def log_fusion(ms_fused: float, ms1: float, ms2: float) -> None:
            if fusion_log.isEnabledFor(logging.DEBUG):
                if ms_fused < ms1 + ms2:
                    fusion_log.debug(
                        "can fuse (benchmark): fusing %s with %s cause %sx speedup",
                        node1.get_names(),
                        node2.get_names(),
                        green_text(f"{(ms1 + ms2) / ms_fused:.3f}"),
                    )
                else:
                    fusion_log.debug(
                        "cannot fuse (benchmark): fusing %s with %s cause %sx slowdown",
                        node1.get_names(),
                        node2.get_names(),
                        red_text(f"{ms_fused / (ms1 + ms2):.3f}"),
                    )

        if isinstance(node1, SchedulerNode) and isinstance(
            node1.node, ir.MultiTemplateBuffer
        ):
            multi_node = node1.node
            choice_timings = multi_node.choice_timings

            _, ms1 = multi_node.get_min_choice()
            ms2, path2 = self.benchmark_fused_nodes(node_list_2)

            min_ms_fused = float("inf")
            ms_fused_choice = None

            triton_choices = 0

            for choice, unfused_time in choice_timings.items():
                if not isinstance(choice, torch._inductor.ir.TritonTemplateCallerBase):
                    continue

                if unfused_time >= ms1 + ms2:
                    continue

                triton_choices += 1
                if triton_choices > config.max_epilogue_benchmarked_choices:
                    break

                # TODO - parallel compile triton templates
                # TODO - should prune/skip choices that are not within certain % of best choice
                with node1.node.swap_as_triton_caller(choice):
                    ms_fused, _ = self.benchmark_fused_nodes(node_list_fused)

                    if ms_fused < min_ms_fused:
                        min_ms_fused = ms_fused
                        ms_fused_choice = choice

            log_fusion(min_ms_fused, ms1, ms2)

            # after we do a fusion, we finalize a triton template.
            # TODO - could preserve multi template and choices for subsequent fusions
            if min_ms_fused < (ms1 + ms2) and ms_fused_choice is not None:
                node1.node.finalize_as_triton_caller(ms_fused_choice)
                return True
            else:
                return False
        else:
            try:
                ms1, path1 = self.benchmark_fused_nodes(node_list_1)
                if math.isinf(ms1):
                    why("register spilling of the first kernel")
                    return False
                ms2, path2 = self.benchmark_fused_nodes(node_list_2)
                if math.isinf(ms2):
                    why("register spilling of the second kernel")
                    return False
                ms_fused, path_fused = self.benchmark_fused_nodes(node_list_fused)
                if math.isinf(ms_fused):
                    why("register spilling of the fused kernel")
                    return False
            except CompilationError as e:
                # workaround triton issue: https://github.com/openai/triton/issues/2151
                if "Loop-carried variable" in str(e):
                    return True  # allow fusion
                else:
                    raise

        log_fusion(ms_fused, ms1, ms2)
        if (
            is_metric_table_enabled("slow_fusion")
            and ms_fused >= ms1 + ms2
            and (path1, path2) not in self.logged_slow_fusion
        ):
            self.logged_slow_fusion.add((path1, path2))
            get_metric_table("slow_fusion").add_row(
                lambda: {
                    "kernel1_path": path1,
                    "kernel1_latency": ms1,
                    "kernel2_path": path2,
                    "kernel2_latency": ms2,
                    "fused_kernel_path": path_fused,
                    "fused_kernel_latency": ms_fused,
                    "slow_down_ratio": ms_fused / (ms1 + ms2),
                }
            )
        return ms_fused < ms1 + ms2

    def fuse_nodes_once(
        self, nodes: List[BaseSchedulerNode]
    ) -> List[BaseSchedulerNode]:
        """
        Combine eligible nodes into FusedSchedulerNodes.

        This relies on two key functions to control the logic:
            - self.can_fuse(): checks if a fusion is legal
            - self.score_fusion(): assigns priority to a given fusion
        """
        fused_nodes = set(nodes)
        if fusion_log.isEnabledFor(logging.DEBUG):
            fusion_log.debug("fuse_nodes_once, candidates:")
            for node in fused_nodes:
                fusion_log.debug("  " + node.debug_str_short())  # noqa: G003
        for node1, node2 in self.get_possible_fusions(nodes):
            node1 = self.name_to_fused_node[node1.get_first_name()]
            node2 = self.name_to_fused_node[node2.get_first_name()]
            if self.can_fuse(node1, node2) and not self.will_fusion_create_cycle(
                node1, node2
            ):
                if not self.speedup_by_fusion(node1, node2):
                    continue
                fusion_log.debug(
                    "fusing %s with %s", node1.get_name(), node2.get_name()
                )

                # above can_fuse asserts that node2 has the same device
                device = node1.get_device()
                node3 = self.get_backend(device).fuse(node1, node2)
                fused_nodes.remove(node1)
                fused_nodes.remove(node2)
                fused_nodes.add(node3)
                self.name_to_fused_node.update(
                    {n.get_name(): node3 for n in node3.get_nodes()}
                )
        nodes = sorted(fused_nodes, key=lambda x: x.min_order)
        nodes = self.topological_sort_schedule(nodes)
        self.prune_redundant_deps(nodes)
        return nodes

    def prune_redundant_deps(self, nodes: List[BaseSchedulerNode]) -> None:
        for node in nodes:
            node.prune_redundant_deps(self.name_to_fused_node)

    def get_possible_fusions(
        self, nodes: List[BaseSchedulerNode]
    ) -> List[Tuple[BaseSchedulerNode, BaseSchedulerNode]]:
        """
        Helper to find all legal fusion opportunities, sorted by self.score_fusion()
        """
        possible_fusions = []
        seen = set()

        def check_all_pairs(nodes: List[BaseSchedulerNode]) -> None:
            for node1_index, node1 in enumerate(nodes):
                for node2 in nodes[node1_index + 1 :]:
                    key = (node1, node2)
                    if key in seen:
                        continue
                    seen.add(key)

                    if self.can_fuse(node1, node2):
                        possible_fusions.append(key)
                    elif (node2.is_template() or node2.is_foreach()) and self.can_fuse(
                        node2, node1
                    ):
                        # foreach fusions and epilogue fusions are order dependent
                        possible_fusions.append((node2, node1))

        buffer_names_grouping = collections.defaultdict(list)
        for node in nodes:
            for buf in node.used_buffer_names():
                buffer_names_grouping[buf].append(node)
        for node_grouping in buffer_names_grouping.values():
            check_all_pairs(node_grouping)

        if config.aggressive_fusion:
            group_grouping = collections.defaultdict(list)
            for node in nodes:
                group = getattr(node, "group", None)
                if group:
                    group_grouping[group].append(node)
            for node_grouping in group_grouping.values():
                check_all_pairs(node_grouping)

        possible_fusions = self.get_possible_fusions_with_highest_priority(
            possible_fusions
        )
        possible_fusions.sort(key=self.score_fusion_key, reverse=True)
        fusion_log.debug("found %d possible fusions", len(possible_fusions))
        return possible_fusions

    def will_fusion_create_cycle(
        self, node1: BaseSchedulerNode, node2: BaseSchedulerNode
    ) -> bool:
        """
        Finds whether there's a path from node1 to node2 (or vice-versa)
        caused indirectly by other fusions.
        """

        visited = set()

        def found_path(node: BaseSchedulerNode) -> bool:
            # only fused nodes can introduce new ancestors.
            if isinstance(node, FusedSchedulerNode) and node not in visited:
                visited.add(node)
                if node.get_names().issubset(combined_ancestors):
                    # All fusion outputs are in ancestors of node1 and node2, thus
                    # cannot introduce new path:
                    #
                    # 1. if output is neither descendent of node1 or node2, the
                    #        output cannot introduce a path
                    # 2. due to [can_fuse]: if WLOG output is descendent of node1, it cannot be
                    #        on path(node1->node2), hence it cannot be ancestor of node2
                    # 3. due to [acyclic]: if WLOG output is descendent of node1, it cannot be
                    #        ancestor of node1
                    return False
                else:
                    # continue DFS of new ancestors introduced by the fusion
                    return bool(combined_names & node.ancestors) or any(
                        found_path(self.name_to_fused_node[n])
                        for n in node.ancestors - combined_ancestors
                    )
            return False

        combined_names = node1.get_names() | node2.get_names()
        combined_ancestors = (node1.ancestors | node2.ancestors) - combined_names
        cycle = any(found_path(self.name_to_fused_node[n]) for n in combined_ancestors)
        if cycle:
            WhyNoFuse(node1, node2)("will create cycle")
        return cycle

    def can_fusion_increase_peak_memory(
        self, node1: BaseSchedulerNode, node2: BaseSchedulerNode
    ) -> bool:
        """
        This function prevents fusion for nodes that can increase memory
        footprint. This problem is more common in horizontal fusion, where nodes
        that are far apart in the original order get fused, lengthening the live
        intervals of tensors. This is very evident in models with activation
        checkpointing, where the recomputed nodes from different checkpointed
        regions get fused and significantly increase the memory footprint.

        The current attempt is a quick, possibly hacky, heuristic to prevent the
        fusion of nodes that are far away in the original order.

        A better but difficult to implement heurisitic would be to use live
        intervals of the buffers, find region of peak pressure in the original
        program and prevent fusion that crosses that peak region. We might need
        special care or good approximation in this implementation, as fusion of
        node changes live intervals, and re-computing live intervals and peak
        memory after each fusion can introduce large compilation overhead.
        """
        proximity_score = max(
            abs(node1.min_order - node2.max_order),
            abs(node2.min_order - node1.max_order),
        )
        return proximity_score > 64

    def decide_fusion_fail_reason(
        self,
        node1: BaseSchedulerNode,
        node2: BaseSchedulerNode,
        common_buf_names: Tuple[str, ...],
    ) -> str:
        """
        Try to decide reasons why fusion fail due to no shared memory even though
        there are common buffers.
        """
        reasons = {}
        node1_name2dep = {dep.name: dep for dep in node1.read_writes.reads_and_writes()}
        node2_name2dep = {dep.name: dep for dep in node2.read_writes.reads_and_writes()}

        for buf_name in common_buf_names:
            buf = V.graph.get_buffer(buf_name)
            lhs_dep = node1_name2dep[buf_name]
            rhs_dep = node2_name2dep[buf_name]

            if lhs_dep.get_numel() != rhs_dep.get_numel():
                reasons[buf_name] = (
                    f"different numel: {lhs_dep.get_numel()} v.s. {rhs_dep.get_numel()}"
                )
                continue

            # same numel but different MemoryDep.size. Should be broadcasting
            if sympy_product(lhs_dep.size) != sympy_product(rhs_dep.size):
                reasons[buf_name] = "broadcast"
                continue

            if not isinstance(lhs_dep, MemoryDep) or not isinstance(rhs_dep, MemoryDep):
                reasons[buf_name] = (
                    f"not MemoryDep: {type(lhs_dep)} v.s. {type(rhs_dep)}"
                )
                continue

            lhs_off = lhs_dep.get_offset()
            rhs_off = rhs_dep.get_offset()
            if lhs_off != rhs_off:
                # One example is in transformer, we use a concatenated linear layer
                # to project Q/K/V and then split the result. The 3 splits will
                # point to the same buffer with different offsets.
                reasons[buf_name] = f"different offset: {lhs_off} v.s. {rhs_off}"
                continue

            if (
                lhs_dep.normalize_with_stride_order()
                == rhs_dep.normalize_with_stride_order()
            ):
                reasons[buf_name] = f"Mismatch loop orders: {lhs_dep} v.s. {rhs_dep}"
                continue

            # Add more rules here
            reasons[buf_name] = (
                f"Unknown reason: {lhs_dep} v.s. {rhs_dep}. Layout: {buf.layout}"
            )

        return str(reasons)

    def can_fuse(self, node1: BaseSchedulerNode, node2: BaseSchedulerNode) -> bool:
        """
        Determine if it is possible to combine node1 and node2 into a
        single fused node.
        """

        if node1 is node2:
            return False

        why = WhyNoFuse(node1, node2)

        if isinstance(node1, GroupedSchedulerNode) or isinstance(
            node2, GroupedSchedulerNode
        ):
            why("grouped node must not be fused with other nodes")
            return False
        if (
            isinstance(node1, (ExternKernelSchedulerNode, NopKernelSchedulerNode))
            and not node1.is_template()
        ):
            why("node1 is extern or nop")
            return False
        if (
            isinstance(node2, (ExternKernelSchedulerNode, NopKernelSchedulerNode))
            and not node2.is_template()
        ):
            why("node2 is extern or nop")
            return False

        if node2.get_names() & node1.ancestors:
            why("node1 must go before node2")
            return False

        if node2.is_template():
            why("templates can only fuse epilogues")
            return False
        if node1.is_template() and (
            node2.has_aliasing_or_mutation()
            or node2.is_reduction()
            or not config.epilogue_fusion
        ):
            why("template epilogue not satisfied")
            return False

        if (node1.get_names() | node2.get_names()) & V.graph.no_fuse_buffer_names:
            why("fusion for buffer explicit disabled")
            return False

        device = node1.get_device()
        device2 = node2.get_device()
        if device != device2:
            why("device mismatch (%s vs %s)", device, device2)
            return False
        del device2

        no_shared_data = self.score_fusion_memory(node1, node2) == 0
        if no_shared_data and (
            not config.aggressive_fusion or node1.is_reduction() or node2.is_reduction()
        ):
            if is_metric_table_enabled("fusion_failure_due_to_indexing_mismatch"):
                common_buf_names = (
                    node1.read_writes.buffer_names() & node2.read_writes.buffer_names()
                )
                if len(common_buf_names) > 0:
                    get_metric_table("fusion_failure_due_to_indexing_mismatch").add_row(
                        lambda: {
                            "pre_grad_graph_id": V.graph.graph_id,
                            "post_grad_graph_id": V.graph.post_grad_graph_id,
                            "node1_name": node1.get_name(),
                            "node2_name": node2.get_name(),
                            "node1_debug_str": write_text(node1.debug_str()),
                            "node2_debug_str": write_text(node2.debug_str()),
                            "common_buffer_names": list(common_buf_names),
                            "failure_reason": self.decide_fusion_fail_reason(
                                node1, node2, common_buf_names
                            ),
                        }
                    )

                    why("no shared data due to indexing mismatch")
                    return False
            why("no shared data")
            return False  # heuristic not needed for correctness

        if (
            not node1.is_foreach()
            and not node2.is_foreach()
            and len(node1.get_nodes()) + len(node2.get_nodes()) > config.max_fusion_size
        ):
            why("exceeds max fusion")
            return False  # heuristic not needed for correctness

        if node1.get_names() & node2.ancestors:
            # node2 depends on node1 outputs
            if not self.can_fuse_vertical(node1, node2):
                return False
            return self.get_backend(device).can_fuse_vertical(node1, node2)
        else:  # nodes don't depend on each other, but may have common reads
            if self.can_fusion_increase_peak_memory(node1, node2):
                why("will increase peak memory")
                return False
            return self.get_backend(device).can_fuse_horizontal(node1, node2)

    def can_fuse_vertical(
        self, node1: BaseSchedulerNode, node2: BaseSchedulerNode
    ) -> bool:
        """
        Check if it is legal to fuse a consumer (node2) into a producer (node1).

        We can fuse them if all the reads of node2 either match
        corresponding writes in node1, or are written by nodes that can
        be scheduled before the fusion of node1 and node2.

        We also disable fusion of a write subsequent to a read if the reads
        and writes do not align.
        """
        node1_names = node1.get_names()
        computed_deps = set()
        why = WhyNoFuse(node1, node2)

        for cd in node1.read_writes.writes:
            if not isinstance(cd, MemoryDep):
                continue
            for rd in node2.unmet_dependencies:
                if self.fusable_read_and_write(rd, cd):
                    computed_deps.add(rd)

        remaining_deps = {dep.name for dep in node2.unmet_dependencies - computed_deps}
        if remaining_deps & node1_names:
            # MemoryDeps didn't match and read different locations of the same buffer.
            # Examples here include:
            #   - MemoryDep("foo", x) != MemoryDep("foo", x + 1)
            #   - MemoryDep("foo", x) != StarDep("foo")
            why("memory deps did not match")
            return False
        for name in remaining_deps:
            if node1_names & self.name_to_fused_node[name].ancestors:
                why("intermediate nodes between node1 & node2")
                return False

        # similar to can_inplace, if we are going to fuse a write subsequent to a read
        # require that the indexing and size is the same
        for write in node2.read_writes.writes:
            if not isinstance(write, MemoryDep):
                continue
            for read in node1.read_writes.reads:
                if write.name != self.mutation_renames.get(read.name, read.name):
                    continue

                # bail on StarDep
                if not self.fusable_read_and_write(read, write):
                    why("fusing a write into a read with different indexing formula")
                    return False

        return True

    # StarDep doesn't match MemoryDep, different indices don't match
    # However, broadcasting sometimes strips dimensions, and if that's the case
    # we still can match unmet dep
    # if there's indirect indexing, don't match it
    def fusable_read_and_write(self, read: Dep, write: MemoryDep) -> bool:
        if isinstance(read, MemoryDep):
            if read.mode == write.mode and write.mode is not None:
                return True
            read_name = read.name
            if read_name in self.mutation_renames:
                read_name = self.mutation_renames[read_name]
            return (
                read_name == write.name
                and not free_symbol_is_type(read.index, SymT.TMP)
                and not free_symbol_is_type(write.index, SymT.TMP)
                and read.index == write.index
                and len(read.size) >= len(write.size)
                and read.size[: len(write.size)] == write.size
            )
        elif isinstance(read, StarDep):
            read_name = self.mutation_renames.get(read.name, read.name)
            write_name = self.mutation_renames.get(write.name, write.name)
            if (
                read.mode == write.mode
                and write.mode is not None
                and read_name == write_name
            ):
                return True
        return False

    def score_fusion(
        self, node1: BaseSchedulerNode, node2: BaseSchedulerNode
    ) -> Tuple[bool, bool, int, int]:
        """
        Assign a score (higher comes first) to the fusion of node1
        and node2.  When different fusions conflict with each other,
        this is the way we decide what order to run them in.

        Our current score is based on:
        - Estimate of the saved memory operations
        - Fusions closer together in original order
        """
        memory_score = self.score_fusion_memory(node1, node2)
        proximity_score = -max(
            abs(node1.min_order - node2.max_order),
            abs(node2.min_order - node1.max_order),
        )
        return (
            node1.is_template() == config.epilogue_fusion_first and memory_score > 0,
            node1.is_reduction() == node2.is_reduction() and memory_score > 0,
            memory_score,
            proximity_score,
        )

    def dep_size_hint(self, dep: Dep) -> int:
        res = 0
        if dep not in self.__dep_size_hint_cache:
            try:
                if not dep.has_unbacked_symbols():
                    res = dep.numbytes_hint()
            except KeyError:
                # In at least one test (test/inductor/test_torchbind.py) we
                # create a StarDep that doesn't exist in the graph and calling
                # `has_unbacked_symbols()` throws an error.
                pass
            self.__dep_size_hint_cache[dep] = res
        else:
            res = self.__dep_size_hint_cache[dep]
        return res

    def score_fusion_memory(
        self, node1: BaseSchedulerNode, node2: BaseSchedulerNode
    ) -> int:
        """
        The first term in our fusion score that estimates number of saved
        memory operations.
        """
        common_memory_deps = (node1.read_writes.reads | node1.read_writes.writes) & (
            node2.read_writes.reads | node2.read_writes.writes
        )
        return sum(self.dep_size_hint(dep) for dep in common_memory_deps)

    def get_possible_fusions_with_highest_priority(
        self, possible_fusions: List[Tuple[BaseSchedulerNode, BaseSchedulerNode]]
    ) -> List[Tuple[BaseSchedulerNode, BaseSchedulerNode]]:
        # Group the possible fusions based on their priority from the backend.
        # Only return the group of possible fusions with highest priority.
        if len(possible_fusions) == 0:
            return possible_fusions
        possible_fusions_group_by_priority: Dict[
            int, List[Tuple[BaseSchedulerNode, BaseSchedulerNode]]
        ] = {}

        for node1, node2 in possible_fusions:
            assert node1.get_device() == node2.get_device()
            device = node1.get_device()
            fusion_pair_priority = int(
                self.get_backend(device).get_fusion_pair_priority(node1, node2)
            )
            if fusion_pair_priority not in possible_fusions_group_by_priority:
                possible_fusions_group_by_priority[fusion_pair_priority] = [
                    (node1, node2),
                ]
            else:
                possible_fusions_group_by_priority[fusion_pair_priority].append(
                    (node1, node2)
                )
        # return the possible fusions with highest priority
        possible_fusions_with_highest_priority = min(
            possible_fusions_group_by_priority.items(), key=operator.itemgetter(0)
        )[1]
        assert len(possible_fusions_with_highest_priority) > 0
        return possible_fusions_with_highest_priority

    def score_fusion_key(
        self, nodes: Tuple[BaseSchedulerNode, BaseSchedulerNode]
    ) -> Tuple[bool, bool, int, int]:
        """
        Shim for list.sort(key=...)
        """
        node1, node2 = nodes
        return self.score_fusion(node1, node2)

    def compute_last_usage(self) -> None:
        """
        Populate node.last_usage recursively (also for the nodes within a FusedSchedulerNode)
        """

        future_used_buffers = set(V.graph.get_output_names())

        for node in reversed(self.nodes):
            node.set_last_usage(future_used_buffers, self.mutation_real_name)
            future_used_buffers.update(node.last_usage)

    def free_buffers(self) -> None:
        """Free any buffers that are no longer needed"""
        for name in sorted(
            self.buffer_names_to_free
            - V.graph.removed_buffers
            - V.graph.wrapper_code.freed
        ):
            if name in self.name_to_node:
                node = self.name_to_node[name]
                if node.can_free():
                    V.graph.wrapper_code.codegen_free(node.node)
            elif name in V.graph.graph_inputs:
                storage = V.graph.graph_inputs[name].data
                assert isinstance(storage, ir.StorageBox) and storage.is_input_buffer()
                V.graph.wrapper_code.codegen_free(storage.data)

        self.buffer_names_to_free.clear()

    def remove_kernel_local_buffers(self) -> None:
        """
        Any buffers that are both created and have a last use in the
        same kernel can be removed.
        """

        # V.kernel.store_buffer_names should represent the set of nodes
        # get fused
        fused_node_names = V.kernel.store_buffer_names
        names_to_remove = []
        for out_buf in V.kernel.store_buffer_names:
            users = self.name_to_node[out_buf].users
            assert users is not None
            users = {user.get_name() for user in users if not user.is_weak}
            if users.issubset(fused_node_names):
                names_to_remove.append(out_buf)

        def remove_filter(n: str) -> bool:
            return (
                n not in V.kernel.must_keep_buffers
                and n not in V.kernel.args.input_buffers
                and n not in self.mutation_renames
                and n not in self.mutation_real_name
            )

        names_to_remove = list(filter(remove_filter, names_to_remove))

        for name in names_to_remove:
            if name in V.kernel.args.inplace_buffers:
                buf = V.kernel.args.inplace_buffers[name]
                if isinstance(buf, str) and buf.startswith("REMOVED"):
                    continue
                remove = all(n in names_to_remove for n in buf.other_names)
                if remove:
                    self.remove_inplace_buffer(name)
                V.kernel.inplaced_to_remove.add(name)
            else:
                self.remove_buffer(name)

    def remove_buffer(self, name: str) -> None:
        # Assign a special value instead of deleting the entry
        # because we still rely on output_buffers's length to
        # generate unique arg name.
        log.debug("remove_buffer(%r)", name)
        V.kernel.args.output_buffers[name] = "REMOVED"
        V.kernel.removed_buffers.add(name)

    def remove_inplace_buffer(self, name: str) -> None:
        log.debug("removing_inplace_buffer(%r)", name)
        inner_name = V.kernel.args.inplace_buffers[name].inner_name
        V.kernel.args.inplace_buffers[name] = inner_name.replace(
            "in_out_ptr", "REMOVED"
        )
        V.kernel.removed_buffers.add(name)

    def flush(self) -> None:
        for backend in self.backends.values():
            backend.flush()
        self.free_buffers()

    def codegen_extern_call(self, scheduler_node: ExternKernelSchedulerNode) -> None:
        assert isinstance(scheduler_node, ExternKernelSchedulerNode)
        # 'decide_inplace_update' stores the inplace update decisions in
        # the current kernel from where 'allocate' retrieve those decisions.
        # We have to make sure there is a non-NULL kernel handler to store
        # those inplace update decisions.
        counters["inductor"]["extern_calls"] += 1
        with V.set_kernel_handler(Kernel(increase_kernel_count=False)):
            scheduler_node.decide_inplace_update()
            scheduler_node.allocate()
        node = scheduler_node.node
        assert isinstance(node, ir.ExternKernel), f"{type(node)=}"
        node.codegen(V.graph.wrapper_code)
        self.free_buffers()

    def create_backend(self, device: torch.device) -> BaseScheduling:
        assert (
            not is_gpu(device.type) or device.index is not None
        ), f"{device} should have been normalized in lowering"
        V.graph.add_device_info(device)

        device_scheduling = get_scheduling_for_device(device.type)
        if device_scheduling is None:
            raise RuntimeError(f"Unsupported device type: {device.type}")

        if not has_triton():
            if (
                device.type == "cuda"
                and (device_props := torch.cuda.get_device_properties(device)).major < 7
            ):
                raise RuntimeError(
                    f"Found {device_props.name} which is too old to be supported by the triton GPU compiler, which is used as the backend. Triton only supports devices of CUDA Capability >= 7.0, but your device is of CUDA capability {device_props.major}.{device_props.minor}"  # noqa: B950
                )
            elif is_gpu(device.type):
                raise RuntimeError(
                    "Cannot find a working triton installation. Either the package is not installed or it is too old. More information on installing Triton can be found at https://github.com/openai/triton"  # noqa: B950
                )

        return device_scheduling(self)

    def get_backend(self, device: torch.device) -> BaseScheduling:
        if device not in self.backends:
            self.backends[device] = self.create_backend(device)
        return self.backends[device]

    def enter_context(self, node: BaseSchedulerNode) -> None:
        def get_order(n: torch.fx.Node) -> int:
            if n not in self.origin_to_index:
                self.origin_to_index.update({n: i for i, n in enumerate(n.graph.nodes)})
            return self.origin_to_index[n]

        # Use a dict to have ordering
        origins = {
            (get_order(e), e): None
            for n in node.get_nodes()
            if n.node is not None
            for e in n.node.origins
        }
        origins = list(origins.keys())
        if origins:
            _, last = max(origins, key=operator.itemgetter(0))
            V.graph.wrapper_code.enter_context(last)

    @dynamo_timed
    def codegen(self) -> None:
        for node in self.nodes:
            try:
                log.debug(
                    "Generating code for node %s with estimated runtime %f",
                    node.get_name(),
                    node.get_estimated_runtime(),
                )
            except Exception as e:
                log.debug(
                    "Generating code for node %s with estimated runtime 0.0",
                    node.get_name(),
                )

            self.enter_context(node)

            if not isinstance(node, NopKernelSchedulerNode) and (
                device := node.get_device()
            ):
                if (
                    device != self.current_device
                    or node.is_extern()
                    or node.is_template()
                ):
                    self.flush()
                if device != self.current_device:
                    if self.current_device and device_need_guard(
                        self.current_device.type
                    ):
                        V.graph.wrapper_code.codegen_device_guard_exit()
                    if device_need_guard(device.type):
                        assert device.index is not None, "device should have an index"
                        V.graph.wrapper_code.codegen_device_guard_enter(device.index)

                    self.current_device = device

            self.buffer_names_to_free.update(node.last_usage)

            if node.is_template():
                node, *epilogue = node.get_nodes()
                self.get_backend(device).codegen_template(node, epilogue)
            elif node.is_extern():
                node = typing.cast(ExternKernelSchedulerNode, node)
                self.codegen_extern_call(node)
            elif node.is_foreach():
                node = typing.cast(ForeachKernelSchedulerNode, node)
                backend_ = self.get_backend(device)
                from .codegen.cuda_combined_scheduling import CUDACombinedScheduling
                from .codegen.simd import SIMDScheduling

                if isinstance(backend_, (SIMDScheduling, CUDACombinedScheduling)):
                    backend = backend_
                else:
                    raise AssertionError(f"{type(self)=}")
                backend.codegen_foreach(node)
            elif isinstance(node, (FusedSchedulerNode, SchedulerNode)):
                self.get_backend(device).codegen_node(node)
            else:
                assert isinstance(node, NopKernelSchedulerNode)
                node.allocate()

            if config.triton.debug_sync_kernel:
                self.get_backend(device).codegen_sync()

            self.available_buffer_names.update(node.get_names())

            if not isinstance(node, NopKernelSchedulerNode):
                device = node.get_device()
                if device is not None and self.get_backend(device).ready_to_flush():
                    self.flush()

        if self.current_device and device_need_guard(self.current_device.type):
            # exit the outermost CUDA device guard. this is
            # important for nested indentation codegen-ing.
            V.graph.wrapper_code.codegen_device_guard_exit()

        self.flush()

    def get_buffer_layout(self, buf_name: str) -> ir.Layout:
        node = self.name_to_node[buf_name]
        assert node.node is not None
        return node.node.get_layout()


class BaseScheduling:
    @classmethod
    def get_backend_features(cls, device: torch.device) -> Sequence[BackendFeature]:
        """Return a set of .codegen.common.BackendFeature()"""
        return ()

    def can_fuse_vertical(
        self, node1: BaseSchedulerNode, node2: BaseSchedulerNode
    ) -> bool:
        """
        Check whether node1 and node2 can be vertically fused or not.
        """
        raise NotImplementedError

    def can_fuse_horizontal(
        self, node1: BaseSchedulerNode, node2: BaseSchedulerNode
    ) -> bool:
        """
        Check whether node1 and node2 can be horizontally fused or not.
        """
        raise NotImplementedError

    def fuse(
        self, node1: BaseSchedulerNode, node2: BaseSchedulerNode
    ) -> FusedSchedulerNode:
        """
        Fuse two nodes
        """
        if node1.is_foreach() or node2.is_foreach():
            return ForeachKernelSchedulerNode.fuse(node1, node2)
        else:
            return FusedSchedulerNode.fuse(node1, node2)

    def group_fn(
        self, sizes: Sequence[Sequence[sympy.Expr]]
    ) -> Tuple[Tuple[sympy.Expr, ...], ...]:
        """
        Process the iteration sizes in case a transformation needs to be applied.
        """
        raise NotImplementedError

    def codegen_template(
        self,
        template_node: BaseSchedulerNode,
        epilogue_nodes: Sequence[BaseSchedulerNode],
    ) -> Optional[str]:
        """
        Given a template node, generate a kernel.

        This function is only available for triton now. If the third-party backend behaves as a sub-class
        of TritonScheduling, it can override it or reuse it.
        """
        raise NotImplementedError

    def codegen_node(self, node: Union[FusedSchedulerNode, SchedulerNode]) -> None:
        """
        Generate a kernel given a list of pre-fused nodes.
        """
        raise NotImplementedError

    def codegen_sync(self) -> None:
        """
        Generate synchronization code for the kernel. This method depends on the hardware characteristics.
        """
        raise NotImplementedError

    def ready_to_flush(self) -> bool:
        """
        Check whether the backend is requesting the scheduler to flush the generated kernel.
        If not supported, please return False.
        """
        return False

    def flush(self) -> None:
        """
        Flush the generated kernel and python wrapper code to the source code file.
        """
        raise NotImplementedError

    def benchmark_fused_nodes(
        self, nodes: Sequence[BaseSchedulerNode]
    ) -> Tuple[float, str]:
        """
        Benchmark fused list of nodes and return the execution time
        in milliseconds on randomly generated inputs.
        """
        raise NotImplementedError

    def get_fusion_pair_priority(
        self, node1: BaseSchedulerNode, node2: BaseSchedulerNode
    ) -> int:
        """
        Return an unsigned integer which represents the priority of this fusion pair.
        The smaller is with higher priority.
        """
        return 0


def debug_triton_code(node: Union[SchedulerNode, FusedSchedulerNode]) -> List[str]:
    lines = []
    multi_template = node.get_template_node()
    assert multi_template is None or isinstance(multi_template, ir.MultiTemplateBuffer)
    if multi_template and multi_template.make_kernel_render is None:
        lines.append(f"{node.get_name()} Unfinalized multi template buffer")
    else:
        from torch._inductor.codegen.cuda_combined_scheduling import (
            CUDACombinedScheduling,
        )
        from .codegen.simd import SIMDScheduling

        snodes = (node,) if isinstance(node, SchedulerNode) else node.snodes
        device = snodes[0].get_device()
        backend = node.scheduler.get_backend(device)
        assert isinstance(backend, (SIMDScheduling, CUDACombinedScheduling))
        V.graph.scheduler.current_device = device

        # Don't increment kernel count when generating debug string.
        # This will confuse some unit tests that check the number of
        # generated kernels.
        old_generated_kernel_count = metrics.generated_kernel_count
        triton_code = backend.generate_kernel_code_from_nodes(snodes).strip()
        metrics.generated_kernel_count = old_generated_kernel_count

        lines.append(f"{node.get_name()} Triton code:")
        lines.append(textwrap.indent(triton_code, "    "))
    return lines<|MERGE_RESOLUTION|>--- conflicted
+++ resolved
@@ -285,9 +285,9 @@
             ordered_reads = sorted(self.read_writes.reads, key=lambda x: x.name)
 
             for read in ordered_reads:
-                input_node: Optional[
-                    BaseSchedulerNode
-                ] = self.scheduler.name_to_node.get(read.name)
+                input_node: Optional[BaseSchedulerNode] = (
+                    self.scheduler.name_to_node.get(read.name)
+                )
                 if (
                     input_node
                     and V.graph.wrapper_code.can_reuse(input_node, self)
@@ -321,25 +321,6 @@
                         and buffer_reuse_key(input_node.node)
                         == buffer_reuse_key(self.node)
                     ):
-<<<<<<< HEAD
-                        # if there isn't a triton kernel, then we don't need to call triton-specific things.
-                        # but TODO this might be a convenient place to signal to the Collective kernels to inplace
-                        # (and, can we make "kernel" less generic of a name?)
-                        V.kernel.args.make_inplace(input_buf.get_name(), buf.get_name())
-                        # mutations not tracked in cpp kernels
-                        if isinstance(
-                            V.kernel, torch._inductor.codegen.simd.SIMDKernel
-                        ):
-                            V.kernel.mutations.add(input_buf.get_name())
-                            V.kernel.mutations.add(buf.get_name())
-
-                        # update last usage of reused node
-                        self.last_usage.discard(input_buf.get_name())
-
-                        V.kernel.inplace_update_buffers[buf.get_name()] = (
-                            input_buf.get_name()
-                        )
-=======
                         # hacky check for if V.kernel is a real kernel or NullHandler
                         if hasattr(V.kernel, "args"):
                             # if there isn't a triton kernel, then we don't need to call triton-specific things.
@@ -358,10 +339,9 @@
                             # update last usage of reused node
                             self.last_usage.discard(input_node.get_name())
 
-                            V.kernel.inplace_update_buffers[
-                                self.get_name()
-                            ] = input_node.get_name()
->>>>>>> 6f275ae4
+                            V.kernel.inplace_update_buffers[self.get_name()] = (
+                                input_node.get_name()
+                            )
                         break
 
     def allocate(self) -> None:
@@ -1477,9 +1457,9 @@
         self.name_to_node: Dict[str, BaseSchedulerNode] = {
             n.get_name(): n for n in self.nodes
         }
-        self.name_to_fused_node: Dict[
-            str, BaseSchedulerNode
-        ] = dict()  # set in fuse_nodes()
+        self.name_to_fused_node: Dict[str, BaseSchedulerNode] = (
+            {}
+        )  # set in fuse_nodes()
 
         # mutation_real_name: Maps back to the original name for codegen
         # Example:
@@ -1766,22 +1746,12 @@
             node.update_mutated_names(self.mutation_renames)
 
             # update our renaming scheme for the next iteration
-<<<<<<< HEAD
-            for buf in node.get_outputs():
-                for alt_name in buf.get_mutations():
-                    self.mutation_renames[rename(alt_name)] = buf.get_name()
-                    self.mutation_renames[alt_name] = buf.get_name()
-                    self.mutation_real_name[buf.get_name()] = (
-                        self.mutation_real_name.get(alt_name, alt_name)
-                    )
-=======
             for alt_name in node.get_mutations():
                 self.mutation_renames[rename(alt_name)] = node.get_name()
                 self.mutation_renames[alt_name] = node.get_name()
                 self.mutation_real_name[node.get_name()] = self.mutation_real_name.get(
                     alt_name, alt_name
                 )
->>>>>>> 6f275ae4
 
         # make sure outputs aren't dead-code-eliminated
         for node_name in V.graph.get_output_names():
