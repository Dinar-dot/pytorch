# mypy: allow-untyped-defs
from __future__ import annotations

import collections
import contextlib
import dataclasses
import enum
import functools
import inspect
import io
import itertools
import logging
import math
import operator
import os
import platform
import re
import shutil
import sys
import tempfile
import textwrap
import time
import unittest
from datetime import datetime
from io import StringIO
from typing import (
    Any,
    Callable,
    Dict,
    Generic,
    Iterable,
    List,
    NamedTuple,
    Optional,
    Protocol,
    Sequence,
    Set,
    Tuple,
    TYPE_CHECKING,
    TypeVar,
    Union,
    ValuesView,
)
from typing_extensions import Concatenate, dataclass_transform, ParamSpec
from unittest import mock

import sympy

import torch


if TYPE_CHECKING:
    from torch._prims_common import ELEMENTWISE_TYPE_PROMOTION_KIND

from torch.utils._pytree import tree_map_only


GPU_TYPES = ["cuda", "xpu"]


# defines here before import torch._dynamo is for avoiding circular import
# when get_gpu_type is imported from dynamo
@functools.lru_cache(None)
def get_gpu_type():
    avail_gpus = [x for x in GPU_TYPES if getattr(torch, x).is_available()]
    assert len(avail_gpus) <= 1
    gpu_type = "cuda" if len(avail_gpus) == 0 else avail_gpus.pop()
    return gpu_type


from torch._dynamo.device_interface import get_interface_for_device
from torch._dynamo.utils import detect_fake_mode
from torch.autograd import DeviceType
from torch.autograd.profiler_util import EventList
from torch.fx.passes.graph_transform_observer import GraphTransformObserver
from torch.fx.passes.shape_prop import ShapeProp
from torch.utils._sympy.functions import (
    CeilDiv,
    CleanDiv,
    FloorDiv,
    Identity,
    ModularIndexing,
)
from torch.utils._sympy.symbol import make_symbol, SymT
from torch.utils._sympy.value_ranges import bound_sympy, ValueRanges

from . import config
from .runtime.runtime_utils import ceildiv as runtime_ceildiv


_IS_WINDOWS = sys.platform == "win32"

log = logging.getLogger(__name__)

_T = TypeVar("_T")
VarRanges = Dict[sympy.Expr, sympy.Expr]
InputType = Optional[Union[torch.Tensor, int, torch.SymInt]]

GPU_KERNEL_BIN_EXTS = {"cuda": ".cubin", "xpu": ".spv"}

GPU_ALIGN_BYTES = 16
ALIGNMENT = 16

ALIGN_BYTES = 64
assert (ALIGN_BYTES & (ALIGN_BYTES - 1)) == 0 and ALIGN_BYTES >= 8, "must be power of 2"


def _align(nbytes):
    """Round up to the nearest multiple of ALIGN_BYTES"""
    return (nbytes + ALIGN_BYTES - 1) & -ALIGN_BYTES


def _is_aligned(v: sympy.Expr):
    """v can be statically proven to be a multiple of ALIGN_BYTES"""
    if isinstance(v, (sympy.Add, sympy.Max)):
        return all(map(_is_aligned, v.args))
    return isinstance(v, align) or sympy.gcd(v, ALIGN_BYTES) == ALIGN_BYTES


class align(sympy.Function):
    """Symbolically round up to the nearest multiple of ALIGN_BYTES"""

    nargs = (1,)
    is_integer = True

    @classmethod
    def eval(cls, value):
        if isinstance(value, (int, sympy.Integer)):
            return _align(int(value))
        if _is_aligned(value):
            return value


def do_bench_using_profiling(fn: Callable[[], Any], warmup=25, rep=100) -> float:
    """
    Returns benchmark results by examining torch profiler events.
    This could be more accurate as it doesn't count CPU side overhead.
    However, this also requires manually excluding irrelevant event, e.g.
    vectorized_elementwise_kernel which is used to fill L2 cache,
    various CUDA events, etc, so could also be fragile.
    """

    fn()
    torch.cuda.synchronize()
    cache = torch.empty(int(256e6 // 4), dtype=torch.int, device="cuda")

    # Estimate the runtime of the function
    start_event = torch.cuda.Event(enable_timing=True)
    end_event = torch.cuda.Event(enable_timing=True)
    start_event.record()
    for _ in range(5):
        cache.zero_()
        fn()
    end_event.record()
    torch.cuda.synchronize()
    estimate_ms = start_event.elapsed_time(end_event) / 5

    # compute number of warmup and repeat
    n_warmup = max(1, int(warmup / estimate_ms))
    n_repeat = max(1, int(rep / estimate_ms))

    # Warm-up
    for _ in range(n_warmup):
        fn()

    with torch.profiler.profile(
        activities=[
            torch.profiler.ProfilerActivity.CUDA,
        ]
    ) as p:
        # Benchmark
        for i in range(n_repeat):
            # we clear the L2 cache before each run
            cache.zero_()
            # record time of `fn`
            fn()
        # Record clocks
        torch.cuda.synchronize()

    log.debug("raw events")
    log.debug(p.key_averages().table(sort_by="self_device_time_total", row_limit=-1))

    filtered_events = EventList(
        [
            event
            for event in p.events()
            if event.device_type == DeviceType.CUDA and event.name != "Context Sync"
        ]
    )
    if len(filtered_events) % n_repeat != 0:
        raise RuntimeError(
            "Failed to divide all profiling events into #repeat groups. "
            "#CUDA events: %d, #repeats: %s",
            len(filtered_events),
            n_repeat,
        )
    num_event_per_group = len(filtered_events) / n_repeat
    actual_events = EventList(
        [
            event
            for i, event in enumerate(filtered_events)
            if i % num_event_per_group != 0
        ]
    )
    actual_events._build_tree()
    actual_events = actual_events.key_averages()

    log.debug("profiling time breakdown")
    log.debug(actual_events.table(row_limit=-1))

    res = sum(event.device_time_total for event in actual_events) / 1000.0 / n_repeat
    log.debug("profiling results: %s ms", res)
    return res


@functools.lru_cache(None)
def has_torchvision_roi_align() -> bool:
    try:
        from torchvision.ops import roi_align  # noqa: F401

        torch._C._dispatch_has_kernel_for_dispatch_key("torchvision::nms", "Meta")
        return roi_align is not None and hasattr(
            getattr(torch.ops, "torchvision", None), "roi_align"
        )
    except ImportError:
        return False
    except RuntimeError as e:
        assert "torchvision::nms does not exist" in str(e)
        return False


def decode_device(device: Union[Optional[torch.device], str]) -> torch.device:
    if device is None:
        return torch.tensor(0.0).device  # default device
    if isinstance(device, str):
        device = torch.device(device)
    if device.type not in ("cpu", "meta") and device.index is None:
        device_interface = get_interface_for_device(device.type)
        return torch.device(device.type, index=device_interface.Worker.current_device())
    return device


def sympy_product(it):
    return functools.reduce(operator.mul, it, sympy.S.One)


def sympy_dot(seq1, seq2):
    assert len(seq1) == len(seq2)
    return sympy.expand(sum(a * b for a, b in zip(seq1, seq2)))


def unique(it: Iterable[_T]) -> ValuesView[_T]:
    return {id(x): x for x in it}.values()


def ceildiv(
    numer: Union[int, sympy.Expr], denom: Union[int, sympy.Expr]
) -> Union[int, sympy.Expr]:
    if isinstance(numer, sympy.Expr) or isinstance(denom, sympy.Expr):
        return CeilDiv(sympy.sympify(numer), sympy.sympify(denom))
    # TODO: There is a bug in a call to this function, to repro:
    # python benchmarks/dynamo/huggingface.py --inductor -d cuda --accuracy
    # --amp --only YituTechConvBert --dynamic-shapes
    assert isinstance(numer, int) and isinstance(
        denom, int
    ), f"{numer}: {type(numer)}, {denom}: {type(denom)}"
    return runtime_ceildiv(numer, denom)


def _type_of(key):
    # Use the function here to get rid of dependencies on the Triton during the codegen.
    # Refer to Triton implementation here:
    # https://github.com/openai/triton/blob/98b5945d2aef679e00ebca8e07c35c3658ec76de/python/triton/runtime/jit.py#L238
    # `None` is nullptr.  Implicitly convert to *i8.
    if key is None:
        return "*i8"
    dtype_str = str(key).split(".")[-1]
    tys = {
        "bool": "i1",
        "float8e4nv": "fp8e4nv",
        "float8e5": "fp8e5",
        "float8e4b15": "fp8e4b15",
        "float8e4b15x4": "fp8e4b15x4",
        "float8_e4m3fn": "fp8e4nv",
        "float8_e5m2": "fp8e5",
        "float16": "fp16",
        "bfloat16": "bf16",
        "float32": "fp32",
        "float64": "fp64",
        "int8": "i8",
        "int16": "i16",
        "int32": "i32",
        "int64": "i64",
        "uint8": "u8",
        "uint16": "u16",
        "uint32": "u32",
        "uint64": "u64",
    }
    # reinterpret can create triton type
    for v in list(tys.values()):
        tys[v] = v
    return key if isinstance(key, str) else f"*{tys[dtype_str]}"


def convert_shape_to_inductor(
    lst: Iterable[Union[int, torch.SymInt]]
) -> List[sympy.Expr]:
    """
    Gets the shape and stride of a tensor. For non-symbolic tensors, this is
    trivial. But for symbolic tensors, we need to map from SymIntNode into
    sympy.Expr.
    """
    return [sympy.sympify(i) for i in lst]


def convert_shape_to_symint(
    lst: Iterable[Union[int, sympy.Expr]]
) -> List[Union[int, torch.SymInt]]:
    """
    Takes a list of shapes from Inductor and converts them into symints (or just
    ints if all shapes are static).
    """
    from .virtualized import V

    return [
        i
        if isinstance(i, int)
        else int(i)
        if isinstance(i, sympy.Integer)
        else V.graph.sizevars.shape_env.create_symintnode(i, hint=None)
        for i in lst
    ]


def is_view(op: torch._ops.OpOverload):
    """
    Does this op overload have aliasing
    """
    assert isinstance(op, torch._ops.OpOverload)
    return any(a.alias_info is not None for a in op._schema.arguments)


def is_pointwise_use(
    use, is_pointwise_fn: Optional[Callable[[torch._ops.OpOverload], bool]] = None
):
    """
    Do all uses of this op have torch.Tag.pointwise or return True for optional `is_pointwise_fn`

    Uses in views ops will follow the views uses
    """

    if not use.op == "call_function":
        return False

    if not (
        isinstance(use.target, torch._ops.OpOverload) or use.target is operator.getitem
    ):
        return False

    if use.target is operator.getitem or is_view(use.target):
        return all(is_pointwise_use(u, is_pointwise_fn) for u in use.users)

    return torch.Tag.pointwise in use.target.tags or (
        is_pointwise_fn is not None and is_pointwise_fn(use.target)
    )


def gen_gm_and_inputs(target, args, kwargs):
    g = torch.fx.Graph()
    graph_args = []

    def add_tensor_arg(arg):
        graph_args.append(arg)
        return g.placeholder(f"arg{len(graph_args)}")

    node = g.call_function(
        target, *tree_map_only(torch.Tensor, add_tensor_arg, (args, kwargs))
    )
    if (
        len(target._schema.returns) == 1
        and str(target._schema.returns[0].type) == "Tensor"
    ):
        node = (node,)  # type: ignore[assignment]
    g.output(node)

    gm = torch.fx.GraphModule({}, g)
    return gm, graph_args


def synchronize(device: str = "cuda"):
    if device == "cpu":
        return
    device_interface = get_interface_for_device(device)
    if device_interface.is_available():
        device_interface.synchronize()


def timed(
    model: Callable[..., Any], example_inputs, times: int = 1, device: str = "cuda"
) -> float:
    synchronize(device)
    torch.manual_seed(1337)
    t0 = time.perf_counter()
    for _ in range(times):
        result = model(*example_inputs)
        synchronize(device)
    t1 = time.perf_counter()
    # GC the result after timing
    assert result is not None  # type: ignore[possibly-undefined]
    return t1 - t0


def print_performance(
    fn, args=(), times=10, repeat=10, baseline=1.0, device: str = "cuda"
):
    timings = torch.tensor([timed(fn, args, times, device) for _ in range(repeat)])
    took = torch.median(timings) / times
    print(f"{took / baseline:.6f}")
    return took


def precompute_method(obj: Any, method: str):
    """Replace obj.method() with a new method that returns a precomputed constant."""
    result = getattr(obj, method)()
    setattr(obj, method, lambda: result)


def precompute_methods(obj: Any, methods: List[str]):
    """Replace methods with new methods that returns a precomputed constants."""
    for method in methods:
        precompute_method(obj, method)


def cmp(a, b) -> int:
    return int(a > b) - int(a < b)


def pad_listlike(x, size):
    if len(x) == 1:
        return type(x)([x[0]]) * size
    else:
        return x


# Used to ensure that iterating over a set is deterministic
def tuple_sorted(x):
    if len(x) == 0:
        return []

    def sort_func(elem):
        if isinstance(elem, str):
            return elem
        else:
            # We expect `elem` to be `scheduler.BaseSchedulerNode` type here,
            # but we are not able to do isinstance assert because of circular dependency
            return elem.get_name()

    return sorted(x, key=sort_func)


P = ParamSpec("P")
RV = TypeVar("RV", covariant=True)


class CachedMethod(Protocol, Generic[P, RV]):
    @staticmethod
    def clear_cache(self) -> None:
        ...

    def __call__(self, *args: P.args, **kwargs: P.kwargs) -> RV:
        ...


# See https://github.com/python/mypy/issues/13222#issuecomment-1193073470 to understand the type signature
def cache_on_self(fn: Callable[Concatenate[Any, P], RV]) -> CachedMethod[P, RV]:
    name = fn.__name__
    key = f"__{name}_cache"

    # wrapper is likely on the hot path, compile a specialized version of it
    ctx = {"fn": fn}
    exec(
        f"""\
        def {name}_cache_on_self(self):
            try:
                return self.{key}
            except AttributeError:
                rv = fn(self)
                object.__setattr__(self, "{key}", rv)
                return rv
        """.lstrip(),
        ctx,
    )
    wrapper = functools.wraps(fn)(ctx[f"{name}_cache_on_self"])

    def clear_cache(self):
        if hasattr(self, key):
            delattr(self, key)

    wrapper.clear_cache = clear_cache  # type: ignore[attr-defined]
    return wrapper  # type: ignore[return-value]


def aggregate_origins(node_schedule):
    from . import ir

    if isinstance(node_schedule, list):
        return functools.reduce(
            operator.or_,
            [
                node.node.origins
                for node in node_schedule
                if hasattr(node, "node") and node.node
            ],
            set(),
        )
    elif isinstance(node_schedule, ir.ExternKernel):
        return node_schedule.origins
    else:
        return set()


def get_fused_kernel_name(node_schedule, descriptive_names):
    all_origins = aggregate_origins(node_schedule)
    if descriptive_names == "original_aten":
        # Bases the kernel name off of the top-level aten operator (i.e. pre-decompositions)
        sources = [
            origin.meta["original_aten"]._overloadpacket.__name__
            for origin in all_origins
            if origin.op == "call_function"
            and "original_aten" in origin.meta
            and origin.meta["original_aten"] is not None
        ]
        sources = sorted(set(sources))
    elif descriptive_names == "torch":
        # Bases the kernel name off of the top-level "torch" operator (i.e. post-dynamo graph)
        sources = []
        for origin in all_origins:
            if origin.op == "call_function" and "source_fn_stack" in origin.meta:
                source_fn = origin.meta["source_fn_stack"][-1]
                if isinstance(source_fn[1], str):
                    sources.append(source_fn[1])
                else:
                    sources.append(source_fn[1].__name__)
        sources = sorted(set(sources))
    elif descriptive_names == "inductor_node":
        sources = [
            origin.name for origin in all_origins if origin.op == "call_function"
        ]
    else:
        raise NotImplementedError
    sources = sources
    return "_".join(["fused"] + sources)


def get_kernel_metadata(node_schedule, wrapper):
    all_origins = aggregate_origins(node_schedule)
    inductor_nodes = [origin for origin in all_origins if origin.op == "call_function"]

    from_node_dict = collections.defaultdict(list)
    original_aten_dict = collections.defaultdict(list)

    # Attempt to sort `inductor_nodes` topologically. Note that the case
    # where `inductor_nodes` contains nodes from multiple graph instances
    # is not supported. An example of this is conditional statements.
    single_graph = None
    if len(inductor_nodes):
        unique_graphs = {n.graph for n in inductor_nodes}
        if len(unique_graphs) == 1:
            single_graph = inductor_nodes[0].graph
            # create a map of idx -> node and cache it
            if not hasattr(single_graph, "_inductor_kernel_metadata_node_to_idx_map"):
                node_to_idx_map = {}
                for idx, n in enumerate(single_graph.nodes):
                    node_to_idx_map[n] = idx
                single_graph._inductor_kernel_metadata_node_to_idx_map = node_to_idx_map
            inductor_nodes.sort(
                key=lambda n: single_graph._inductor_kernel_metadata_node_to_idx_map[n]
            )

    for node in inductor_nodes:
        if "original_aten" in node.meta and node.meta["original_aten"] is not None:
            key = str(node.meta["original_aten"]._overloadpacket)
            original_aten_dict[key].append(node.name)
        if "from_node" in node.meta:
            key = node.meta["from_node"][0][0]
            from_node_dict[key].append(node.name)
    sort_str = "Topologically Sorted" if single_graph is not None else "Unsorted"
    metadata = (
        f"{wrapper.comment} {sort_str} Source Nodes: [{', '.join(from_node_dict.keys())}], "
        f"Original ATen: [{', '.join(original_aten_dict.keys())}]"
    )

    # trace back to original node here
    detailed_metadata = [f"{wrapper.comment} Source node to ATen node mapping:"]
    for original_node, nodes in sorted(from_node_dict.items()):
        detailed_metadata.append(
            f"{wrapper.comment}   {original_node} => {', '.join(sorted(nodes))}"
        )

    # print the aot_autograd graph fragment
    if single_graph is not None:
        detailed_metadata.append(f"{wrapper.comment} Graph fragment:")
        for n in inductor_nodes:
            # TODO(future): maybe refactor torch/fx/graph.py to make it easy to
            # generate python code for graph fragments
            detailed_metadata.append(f"{wrapper.comment}   {n.format_node()}")

    return metadata, "\n".join(detailed_metadata)


def dominated_nodes(
    initial_queue: Iterable[torch.fx.Node], skip_filter=None
) -> Set[torch.fx.Node]:
    """Returns the set of nodes whose values depend on those within initial_queue"""
    initial_queue = list(initial_queue)
    dominated_set = set(initial_queue)

    while initial_queue:
        node = initial_queue.pop()
        for user in node.users:
            if skip_filter and skip_filter(user):
                continue
            if user not in dominated_set:
                dominated_set.add(user)
                initial_queue.append(user)

    return dominated_set


def gather_origins(args, kwargs):
    import itertools

    from . import ir

    def is_unrealized_node(n):
        if isinstance(n, ir.TensorBox):
            return is_unrealized_node(n.data)
        if isinstance(n, ir.StorageBox):
            return is_unrealized_node(n.data)
        return isinstance(n, ir.IRNode) and isinstance(n, ir.Pointwise)

    kwarg_origins = [val.origins for val in kwargs.values() if is_unrealized_node(val)]
    arg_origins = [arg.origins for arg in args if is_unrealized_node(arg)]
    return set(itertools.chain(*arg_origins, *kwarg_origins))


def sympy_str(expr: sympy.Expr) -> str:
    """
    Normal sympy str is very slow, this is a lot faster.  The result are
    somewhat worse, as it doesn't do as much simplification.  So don't
    use this for final codegen.
    """
    if isinstance(expr, sympy.Symbol):
        return expr.name
    if isinstance(expr, sympy.Add):
        return " + ".join(map(sympy_str, expr.args))
    if isinstance(expr, sympy.Mul):
        return " * ".join(map(sympy_str, expr.args))

    if isinstance(expr, (ModularIndexing, CleanDiv, FloorDiv, Identity)):
        return f"{expr.func.__name__}({', '.join(map(sympy_str, expr.args))})"
    return str(expr)


def get_bounds_index_expr(index):
    from .virtualized import V

    # If this expression does not come from an FX node, we compute its bounds
    if (
        config.compute_all_bounds
        and (fx_node := getattr(V.interpreter, "current_node", None))
        and fx_node.target != "index_expr"
    ):
        return bound_sympy(index)
    else:
        return ValueRanges.unknown()


def sympy_index_symbol_with_prefix(prefix: SymT, idx: int) -> sympy.Symbol:
    """
    Used to generate an integer-nonnegative symbol.
    """
    # This should never be used for creating shape/stride symbols, as those
    # should all be allocated before Inductor.
    assert prefix != SymT.SIZE
    # NOTE: shape symbols are positive (> 0), but index variables are only
    # non-negative (>= 0).
    return make_symbol(prefix, idx, integer=True, nonnegative=True)


def generate_assert(check):
    return (check or config.debug_index_asserts) and config.assert_indirect_indexing


def sympy_index_symbol(name: str) -> sympy.Symbol:
    """
    Used to generate an integer-nonnegative symbol.
    """
    # This should never be used for creating shape/stride symbols, as those
    # should all be allocated before Inductor.
    assert name[0] != "s"
    # NOTE: shape symbols are positive (> 0), but index variables are only
    # non-negative (>= 0).
    return sympy.Symbol(name, integer=True, nonnegative=True)


def sympy_subs(expr: sympy.Expr, replacements: Dict[sympy.Expr, Any]) -> sympy.Expr:
    """
    When the passed replacement symbol v is a string, it is converted to a symbol with name v that
    have the same replaced expression integer and nonnegative properties.
    """

    def to_symbol(replaced, replacement):
        assert isinstance(replaced, sympy.Expr)
        if isinstance(replacement, str):
            return sympy.Symbol(
                replacement,
                integer=replaced.is_integer,  # type: ignore[attr-defined]
                nonnegative=replaced.is_nonnegative,  # type: ignore[attr-defined]
            )
        else:
            return replacement

    # xreplace is faster than subs, but is way more picky
    return sympy.sympify(expr).xreplace(
        {k: to_symbol(k, v) for k, v in replacements.items()}
    )


def is_symbolic(a: Any) -> bool:
    return isinstance(a, torch.SymInt) or (
        isinstance(a, torch.Tensor)
        and any(is_symbolic(x) for x in itertools.chain(a.size(), a.stride()))
    )


def any_is_symbolic(*args: Any) -> bool:
    return any(is_symbolic(a) for a in args)


def get_first_incompatible_cudagraph_node(
    gm: torch.fx.GraphModule,
) -> Optional[torch.fx.Node]:
    from torch.fx.experimental.symbolic_shapes import free_unbacked_symbols

    forbidden_set = {
        "aten._fused_moving_avg_obs_fq_helper.default",
        "aten._fused_moving_avg_obs_fq_helper_functional.default",
        "fbgemm.dense_to_jagged.default",
        "fbgemm.jagged_to_padded_dense.default",
        "run_and_save_rng_state",
        "run_with_rng_state",
        "aten._local_scalar_dense",
        # Technically, it's not necessary to ban this, because an
        # assert_scalar with constant arguments can be validly run
        # with CUDA graphs, but the operator is also pointless with
        # constant arguments, so might as well ban
        "aten._assert_scalar",
    }
    if torch.are_deterministic_algorithms_enabled():
        forbidden_set.update(
            {
                "aten._unsafe_index_put.default",
                "aten._unsafe_masked_index_put_accumulate.default",
                "aten.index_put.default",
                "aten.index_put_.default",
                "aten.scatter.src",
                "aten.scatter.reduce",
                "aten.scatter.value_reduce",
                "aten.scatter_add_",
                "aten.scatter_add.default",
                "aten.scatter_reduce.two",
                "aten.scatter_reduce_.two",
                "aten.scatter_reduce.two_out",
            }
        )
    for node in gm.graph.nodes:
        if str(node.target) in forbidden_set:
            return node
        if (val := node.meta.get("val")) is not None and free_unbacked_symbols(val):
            return node
    return None


def output_node(gm: torch.fx.GraphModule):
    """Get the output node from an FX graph"""
    last_node = next(iter(reversed(gm.graph.nodes)))
    assert last_node.op == "output"
    return last_node


_registered_caches: List[Any] = []


def clear_on_fresh_inductor_cache(obj: Any):
    """
    Use this decorator to register any caches that should be cache_clear'd
    with fresh_inductor_cache().
    """
    if not hasattr(obj, "cache_clear") or not callable(obj.cache_clear):
        raise AttributeError(f"{obj} does not have a cache_clear method")

    _registered_caches.append(obj)
    return obj


def clear_inductor_caches():
    """
    Clear all registered caches.
    """
    for obj in _registered_caches:
        obj.cache_clear()


@contextlib.contextmanager
def fresh_inductor_cache(cache_entries=None, dir=None, delete=True):
    """
    Contextmanager that provides a clean tmp cachedir for inductor.

    Optionally, pass a dict as 'cache_entries' to get a list of filenames and sizes
    generated with this cache instance.
    """
    clear_inductor_caches()

    inductor_cache_dir = tempfile.mkdtemp(dir=dir)
    try:
        with mock.patch.dict(
            os.environ, {"TORCHINDUCTOR_CACHE_DIR": inductor_cache_dir}
        ):
            log.debug("Using inductor cache dir %s", inductor_cache_dir)
            triton_cache_dir = os.path.join(inductor_cache_dir, "triton")
            with mock.patch.dict(os.environ, {"TRITON_CACHE_DIR": triton_cache_dir}):
                yield
                if isinstance(cache_entries, dict):
                    assert len(cache_entries) == 0, "expected empty cache_entries dict"
                    if os.path.exists(triton_cache_dir):
                        files = os.listdir(triton_cache_dir)
                        cache_entries.update(
                            {
                                f: os.path.getsize(os.path.join(triton_cache_dir, f))
                                for f in files
                                if ".lock" not in f
                            }
                        )
        if delete:
            shutil.rmtree(inductor_cache_dir)
    except Exception:
        if not _IS_WINDOWS:
            """
            Windows can't delete the loaded modules, because the modules binaries are opened.
            TODO: discuss if have better solution to handle this issue.
            """
            log.warning("on error, temporary cache dir kept at %s", inductor_cache_dir)
            raise
    finally:
        clear_inductor_caches()


def argsort(seq) -> List[int]:
    # preserve original order for equal strides
    getter = seq.__getitem__
    a_r = range(len(seq))
    return list(reversed(sorted(a_r, key=getter, reverse=True)))  # noqa: C413


def argsort_sym(
    shape_env, seq: Sequence[Union[int, torch.SymInt, sympy.Expr]]
) -> List[int]:
    def cmp(a, b):
        a_idx, a_val = a
        b_idx, b_val = b

        def evaluate(expr):
            if isinstance(expr, bool):
                return expr
            return shape_env.evaluate_expr(expr, size_oblivious=True)

        if evaluate(a_val < b_val):
            return -1
        if evaluate(a_val > b_val):
            return 1
        # If strides are the same, prefer the original order.
        # (this matches argsort's algorithm).
        # For strides = [2048, 2048, 16, 1], this is
        # [3, 2, 1, 0].
        if a_idx < b_idx:
            return 1
        if a_idx > b_idx:
            return -1
        return 0

    # Strategy: convert all symints to sympy.Expr, then use a custom comparator
    exprs = [
        (idx, s.node.expr if isinstance(s, torch.SymInt) else s)
        for idx, s in enumerate(seq)
    ]
    exprs = sorted(exprs, key=functools.cmp_to_key(cmp))
    result = [idx for idx, _ in exprs]
    return result


@functools.lru_cache(8)
def get_dtype_size(dtype):
    return torch.empty((), dtype=dtype).element_size()


class LineContext(NamedTuple):
    context: Any


class IndentedBuffer:
    tabwidth = 4

    def __init__(self, initial_indent=0):
        self._lines = []
        self._indent = initial_indent

    def getvaluewithlinemap(self) -> tuple[str, list[tuple[int, LineContext]]]:
        buf = StringIO()
        p = 1
        linemap = []
        for line in self._lines:
            if isinstance(line, DeferredLineBase):
                line = line()
                if line is None:
                    continue
            elif isinstance(line, LineContext):
                linemap.append((p, line.context))
                continue
            assert isinstance(line, str)
            buf.write(line)
            buf.write("\n")
            p += 1 + line.count("\n")
        return buf.getvalue(), linemap

    def getvalue(self) -> str:
        v, _ = self.getvaluewithlinemap()
        return v

    def getrawvalue(self) -> str:
        buf = StringIO()
        for line in self._lines:
            if isinstance(line, DeferredLineBase):
                line = line()
                if line is None:
                    continue
            elif isinstance(line, LineContext):
                continue
            assert isinstance(line, str)
            # backslash implies line continuation
            if line.endswith("\\"):
                buf.write(line[:-1])
            else:
                buf.write(line)
                buf.write("\n")
        return buf.getvalue()

    def clear(self):
        self._lines.clear()

    def __bool__(self):
        return bool(self._lines)

    def prefix(self):
        return " " * (self._indent * self.tabwidth)

    def newline(self):
        self.writeline("\n")

    def writeline(self, line):
        if isinstance(line, LineContext):
            self._lines.append(line)
        elif isinstance(line, DeferredLineBase):
            self._lines.append(line.with_prefix(self.prefix()))
        elif line.strip():
            self._lines.append(f"{self.prefix()}{line}")
        else:
            self._lines.append("")

    def writelines(self, lines):
        for line in lines:
            self.writeline(line)

    def indent(self, offset=1):
        @contextlib.contextmanager
        def ctx():
            self._indent += offset
            try:
                yield
            finally:
                self._indent -= offset

        return ctx()

    def do_indent(self, offset=1):
        self._indent += offset

    def do_unindent(self, offset=1):
        self._indent -= offset

    def splice(self, other_code, strip=False):
        if isinstance(other_code, IndentedBuffer):
            dedent = float("inf")
            for line in other_code._lines:
                if not isinstance(line, LineContext) and line:
                    dedent = min(dedent, len(line) - len(line.lstrip()))
            if math.isinf(dedent):
                dedent = 0
            for line in other_code._lines:
                if isinstance(line, LineContext):
                    self._lines.append(line)
                else:
                    IndentedBuffer.writeline(self, line[int(dedent) :])
        else:
            other_code = textwrap.dedent(other_code)
            if strip:
                other_code = other_code.lstrip()
            if not other_code:
                return
            other_code = other_code.rstrip()
            for line in other_code.split("\n"):
                self.writeline(line)

    def map(self, func: Callable[[Any], Any]) -> IndentedBuffer:
        res = IndentedBuffer(initial_indent=self._indent)
        res._lines = [func(line) for line in self._lines]
        return res

    def __repr__(self):
        return f"{type(self)}({self.getvalue()})"

    def __add__(self, other):
        assert self._indent == other._indent
        res = IndentedBuffer(initial_indent=self._indent)
        res.writelines(self._lines)
        res.writelines(other._lines)
        return res


class FakeIndentedBuffer(IndentedBuffer):
    def __init__(self) -> None:
        super().__init__()

    def __getattribute__(self, name):
        if name == "__class__":  # Allow access to the class attribute
            return object.__getattribute__(self, name)
        raise RuntimeError(
            f"Tried to call self.{name} on FakeIndentedBuffer. This buffer"
            "is currently used on TritonTemplateKernel to prevent actual"
            "writes to the body without explicitly specifying the body with"
            "`TritonTemplateKernel.set_subgraph_body(name)`"
        )


@contextlib.contextmanager
def restore_stdout_stderr(initial_stdout, initial_stderr):
    try:
        yield
    finally:
        sys.stdout = initial_stdout
        sys.stderr = initial_stderr


class DeferredLineBase:
    """A line that can be 'unwritten' at a later time"""

    def __init__(self, line):
        if not line.strip():
            line = ""
        self.line = line

    def __call__(self) -> Optional[str]:
        """Returns either self.line or None to indicate the line has been 'unwritten'"""
        raise NotImplementedError

    def _new_line(self, line: str) -> DeferredLineBase:
        """Returns a new deferred line with the same condition"""
        raise NotImplementedError

    def with_prefix(self, prefix):
        return self._new_line(f"{prefix}{self.line}")

    def lstrip(self):
        return self._new_line(self.line.lstrip())

    def __getitem__(self, index):
        return self._new_line(self.line[index])

    def __bool__(self):
        return bool(self.line)

    def __len__(self):
        return len(self.line)


class DelayReplaceLine(DeferredLineBase):
    """At end of codegen call `line.replace(key, value_fn())`"""

    def __init__(self, key: str, value_fn: Callable[[], str], line: str):
        super().__init__(line)
        self.key = key
        self.value_fn = value_fn

    def __call__(self) -> str:
        return self.line.replace(self.key, self.value_fn())

    def _new_line(self, line: str) -> DelayReplaceLine:
        return DelayReplaceLine(self.key, self.value_fn, line)


@functools.lru_cache(None)
def is_big_gpu(index) -> bool:
    min_sms = 68  # 3080
    avail_sms = torch.cuda.get_device_properties(index).multi_processor_count
    if avail_sms < min_sms:
        log.warning(
            "Not enough SMs to use max_autotune_gemm mode",
            extra={"min_sms": min_sms, "avail_sms": avail_sms},
        )
        return False
    return True


def use_max_autotune() -> bool:
    return (
        config.max_autotune or config.max_autotune_gemm or config.search_autotune_cache
    )


def _use_template_for_cuda(layout, allowed_layout_dtypes: List[torch.dtype]) -> bool:
    return (
        layout.device.type == "cuda"
        and layout.dtype in allowed_layout_dtypes
        and is_big_gpu(layout.device.index or 0)
    )


def _use_autotune_backend(backend: str) -> bool:
    return backend.upper() in [
        x.strip() for x in config.max_autotune_gemm_backends.upper().split(",")
    ]


def _use_conv_autotune_backend(backend: str) -> bool:
    return backend.upper() in [
        x.strip() for x in config.max_autotune_conv_backends.upper().split(",")
    ]


def use_triton_template(layout, *, enable_int32=False, enable_float8=False):
    from .codegen.common import BackendFeature, has_backend_feature

    layout_dtypes = [torch.float16, torch.bfloat16, torch.float32]
    if enable_int32:
        layout_dtypes = [torch.float16, torch.bfloat16, torch.float32, torch.int32]
    if enable_float8:
        layout_dtypes.extend([torch.float8_e4m3fn, torch.float8_e5m2])
    return (
        (
            (
                layout.device.type == "cuda"
                and _use_template_for_cuda(layout, layout_dtypes)
            )
            or (layout.device.type == "cpu" and layout.dtype in layout_dtypes)
        )
        and use_max_autotune()
        and _use_autotune_backend("TRITON")
        and has_backend_feature(layout.device, BackendFeature.TRITON_TEMPLATES)
    )


def use_cutlass_template(layout, m, n, k):
    from .virtualized import V

    gemm_size = V.graph.sizevars.size_hint(m * n * k, fallback=-1)
    if gemm_size <= 0 or gemm_size < config.cuda.cutlass_backend_min_gemm_size:
        return False
    from .codegen.cuda.cutlass_utils import try_import_cutlass

    # Do not use cutlass template on ROCm
    if torch.version.hip:
        return False

    layout_dtypes = [torch.float16, torch.bfloat16, torch.float32, torch.int32]
    res = (
        _use_template_for_cuda(layout, layout_dtypes)
        and use_max_autotune()
        and _use_autotune_backend("CUTLASS")
    )

    if res:
        if not try_import_cutlass():
            log.warning(
                "Failed to import CUTLASS lib. Please check whether "
                "_inductor.config.cuda.cutlass_dir is set correctly. "
                "Skipping CUTLASS backend for now."
            )
            return False
    return res


@functools.lru_cache(None)
def _rocm_native_device_arch_name(device):
    return torch.cuda.get_device_properties(device).gcnArchName


@functools.lru_cache(None)
def try_import_ck_lib():
    try:
        import ck4inductor  # type: ignore[import]
        from ck4inductor.universal_gemm.gen_instances import (  # type: ignore[import]
            gen_ops_library,
            gen_ops_preselected,
        )
        from ck4inductor.universal_gemm.op import (  # type: ignore[import]
            CKGemmOperation,
        )

        package_dirname = os.path.dirname(ck4inductor.__file__)
    except ImportError:

        def gen_ops_library():
            return []

        def gen_ops_preselected():
            return []

        class CKGemmOperation:  # type: ignore[no-redef]
            pass

        package_dirname = None
    return package_dirname, gen_ops_library, gen_ops_preselected, CKGemmOperation


def use_ck_template(layout):
    # config knobs check 1
    if not use_max_autotune():
        return False
    # platform check
    if not torch.version.hip:
        return False
    # tensors must be on GPU
    if not layout.device.type == "cuda":
        return False
    # hardware check
    # if config arch list is not specified, get the native arch from the device properties
    native_arch = _rocm_native_device_arch_name(layout.device)
    requested_archs = {k.split(":")[0]: k for k in config.rocm.arch} or {
        native_arch.split(":")[0]: native_arch
    }
    requested_supported_archs = [
        requested_archs[k]
        for k in requested_archs.keys() & config.rocm.ck_supported_arch
    ]
    if not requested_supported_archs:
        return False
    # supported input dtypes
    if layout.dtype not in [torch.float16, torch.bfloat16, torch.float32]:
        return False

    ck_package_dirname, _, _, _ = try_import_ck_lib()

    if not ck_package_dirname:
        log.warning("Please pip install Composable Kernel package")
        return False

    if config.is_fbcode():
        config.rocm.ck_dir = ck_package_dirname

    if not config.rocm.ck_dir:
        log.warning("Please set TORCHINDUCTOR_CK_DIR env variable")
        return False

    if ck_package_dirname != config.rocm.ck_dir:
        log.warning("Invalid path to CK library")
        return False

    return True


def use_ck_gemm_template(layout, m, n, k):
    from .virtualized import V

    return (
        _use_autotune_backend("CK")
        and use_ck_template(layout)
        and V.graph.sizevars.size_hint(m * n * k, fallback=-1) > 0
    )


def use_ck_conv_template(layout):
    return _use_conv_autotune_backend("CK") and use_ck_template(layout)


def _use_template_for_cpu(layout):
    return use_max_autotune() and layout.device.type == "cpu"


def use_cpp_packed_gemm_template(layout, mat1, mat2, mat2_transposed=False):
    from . import ir
    from .codegen.cpp_micro_gemm import create_micro_gemm
    from .codegen.cpp_utils import get_gemm_template_output_and_compute_dtype
    from .kernel.mm_common import mm_args

    if not _use_template_for_cpu(layout) or not _use_autotune_backend("CPP"):
        return False

    if not config.cpp.weight_prepack:
        return False

    int8_gemm = mat1.get_dtype() == torch.uint8
    layout_dtypes = [torch.float32, torch.bfloat16, torch.half, torch.uint8]
    m, n, k, layout, mat1, mat2 = mm_args(
        mat1,
        mat2,
        out_dtype=layout.dtype if int8_gemm else None,
        mat2_transposed=mat2_transposed,
    )

    # TODO(jgong5): support dynamic shapes for n or k
    if has_free_symbols((n, k)):
        return False
    if isinstance(mat2, ir.BaseView):
        mat2 = mat2.unwrap_view()

    output_dtype, _ = get_gemm_template_output_and_compute_dtype(mat1.get_dtype())
    micro_gemm = create_micro_gemm(
        "micro_gemm",
        m,
        n,
        k,
        input_dtype=mat1.get_dtype(),
        input2_dtype=mat2.get_dtype(),
        output_dtype=output_dtype,
        num_threads=parallel_num_threads(),
    )

    def is_last_dim_stride1(x):
        x.freeze_layout()
        return x.get_stride()[-1] == 1

    return (
        layout.dtype in layout_dtypes
        and micro_gemm is not None
        and is_last_dim_stride1(mat1)  # TODO(jgong5): support transposed input
        and isinstance(mat2, ir.StorageBox)
        and mat2.is_module_buffer()
    )


def use_aten_gemm_kernels():
    return not use_max_autotune() or _use_autotune_backend("ATEN")


class DebugDirManager:
    counter = itertools.count(0)
    prev_debug_name: str

    def __init__(self) -> None:
        self.id = next(DebugDirManager.counter)

    def __enter__(self):
        self.prev_debug_name = torch._dynamo.config.debug_dir_root
        self.new_name = f"{self.prev_debug_name}_tmp_{self.id}"
        torch._dynamo.config.debug_dir_root = self.new_name

    def __exit__(self, *args):
        shutil.rmtree(self.new_name)
        torch._dynamo.config.debug_dir_root = self.prev_debug_name


def run_and_get_code(fn, *args, **kwargs) -> Tuple[Any, List[str]]:
    from .graph import GraphLowering

    source_codes: List[str] = []

    def save_output_code(code: str):
        source_codes.append(code)

    with mock.patch.object(GraphLowering, "save_output_code", save_output_code):
        torch._dynamo.reset()
        result = fn(*args, **kwargs)
    return result, source_codes


def run_fw_bw_and_get_code(fn):
    def run_with_backward():
        result = fn()
        result.sum().backward()
        return result

    return run_and_get_code(run_with_backward)


def get_code(fn, *args, **kwargs):
    """Get the inductor-generated code, but skip any actual compilation or running."""
    from .graph import GraphLowering

    source_codes: List[str] = []

    def save_output_code(code: str):
        source_codes.append(code)

    def patched_compile_to_module(self: GraphLowering):
        class DummyModule:
            """This is empty to replace the generated triton module"""

            def __init__(self) -> None:
                pass

            def call(self, *args, **kwargs):
                # Don't do anything when called
                pass

        code, _ = (
            self.codegen_with_cpp_wrapper() if self.cpp_wrapper else self.codegen()
        )
        # Skip all the actual compiling.
        nonlocal save_output_code
        save_output_code(code)

        return DummyModule()

    with mock.patch.object(
        GraphLowering, "compile_to_module", patched_compile_to_module
    ), mock.patch.object(GraphLowering, "save_output_code", save_output_code):
        torch._dynamo.reset()
        # Note the return here is None
        _ = fn(*args, **kwargs)

    return source_codes


def get_triton_code(fn, *args, **kwargs):
    source_codes = get_code(fn, *args, **kwargs)
    # Can have two outputs if backwards was eagerly compiled
    assert (
        1 <= len(source_codes) <= 2
    ), f"expected one or two code outputs got {len(source_codes)}"
    return source_codes[0]


def run_and_get_triton_code(fn, *args, **kwargs):
    _, source_codes = run_and_get_code(fn, *args, **kwargs)
    # Can have two outputs if backwards was eagerly compiled
    assert (
        1 <= len(source_codes) <= 2
    ), f"expected one or two code outputs got {len(source_codes)}"
    return source_codes[0]


def run_and_get_graph_lowering(fn, *args, **kwargs):
    from torch._inductor.codecache import CompiledFxGraph
    from torch._inductor.graph import GraphLowering

    real_init = CompiledFxGraph.__init__
    graph_lowerings = []

    def fake_init(*args, **kwargs):
        real_init(*args, **kwargs)
        graph = args[2]
        assert isinstance(graph, GraphLowering)
        graph_lowerings.append(graph)

    with mock.patch.object(CompiledFxGraph, "__init__", fake_init):
        result = fn(*args, **kwargs)

    return result, graph_lowerings


@contextlib.contextmanager
def override_lowering(aten_op, override_fn):
    """
    Override the lowering of aten_op with override_fn.
    The first argument of override_fn is the original lowering fn.
    """
    from torch._inductor import lowering

    orig_fn = lowering.lowerings[aten_op]
    try:
        lowering.lowerings[aten_op] = functools.partial(override_fn, orig_fn)
        yield
    finally:
        lowering.lowerings[aten_op] = orig_fn


def add_scheduler_init_hook(pre_fn, post_fn=None):
    """
    Add hook functions to be called at the beginning and end of Scheduler.__init__.
    Used for unit tests.
    """
    from torch._inductor.scheduler import Scheduler

    orig_fn = Scheduler.__init__

    def wrapper(scheduler, nodes):
        pre_fn(scheduler, nodes)
        out = orig_fn(scheduler, nodes)
        if post_fn:
            post_fn(scheduler, nodes)
        return out

    return unittest.mock.patch.object(Scheduler, "__init__", wrapper)


def developer_warning(msg):
    """
    Warnings that will be actionable for PyTorch developers, but not
    end users.  Allows us to easily disable them in stable releases but
    keep them on for nightly builds.
    """
    if config.developer_warnings:
        log.warning(msg)
    else:
        log.info(msg)


def get_benchmark_name():
    """
    An experimental API used only when config.benchmark_kernel is true.

    The benchmark name is only available at codegen time. So we can not
    directly call it in benchmark_all_kernels which is run after codegen.

    The function assumes the argument after --only is the benchmark name.
    It works for torchbench.py/hugginface.py/timm_models.py. But for ad-hoc
    scripts, this function may return None.

    There are 2 flavors of --only argument we need handle:
    1. --only model_name
    2. --only=model_name
    """
    try:
        idx = sys.argv.index("--only")
        if (
            idx + 1 < len(sys.argv)
            and len(sys.argv[idx + 1]) > 0
            and sys.argv[idx + 1][0] != "-"
        ):
            return sys.argv[idx + 1]
    except ValueError:
        pass

    for arg in sys.argv:
        if arg.startswith("--only="):
            return arg[len("--only=") :]


def is_ones(items):
    return all(x == 1 for x in items)


def is_zeros(items):
    return all(x == 0 for x in items)


def is_cpu_device(inputs):
    return all(
        item.device == torch.device("cpu")
        for item in inputs
        if isinstance(item, torch.Tensor)
    )


def get_sympy_Expr_dtype(val: sympy.Expr) -> torch.dtype:
    assert isinstance(
        val, sympy.Expr
    ), "only support sympy.Expr as input to get_sympy_Expr_dtype"
    if val.is_integer:  # type: ignore[attr-defined]
        return torch.int64
    else:
        return torch.float64


@contextlib.contextmanager
def maybe_profile(should_profile, *args, **kwargs):
    if should_profile:
        with torch.profiler.profile(*args, **kwargs) as p:
            yield p
    else:
        yield


def parallel_num_threads():
    threads = config.cpp.threads
    if threads < 1:
        threads = torch.get_num_threads()
    return threads


@functools.lru_cache(None)
def get_backend_num_stages():
    from .runtime.triton_helpers import get_backend_options

    options = get_backend_options()
    return options.get("num_stages", 2 if torch.version.hip else 3)


@functools.lru_cache(None)
def get_device_tflops(dtype):
    from triton.testing import get_max_simd_tflops, get_max_tensorcore_tflops

    assert dtype in (torch.float16, torch.bfloat16, torch.float32)

    if inspect.signature(get_max_simd_tflops).parameters.get("clock_rate"):
        # Triton API change in https://github.com/openai/triton/pull/2293
        from torch._utils_internal import max_clock_rate

        sm_clock = max_clock_rate()
        if dtype in (torch.float16, torch.bfloat16):
            return get_max_tensorcore_tflops(dtype, sm_clock)

        if torch.backends.cuda.matmul.allow_tf32:
            return get_max_tensorcore_tflops(torch.float32, sm_clock)
        else:
            return get_max_simd_tflops(torch.float32, sm_clock)
    else:
        if dtype in (torch.float16, torch.bfloat16):
            return get_max_tensorcore_tflops(dtype)

        if torch.backends.cuda.matmul.allow_tf32:
            return get_max_tensorcore_tflops(torch.float32)
        else:
            return get_max_simd_tflops(torch.float32)


@functools.lru_cache(None)
def get_gpu_dram_gbps():
    from triton.testing import get_dram_gbps

    return get_dram_gbps()


def get_gpu_shared_memory():
    from triton.runtime import driver

    return driver.active.utils.get_device_properties(0).get("max_shared_mem", 0)


def is_welford_reduction(reduction_type):
    return reduction_type.startswith("welford")


def reduction_num_outputs(reduction_type):
    return 3 if is_welford_reduction(reduction_type) else 1


def is_linux() -> bool:
    return platform.system() == "Linux"


def is_windows():
    return sys.platform == "win32"


def has_free_symbols(itr: Iterable[Any]):
    return any(isinstance(x, sympy.Expr) and not x.is_number for x in itr)


def is_dynamic(*args):
    from . import ir

    for t in args:
        if isinstance(
            t, (ir.TensorBox, ir.StorageBox, ir.BaseView, ir.ComputedBuffer, ir.Buffer)
        ):
            if has_free_symbols(t.maybe_get_size() or ()) or has_free_symbols(
                t.maybe_get_stride() or ()
            ):
                return True
        elif not isinstance(t, ir.IRNode):
            continue
        else:
            raise TypeError(f"unexpected type for is_dynamic {type(t)}")

    return False


# Placeholder strings used in triton codegen.
class Placeholder(enum.Enum):
    # The placeholder for the actual name of a triton kernel.
    # e.g. for "def triton_" it would be "triton_"
    KERNEL_NAME = "KERNEL_NAME"

    # The descriptive name of the triton kernel; when unique_kernel_names = False, this
    # placeholder will be replaced with a string with more information.
    DESCRIPTIVE_NAME = "DESCRIPTIVE_NAME"


def pass_execution_and_save(func, gm, inp, msg):
    from .pattern_matcher import stable_topological_sort

    with tempfile.NamedTemporaryFile(
        mode="w",
        encoding="utf-8",
        delete=False,
    ) as f:
        before_io = io.StringIO()
        after_io = io.StringIO()
        ShapeProp(gm=gm, fake_mode=detect_fake_mode(inp)).propagate(*inp)
        print(f"Before:\n{gm.graph}", file=f)
        print(gm.graph, file=before_io)
        start_time = datetime.now()
        with GraphTransformObserver(gm, msg):
            func(gm.graph)
        time_elapsed = datetime.now() - start_time
        # recompile graph
        stable_topological_sort(gm.graph)
        gm.graph.lint()
        gm.recompile()

        print(f"After:\n{gm.graph}", file=f)
        print(gm.graph, file=after_io)
        t = before_io.getvalue() == after_io.getvalue()
        log.info(
            "%s, save before/after graph to %s, graph before/after are the same = %s, time elapsed = %s",
            msg,
            f.name,
            t,
            time_elapsed,
        )


def is_collective(node, op=None):
    from . import ir

    return type(node) == ir._CollectiveKernel and (op is None or node.op_overload is op)


def is_wait(node):
    from . import ir

    return type(node) == ir._WaitKernel


def contains_collective(snode):
    from torch._inductor.scheduler import BaseSchedulerNode, GroupedSchedulerNode

    assert isinstance(snode, BaseSchedulerNode)
    if isinstance(snode, GroupedSchedulerNode):
        return any(contains_collective(x) for x in snode.snodes)
    else:
        return is_collective(snode.node)


def contains_wait(snode):
    from torch._inductor.scheduler import BaseSchedulerNode, GroupedSchedulerNode

    assert isinstance(snode, BaseSchedulerNode)
    if isinstance(snode, GroupedSchedulerNode):
        return any(contains_wait(x) for x in snode.snodes)
    else:
        return is_wait(snode.node)


def is_fallback_op(node, op):
    from . import ir

    if isinstance(op, torch._ops.OpOverload):
        op = {op}
    return isinstance(node, ir.FallbackKernel) and node.op_overload in op


def buf_name_to_fused_snode(buf_name, name_to_buf, name_to_fused_node):
    return name_to_fused_node[name_to_buf[buf_name].defining_op.get_name()]


def find_recursive_deps_of_node(
    snode, collected_node_set, name_to_buf, name_to_fused_node, criteria_cb=None
):
    if criteria_cb and criteria_cb(snode):
        return
    collected_node_set.add(snode)
    for dep in snode.unmet_dependencies:
        defining_op_for_dep = buf_name_to_fused_snode(
            dep.name, name_to_buf, name_to_fused_node
        )
        if defining_op_for_dep in collected_node_set:
            continue
        find_recursive_deps_of_node(
            defining_op_for_dep,
            collected_node_set,
            name_to_buf,
            name_to_fused_node,
            criteria_cb=criteria_cb,
        )


def find_recursive_users_of_node(
    snode, collected_node_set, name_to_buf, name_to_fused_node, criteria_cb=None
):
    if criteria_cb and criteria_cb(snode):
        return
    collected_node_set.add(snode)
    for o in snode.get_outputs():
        for user in o.users:
            assert user.node is not None
            if user.node.get_name() == "OUTPUT":
                continue
            if user.node.get_name() not in name_to_fused_node:
                continue
            user_op = name_to_fused_node[user.node.get_name()]
            if user_op in collected_node_set:
                continue
            find_recursive_users_of_node(
                user_op,
                collected_node_set,
                name_to_buf,
                name_to_fused_node,
                criteria_cb=criteria_cb,
            )


def num_fw_fixed_arguments(dynamo_gm_num_inputs: int, aot_fw_gm_num_inputs: int):
    "Computes the number of inputs to the aot fw graph which have fixed addresses (params and buffers)"
    num_rng_seed_offset_inputs = (
        2 if torch._functorch.config.functionalize_rng_ops else 0
    )
    # AOT won't lift any parameters if we're inlining NN Modules
    # however desugaring subclasses will still add arguments
    # resulted in extra fixed inputs https://github.com/pytorch/pytorch/issues/130502
    if (
        torch._dynamo.config.inline_inbuilt_nn_modules
        and not torch._dynamo.utils.is_parameter_freezing()
    ):
        return 0

    return aot_fw_gm_num_inputs - dynamo_gm_num_inputs - num_rng_seed_offset_inputs


def count_tangents(fx_g: torch.fx.GraphModule):
    """
    Infers which inputs are static for a backwards graph
    """

    def is_saved_tensor(x):
        return (
            "tangents" not in x.name
            and "bwd_seed" not in x.name
            and "bwd_base_offset" not in x.name
        )

    arg_count = 0
    static_arg_idxs = []
    for n in fx_g.graph.nodes:
        if n.op == "placeholder":
            if is_saved_tensor(n):
                static_arg_idxs.append(arg_count)
            arg_count += 1

    assert static_arg_idxs == list(range(len(static_arg_idxs)))
    return len(static_arg_idxs)


@dataclasses.dataclass
class BoxedBool:
    value: bool

    def __bool__(self):
        return self.value

    @staticmethod
    def disable(obj):
        if isinstance(obj, BoxedBool):
            obj.value = False
            return obj
        return False


@contextlib.contextmanager
def collect_defined_kernels(kernel_list):
    from .codegen.wrapper import PythonWrapperCodegen

    orig_define_kernel = PythonWrapperCodegen.define_kernel

    def new_define_kernel(wrapper, name, kernel_code, metadata, *args, **kwargs):
        nonlocal kernel_list
        kernel_list.append(kernel_code)
        return orig_define_kernel(wrapper, name, kernel_code, metadata, *args, **kwargs)

    with unittest.mock.patch.object(
        PythonWrapperCodegen, "define_kernel", new_define_kernel
    ):
        yield


def get_cloned_parameter_buffer_name(name: str):
    return name + "__original__"


def is_gpu(device: Optional[str]):
    assert isinstance(device, str) or device is None, device
    return device in GPU_TYPES


def device_need_guard(device: str):
    assert isinstance(device, str)
    return is_gpu(device)


def needs_fallback_due_to_atomic_add_limitations(dtype):
    # tl.atomic_add does NOT support the following types
    return dtype in {torch.int64, torch.bool, torch.bfloat16}


def use_scatter_fallback(
    op_overload: torch._ops.OpOverload,
    reduction_type,
    self_dtype,
    src_dtype,
    src_device_type,
    src_is_tensor,
):
    if (
        op_overload.overloadpacket
        in (torch.ops.aten.scatter_reduce_, torch.ops.aten.scatter_reduce)
        and reduction_type is None
    ):
        return False

    reduce_ty = (
        "add" if op_overload.overloadpacket == torch.ops.aten.scatter_ else "sum"
    )

    return (
        reduction_type not in {None, reduce_ty}
        or (
            src_is_tensor
            and is_gpu(src_device_type)
            and needs_fallback_due_to_atomic_add_limitations(src_dtype)
        )
        or (
            op_overload.overloadpacket == torch.ops.aten.scatter_reduce_
            and reduction_type == "sum"
            and src_is_tensor
            and src_device_type == "cpu"
            and config.cpp.fallback_scatter_reduce_sum
            and (config.cpp.dynamic_threads or parallel_num_threads() != 1)
        )
        or (reduction_type == reduce_ty and self_dtype in {torch.bool, torch.int64})
        or torch.are_deterministic_algorithms_enabled()
    )


def dump_node_schedule(node_schedule):
    """
    An API that can be used in pdb to dump a node_schedule.
    Right mainly dump the read/write dependencies but can add more as needed.
    """
    from torch._inductor.codegen.simd import DisableReduction, EnableReduction
    from torch._inductor.scheduler import SchedulerNode

    print(f"Node schedule with {len(node_schedule)} nodes")
    for idx, node in enumerate(node_schedule):
        print(f" {idx:3}:")
        if node is EnableReduction:
            print("enable reduction")
        elif node is DisableReduction:
            print("disable reduction")
        elif isinstance(node, SchedulerNode):
            is_red = node.is_reduction()
            print(f"{'red' if is_red else 'pw'} scheduler node")
            if is_red:
                assert node.node is not None
                print(f"original reduction hint {node.node.data.reduction_hint}")  # type: ignore[attr-defined]
            print("ReadDep:")
            for dep in node.read_writes.reads:
                print(dep)
            print("WriteDep:")
            for dep in node.read_writes.writes:
                print(dep)
        else:
            raise RuntimeError(f"Unrecognized node type: {type(node)}")


def tensor_is_aligned(tensor: torch.Tensor):
    # See Note: [Input Alignment handling in Inductor]
    # Right now, we don't try to guard on the alignment of the storage offset.
    # When this comment was written, non-symbolic storage_offsets are not guarded on
    # but symbolic storage_offsets are. For consistency, we suppress guard creation
    # upon performing this check: that ensures that we don't add recompiles when we
    # add this logic.
    from torch.fx.experimental.symbolic_shapes import statically_known_true

    return statically_known_true(
        (tensor.storage_offset() * get_dtype_size(tensor.dtype)) % GPU_ALIGN_BYTES == 0
    )


def should_assume_input_aligned(example_input: torch.Tensor):
    # See Note: [Input Alignment handling in Inductor]

    # right now, we only care about alignment for cuda tensors.
    if not is_gpu(example_input.device.type):
        return False
    return config.assume_aligned_inputs or tensor_is_aligned(example_input)


def maybe_get_suppress_shape_guards_ctx():
    # Try to get TracingContext.try_get().fake_mode.shape_env.suppress_guards()
    # If it's not available, return a nullcontext.

    # If we're dealing with cudagraphs, we might not have a tracing_context
    tracing_context = torch._guards.TracingContext.try_get()
    if not tracing_context:
        return contextlib.nullcontext()

    # In standalone inductor compile mode, we might not have a shape_env attached to the fake mode
    shape_env = tracing_context.fake_mode.shape_env
    if not shape_env:
        return contextlib.nullcontext()

    return shape_env.suppress_guards()


def run_and_get_cpp_code(fn, *args, **kwargs):
    # We use the patch context manager instead of using it as a decorator.
    # In this way, we can ensure that the attribute is patched and unpatched correctly
    # even if this run_and_get_cpp_code function is called multiple times.
    with unittest.mock.patch.object(config, "debug", True):
        torch._dynamo.reset()
        import io
        import logging

        log_capture_string = io.StringIO()
        ch = logging.StreamHandler(log_capture_string)
        from torch._inductor.codecache import output_code_log

        output_code_log.addHandler(ch)
        prev_level = output_code_log.level
        output_code_log.setLevel(logging.DEBUG)
        result = fn(*args, **kwargs)
        s = log_capture_string.getvalue()
        output_code_log.setLevel(prev_level)
        output_code_log.removeHandler(ch)
    return result, s


def shape_env_from_inputs(inputs: Sequence[InputType]):
    shape_env = None
    fake_mode = detect_fake_mode(inputs)

    # TODO(voz): It would be nice to enable this assert, but there are lots of tests that
    # pass in real inputs for now.
    # if len(inputs) > 0:
    # assert fake_mode is not None, breakpoint()

    if fake_mode is not None:
        return fake_mode.shape_env

    # When there are no tensor inputs, get shape_env from the first SymInt.
    for input in inputs:
        if isinstance(input, torch.SymInt):
            return input.node.shape_env

    # TODO(voz): Should we always have one anyway?
    return None


def align_inputs_from_check_idxs(
    model: Callable[[List[InputType]], Any],
    inputs_to_check: Sequence[int],
) -> Callable[[List[InputType]], Any]:
    if len(inputs_to_check) == 0:
        return model

    def run(new_inputs: List[InputType]):
        copy_misaligned_inputs(new_inputs, inputs_to_check)
        return model(new_inputs)

    return run


def clone_preserve_strides(x: torch.Tensor):
    if 0 in x.size():
        # Short-circuits if the shape has no elements
        needed_size = 0
    else:
        needed_size = (
            sum((shape - 1) * stride for shape, stride in zip(x.size(), x.stride())) + 1
        )
    buffer = torch.as_strided(x, (needed_size,), (1,)).clone()
    return torch.as_strided(buffer, x.size(), x.stride())


def copy_misaligned_inputs(
    new_inputs: List[InputType], check_inputs_idxs: Sequence[int]
) -> None:
    for i in check_inputs_idxs:
        _inp = new_inputs[i]
        assert isinstance(_inp, torch.Tensor)
        if _inp.data_ptr() % ALIGNMENT:
            new_inputs[i] = clone_preserve_strides(_inp)


def remove_unaligned_input_idxs(
    inputs: Sequence[InputType],
    static_input_idxs: Sequence[int],
) -> Sequence[int]:
    """
    We require all inputs to be aligned, so introduce a copy for any
    that aren't.
    """
    aligned_static_input_idxs = []
    for idx in static_input_idxs:
        input = inputs[idx]
        if isinstance(input, torch.Tensor) and (input.data_ptr() % ALIGNMENT) == 0:
            aligned_static_input_idxs.append(idx)
    if len(aligned_static_input_idxs) != len(static_input_idxs):
        return aligned_static_input_idxs
    return static_input_idxs


def expr_fits_within_32bit(e: sympy.Expr):
    from .virtualized import V

    int_max = torch.iinfo(torch.int32).max
    size_hint = V.graph.sizevars.size_hint
    has_hint = V.graph.sizevars.shape_env.has_hint

    # Allow for unhinted e as long as we can still statically prove
    # (e.g., via ValueRanges) that it is still in bounds
    if V.graph.sizevars.is_expr_static_and_true(e <= int_max):
        return True
    # Otherwise, the hint MUST exist and be in range
    return has_hint(e) and size_hint(e) <= int_max


def set_tracing_context_output_strides(example_inputs, compiled_graph):
    # Return the output strides to the caller via TracingContext
    context = torch._guards.TracingContext.try_get()
    if context is not None and context.output_strides is not None:
        assert len(context.output_strides) == 0
        shape_env = shape_env_from_inputs(example_inputs)
        for exprs in compiled_graph.output_strides:
            if exprs is None:
                context.output_strides.append(None)
            else:
                context.output_strides.append(
                    tuple(
                        (
                            shape_env.evaluate_symexpr(e)
                            if shape_env is not None
                            else int(e)
                        )
                        for e in exprs
                    )
                )


def should_use_remote_fx_graph_cache():
    if config.fx_graph_remote_cache is not None:
        return config.fx_graph_remote_cache
    if not config.is_fbcode():
        return False

    if torch._utils_internal.is_fb_unit_test():
        return False

    try:
        from torch._inductor.fb.remote_cache import REMOTE_CACHE_VERSION
    except ModuleNotFoundError:
        return False

    return REMOTE_CACHE_VERSION >= torch._utils_internal.justknobs_getval_int(
        "pytorch/remote_cache:fx_graph_memcache_version"
    )


def normalize_name(name: str) -> str:
    return re.sub(r"[^a-zA-Z0-9_]", "_", name)


def is_same_tensor(data: torch.Tensor, value: torch.Tensor):
    return (
        not data.is_mkldnn
        and data.size() == value.size()
        and data.stride() == value.stride()
        and data.dtype == value.dtype
        and data.device == value.device
        and data.untyped_storage().data_ptr() == value.untyped_storage().data_ptr()
        and data.storage_offset() == value.storage_offset()
    )


def is_same_mkldnn_tensor(data: torch.Tensor, value: torch.Tensor):
    return (
        data.is_mkldnn
        and data.size() == value.size()
        and data.dtype == value.dtype
        and data.device == value.device
        and torch.ops.mkldnn.data_ptr(data) == torch.ops.mkldnn.data_ptr(value)
    )


@dataclass_transform(frozen_default=True)
def ir_dataclass(cls=None, /, *, frozen: bool = True):
    def wrap(cls: _T) -> _T:
        if sys.version_info >= (3, 10):
            return dataclasses.dataclass(cls, kw_only=True, frozen=frozen)  # type: ignore[call-overload]
        else:
            # Polyfill for python=3.9. kw_only simply introduces an extra check
            # that only kwargs are used (and is not available on 3.9)
            return dataclasses.dataclass(cls, frozen=frozen)

    if cls is None:
        return wrap
    return wrap(cls)


<<<<<<< HEAD
@functools.lru_cache(None)
def boolean_ops():
    return (
        "isinf",
        "isnan",
        "logical_not",
        "logical_and",
        "signbit",
        "and_",
        "le",
        "lt",
        "ge",
        "gt",
        "eq",
        "ne",
    )


@dataclasses.dataclass
class OpDtypeRule:
    type_promotion_kind: ELEMENTWISE_TYPE_PROMOTION_KIND
    override_return_dtype: Optional[torch.dtype]


op_dtype_propagation_rules: Dict[str, OpDtypeRule] = {}


def register_op_dtype_propagation_rules(
    name,
    type_promotion_kind: ELEMENTWISE_TYPE_PROMOTION_KIND,
    override_return_dtype: Optional[torch.dtype],
):
    op_dtype_propagation_rules[name] = OpDtypeRule(
        type_promotion_kind, override_return_dtype
    )
=======
def get_donated_idxs() -> Optional[List[int]]:
    tracing_context = torch._guards.TracingContext.try_get()
    if tracing_context is not None and tracing_context.fw_metadata:
        return tracing_context.fw_metadata.bw_donated_idxs
    return None
>>>>>>> 0e40eebe
<|MERGE_RESOLUTION|>--- conflicted
+++ resolved
@@ -2208,7 +2208,6 @@
     return wrap(cls)
 
 
-<<<<<<< HEAD
 @functools.lru_cache(None)
 def boolean_ops():
     return (
@@ -2244,10 +2243,10 @@
     op_dtype_propagation_rules[name] = OpDtypeRule(
         type_promotion_kind, override_return_dtype
     )
-=======
+
+
 def get_donated_idxs() -> Optional[List[int]]:
     tracing_context = torch._guards.TracingContext.try_get()
     if tracing_context is not None and tracing_context.fw_metadata:
         return tracing_context.fw_metadata.bw_donated_idxs
-    return None
->>>>>>> 0e40eebe
+    return None