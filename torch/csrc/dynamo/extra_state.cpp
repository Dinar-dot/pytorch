#include <torch/csrc/dynamo/extra_state.h>

#include <torch/csrc/dynamo/cache_entry.h>
#include <torch/csrc/dynamo/cpython_defs.h>
#include <torch/csrc/dynamo/debug_macros.h>
#include <torch/csrc/dynamo/framelocals_mapping.h>
#include <torch/csrc/dynamo/guards.h>
#include <torch/csrc/utils/python_compat.h>

#if IS_PYTHON_3_12_PLUS
#define _PyCode_GetExtra PyUnstable_Code_GetExtra
#define _PyCode_SetExtra PyUnstable_Code_SetExtra
#endif

Py_ssize_t extra_index = -1;

CacheEntry* ExtraState::get_first_entry() {
  if (this->cache_entry_list.empty()) {
    return nullptr;
  }
  return &this->cache_entry_list.front();
}

ExtraState::ExtraState(PyCodeObject* orig_code_arg)
    : orig_code(orig_code_arg) {}

void ExtraState::move_to_front(CacheEntry* cache_entry) {
  CHECK(cache_entry->_owner == this);
  CHECK(!this->cache_entry_list.empty());
  CHECK(cache_entry == &*cache_entry->_owner_loc);
  this->cache_entry_list.splice(
      this->cache_entry_list.begin(),
      this->cache_entry_list,
      cache_entry->_owner_loc);
}

void ExtraState::move_to_back(CacheEntry* cache_entry) {
  CHECK(cache_entry->_owner == this);
  CHECK(!this->cache_entry_list.empty());
  CHECK(cache_entry == &*cache_entry->_owner_loc);
  this->cache_entry_list.splice(
      this->cache_entry_list.end(),
      this->cache_entry_list,
      cache_entry->_owner_loc);
}

void ExtraState::invalidate(
    CacheEntry* cache_entry,
    py::object deleted_guard_manager) {
  // Sometimes setting the cache_entry->code to None causes the orig_code to be
  // freed. This calls destroy_extra_state, which deletes the extra_state and
  // all the cache_entries. This causes the `this` pointer to be a dangling
  // pointer, causing a segfault. So, we manually inc/dec ref the original code
  // pointer to prevent triggering of destroy_extra_state while the invalidate
  // function is running.
  Py_INCREF(this->orig_code);

  CHECK(cache_entry->_owner == this);
  CHECK(!this->cache_entry_list.empty());
  CHECK(cache_entry == &*cache_entry->_owner_loc);
  cache_entry->invalidate(std::move(deleted_guard_manager));
  // Move the cache entry to the end of the list because these will always
  // return False.
  cache_entry->_owner->move_to_back(cache_entry);
  Py_DECREF(this->orig_code);
}

static bool is_extra_state_unset(ExtraState* extra_state) {
  return extra_state == nullptr || extra_state == SKIP_CODE ||
      extra_state == SKIP_CODE_RECURSIVE;
}

CacheEntry* extract_cache_entry(ExtraState* extra_state) {
  if (is_extra_state_unset(extra_state)) {
    return nullptr;
  }
  return extra_state->get_first_entry();
}

FrameState* extract_frame_state(ExtraState* extra_state) {
  if (is_extra_state_unset(extra_state)) {
    return nullptr;
  }
  return (FrameState*)extra_state->frame_state.ptr();
}

bool extra_state_cache_limit_hit(ExtraState* extra_state) {
  return extra_state->cache_limit_hit;
}

void set_extra_state_cache_limit_hit(ExtraState* extra_state, bool value) {
  extra_state->cache_limit_hit = value;
}

ExtraState* get_extra_state(PyCodeObject* code) {
  ExtraState* extra = nullptr;
  _PyCode_GetExtra((PyObject*)code, extra_index, (void**)&extra);
  return extra;
}

void destroy_extra_state(void* obj) {
  ExtraState* extra = (ExtraState*)obj;
  if (!is_extra_state_unset(extra)) {
    delete extra;
  }
}

void set_extra_state(PyCodeObject* code, ExtraState* extra_state) {
  ExtraState* old_extra_state = get_extra_state(code);
  CHECK(is_extra_state_unset(extra_state) || old_extra_state != extra_state);
  _PyCode_SetExtra((PyObject*)code, extra_index, extra_state);
}

ExtraState* init_and_set_extra_state(PyCodeObject* code) {
  // Invariant - Extra state should not have been set before, therefore it
  // should be nullptr.
  CHECK(get_extra_state(code) == nullptr);
  ExtraState* extra_state = new ExtraState(code);
  NULL_CHECK(extra_state);
  set_extra_state(code, extra_state);
  // freed by destroy_extra_state (since we need to pass these objects to C)
  // NOLINTNEXTLINE(clang-analyzer-cplusplus.NewDeleteLeaks)
  return extra_state;
}

static bool backend_match(PyObject* saved_backend, PyObject* backend) {
  // Pointer equality check for common case
  if (saved_backend != backend) {
    // The Py_TYPE check should not be required but there is a pre-existing
    // issue where backend is possibly deallocated (or nullptr) and causes
    // segfaults. Check test - test_inplace_custom_op_intermediate
    return (
        Py_TYPE(saved_backend) == Py_TYPE(backend) &&
        PyObject_RichCompareBool(saved_backend, backend, Py_EQ));
  }
  return true;
}

void lookup(
    ExtraState* extra_state,
    FrameLocalsMapping* f_locals,
    PyObject* backend,
    PyObject** maybe_cached_code,
    const char** trace_annotation,
    bool is_skip_guard_eval_unsafe) {
  size_t index = 0;
  CacheEntry* found = nullptr;
<<<<<<< HEAD
=======
  py::handle locals(f_locals);

>>>>>>> ef3626f3
  for (CacheEntry& cache_entry : extra_state->cache_entry_list) {
    // Check backend. Py_False means run only mode.

    bool valid =
        backend == Py_False || backend_match(cache_entry.backend, backend);

    if (valid) {
      try {
        if (is_skip_guard_eval_unsafe) {
          valid = torch::dynamo::run_root_guard_manager(
              cache_entry.diff_guard_root_mgr, f_locals);
        } else {
          valid = torch::dynamo::run_root_guard_manager(
              cache_entry.root_mgr, f_locals);
        }
      } catch (py::error_already_set& e) {
        if (guard_error_hook) {
          py::handle guard_error_hook_handle(guard_error_hook);
          py::dict f_locals_dict = py::reinterpret_steal<py::object>(
              (PyObject*)framelocals_mapping_to_dict(f_locals));
          guard_error_hook_handle(
              cache_entry.guard_manager,
              cache_entry.code,
              f_locals_dict,
              index,
              index == extra_state->cache_entry_list.size() - 1);
        }
        // this function is called from C, so we cannot repropagate
        // the exception
        e.restore();
        *maybe_cached_code = nullptr;
        return;
      }
    }
    if (valid) {
      found = &cache_entry;
      break;
    }
    ++index;
  }
  if (found) {
    extra_state->move_to_front(found);
    *maybe_cached_code = found->code.ptr();
    *trace_annotation = found->trace_annotation.c_str();
    return;
  }
  *maybe_cached_code = py::none().ptr();
}

CacheEntry* create_cache_entry(
    ExtraState* extra_state,
    PyObject* guarded_code,
    PyObject* backend) {
  extra_state->cache_entry_list.emplace_front(guarded_code, backend);
  auto new_iter = extra_state->cache_entry_list.begin();
  new_iter->_owner = extra_state;
  new_iter->_owner_loc = new_iter;
  // Set guard_manager references to extra_state and CacheEntry
  // Warning: lifetime is controlled by C++!
  py::handle guard_manager = py::handle(guarded_code).attr("guard_manager");
  guard_manager.attr("cache_entry") =
      py::cast(*new_iter, py::return_value_policy::reference);
  guard_manager.attr("extra_state") =
      py::cast(extra_state, py::return_value_policy::reference);
  return &*new_iter;
}

py::list _debug_get_cache_entry_list(const py::handle& code_obj) {
  if (!py::isinstance(code_obj, py::module::import("types").attr("CodeType"))) {
    throw py::type_error("expected a code object!");
  }
  PyCodeObject* code = (PyCodeObject*)code_obj.ptr();
  ExtraState* extra = get_extra_state(code);
  py::list result;
  if (!is_extra_state_unset(extra)) {
    for (CacheEntry& e : extra->cache_entry_list) {
      result.append(py::cast(e, py::return_value_policy::reference));
    }
  }
  return result;
}<|MERGE_RESOLUTION|>--- conflicted
+++ resolved
@@ -145,11 +145,6 @@
     bool is_skip_guard_eval_unsafe) {
   size_t index = 0;
   CacheEntry* found = nullptr;
-<<<<<<< HEAD
-=======
-  py::handle locals(f_locals);
-
->>>>>>> ef3626f3
   for (CacheEntry& cache_entry : extra_state->cache_entry_list) {
     // Check backend. Py_False means run only mode.
 
@@ -168,8 +163,8 @@
       } catch (py::error_already_set& e) {
         if (guard_error_hook) {
           py::handle guard_error_hook_handle(guard_error_hook);
-          py::dict f_locals_dict = py::reinterpret_steal<py::object>(
-              (PyObject*)framelocals_mapping_to_dict(f_locals));
+          py::handle f_locals_dict =
+              (PyObject*)framelocals_mapping_to_dict(f_locals);
           guard_error_hook_handle(
               cache_entry.guard_manager,
               cache_entry.code,
