# mypy: allow-untyped-defs
# Copyright (c) Meta Platforms, Inc. and affiliates
import contextlib
import warnings
from typing import Dict, List, Optional, Union

import torch
import torch.distributed as dist
from torch import Tensor
from torch.distributed.device_mesh import _get_device_handle, DeviceMesh
from torch.distributed.tensor._dtensor_spec import DTensorSpec
from torch.distributed.tensor.placement_types import Shard


__all__ = [
    "is_rng_supported_mesh",
    "manual_seed",
    "OffsetBasedRNGTracker",
]

_rng_tracker: Optional["_RNGStateTracker"] = None


def is_rng_supported_mesh(device_mesh: DeviceMesh) -> bool:
    """Checks if the current device of ``device_mesh`` supports DTensor's random APIs.
    Currently DTensor Random APIs only supports cuda/cuda-like devices. We suggest
    users call this API to test the availability before using our random APIs.

    Args:
        device_mesh (:class:`DeviceMesh`): The device mesh on which we check if the
            random ops APIs are supported.

    Returns:
        A bool value. True if ``device_mesh`` supports DTensor Random APIs; False otherwise.

    .. warning::
        Currently we only support correct RNG on cuda/cuda-like devices.
    """
    device_handle = _get_device_handle(device_mesh.device_type)
    if device_handle and hasattr(device_handle, "set_rng_state"):
        return True
    else:
        # TODO: Logs way too much
        warnings.warn(
            f"DTensor random operators may not have complete support on {device_mesh.device_type} device mesh"
        )
        return False


def manual_seed(seed: int, device_mesh: DeviceMesh) -> None:
    """Sets the seed for generating random numbers for the calling rank.

    Args:
        seed (int): The desired seed.
        device_mesh (:class:`DeviceMesh`): The device mesh to set the seed. It is
            required that the ``device_mesh`` include the calling rank. This is
            to ensure that the SPMD region maintains a synchronous RNG state, which
            means no ranks should be initialized with values other than ``seed``.

    Returns:
        None

    .. warning::
        :func:`manual_seed` does not check the ``seed`` value correctness. Users must
        ensure on their own that the value passed in is the desired ``seed`` for ranks
        within ``device_mesh``.
        If ``device_mesh`` is a sub-mesh and the calling rank is not a part of it,
        ``manual_seed`` will throw an error.
        Current implementation only supports a GPU device mesh.
    """
    device_handle = _get_device_handle(device_mesh.device_type)
    if not device_handle:
        raise NotImplementedError(
            f"DTensor randomness only supports cuda/cuda-like device type, but got {device_mesh.device_type}"
        )

    # instantiate a RNG tracker if haven't. By default DTensor uses an
    # OffsetBasedRNGTracker to perform random operators.
    global _rng_tracker
    if not _rng_tracker:
        _rng_tracker = OffsetBasedRNGTracker(
            device_mesh.device_type, run_state_sync=False
        )

    # the current rank is in mesh
    if device_mesh.get_coordinate() is not None:
        _rng_tracker._manual_seed(seed)
    else:
        raise RuntimeError(
            "manual_seed requires the current rank to be a part of the device mesh "
            "otherwise DTensor RNG state on the rank will not be initialized and "
            "the behavior of DTensor random ops is undefined."
        )


class _RNGStateTracker:
    """
    _RNGStateTracker stores Random Number Generator (RNG) state (a ByteTensor object)
    in a dict, mapping from a corresponding tag to each state tensor. It also provides
    a set of convenient utility methods to help access/modify the state tensors. The most
    important interface is _distribute_region which will be used when DTensor executes
    a random op (an operator that calls RNG).
    """

    def __init__(self, device_type: str = "cuda"):
        self._device_type = device_type
        self._device_handle = _get_device_handle(device_type)
        if not (self._device_handle and self._device_handle.is_available()):
            raise RuntimeError(
                f"{self.__class__.__name__} instantiation requires the presence of CUDA/CUDA-like device"
            )

        self._states: Dict[str, Tensor] = {}
        self._devices = [self._device_handle.current_device()]
        self._use_distribute_region = True

    @property
    def rng_states(self) -> Dict[str, Tensor]:
        return self._states

    @property
    def distribute_region_enabled(self) -> bool:
        return self._use_distribute_region

    @distribute_region_enabled.setter
    def distribute_region_enabled(self, value) -> None:
        self._use_distribute_region = value

    def rng_state_is_sync(self, name) -> bool:
        return name in self.rng_states

    def get_seed(self, name: str) -> int:
        if name not in self.rng_states:
            raise RuntimeError(
                f"{self.__class__.__name__} does not have random state for {name}"
            )

        seed_tensor = (self.rng_states[name])[0:8].view(dtype=torch.int64)
        return int(seed_tensor.item())

    def set_seed(self, name: str, seed: int) -> None:
<<<<<<< HEAD
        seed_tensor = torch.tensor([seed], dtype=torch.uint64).view(torch.uint8)
        offset_tensor = torch.tensor([0]).view(torch.uint8)
=======
        seed_tensor = torch.tensor([seed], device="cpu").view(torch.uint8)
        offset_tensor = torch.tensor([0], device="cpu").view(torch.uint8)
>>>>>>> 09f9fc7e
        self.rng_states[name] = torch.cat([seed_tensor, offset_tensor])

    def _distribute_region(self, spec: DTensorSpec):
        pass

    def _manual_seed(self, parallel_seed: int) -> None:
        pass


class OffsetBasedRNGTracker(_RNGStateTracker):
    """
    This subclass of ``_RNGStateTracker`` defines the default policy of how RNG states
    should be shared and synchronized among all ranks to respect the semantics of DTensor
    random operators.
    """

    def __init__(self, device_type: str = "cuda", run_state_sync: bool = True):
        super().__init__(device_type)
        rng_state = self._device_handle.get_rng_state().to(device_type)
        if run_state_sync:
            # synchronize RNG state using rank 0's current one
            dist.broadcast(rng_state, 0)

        self.rng_states["parallel-rng"] = rng_state.to("cpu")

    def _manual_seed(self, parallel_seed: int) -> None:
        self.set_seed("parallel-rng", parallel_seed)

    @contextlib.contextmanager
    def _distribute_region(self, spec: DTensorSpec):
        # check if the parallel rng state has been synchronized or not
        if not self.rng_state_is_sync("parallel-rng"):
            raise RuntimeError(
                "OffsetBasedRNGTracker requires the random state to be synchronized "
                "before entering into a distribute region!"
            )

        if self.distribute_region_enabled:
            old_offset = self.get_offset("parallel-rng")
            self._set_pre_op_offset(spec)
            with torch.random.fork_rng(self._devices, device_type=self._device_type):
                self._device_handle.set_rng_state(self.rng_states["parallel-rng"])
                try:
                    yield  # execute the region code
                finally:
                    # update offset to synchronize among ranks
                    self._set_post_op_offset(spec, old_offset)
        else:
            yield

    def get_offset(self, name: str) -> int:
        if name not in self.rng_states:
            raise RuntimeError(
                f"{self.__class__.__name__} does not have random state for {name}"
            )

        offset_tensor = (self.rng_states[name])[8:].view(dtype=torch.int64)
        return int(offset_tensor.item())

    def set_offset(self, name: str, offset: int) -> None:
        if name not in self.rng_states:
            raise RuntimeError(
                f"{self.__class__.__name__} does not have random state for {name}"
            )

        seed_tensor = (self.rng_states[name])[0:8]
<<<<<<< HEAD
        offset_tensor = torch.tensor([offset], dtype=torch.uint64).view(torch.uint8)
=======
        offset_tensor = torch.tensor([offset], device="cpu").view(torch.uint8)
>>>>>>> 09f9fc7e
        self.rng_states[name] = torch.cat([seed_tensor, offset_tensor])

    def _set_pre_op_offset(self, spec: DTensorSpec) -> None:
        """Set the starting RNG offset for current device's local shard before actual
        op execution. The pre_op_offset value should start from the current RNG offset
        and increment by the size of local shard until it reaches the size of the whole
        DTensor. For different ranks that hold the same DTensor shard, their pre_op_offset
        will be the same.

        Args:
            spec (:class:`DTensorSpec`): the spec of the DTensor object on which
                we prepare the offset for running random ops.

        Returns:
            None

        .. warning::
            Note that, current implementation does not consider DTensor's continguity.

        Example:
            take a DTensor of shape [8, 16] as an example. Assume that the DTensor
            is placed on a device mesh with placements ([Shard(1), Replicate(), Shard(0)]),
            and the mesh is:
                [[[0, 1], [2, 3]], [[4, 5], [6, 7]]]
            ``spec.mesh.get_coordinate()`` provides the coordinate of the current rank
            in the mesh. For example, the coordinate of rank 5 is (1, 0, 1).

            Another concept to introduce besides rank coordinate is shard coordinate.
            Each rank holds a local shard of the DTensor. In the example, the DTensor
            is partitioned into 4 [4, 8] shards. The first shard has 2 replicas and
            rank 0 (coord (0, 0, 0)) and rank 2 (coord (0, 1, 0)) have 1 replica each.
            That being said, the local shard on rank 0 and rank 2 correspond to the same
            shard of the DTensor. To denote each DTensor shard, we use a shard coordinate
            (in the example, it will be a tuple (i, j) where shard (i, j) has the slice
            DTensor[4 * i : 4 * (i + 1), 8 * j : 8 * (j + 1)], 0 <= i < 2, 0 <= j < 2).

            Once we have rank coordinate and shard coordinate, we can calculate on each rank
            what shard of the DTensor the rank holds, with the help of dim_map. The dim_map
            of the above DTensor is [2, 0] so the shard coordinate of a rank with rank coord
            (x, y, z) is simply (z, x) by taking(rank_coord[dim_map[0]],rank_coord[dim_map[1]]).
            Following this calculation,
            rank 0 and rank 2 holds the shard of coord (0, 0);
            rank 1 and rank 3 holds the shard of coord (0, 1);
            rank 4 and rank 6 holds the shard of coord (1, 0);
            rank 5 and rank 7 holds the shard of coord (1, 1);

            The last value to calculate before obtaining the starting offset is the shard linear index.
            The starting offset for each rank will be its shard_linear_index * local_tensor_numel.
        """
        dtensor_shape = spec.shape
        mesh = spec.mesh
        # note: dim_map does not allow double sharding which is the FSDP(fully_shard)+TP
        # case. Replace the custom logic with dim_map once we support it.
        dim_map: List[Union[int, List[int]]] = [-1] * spec.ndim
        for i, placement in enumerate(spec.placements):
            if isinstance(placement, Shard):
                shard_dim = placement.dim
                if dim_map[shard_dim] == -1:
                    dim_map[shard_dim] = [i]
                else:
                    mesh_dim_list = dim_map[shard_dim]
                    assert isinstance(mesh_dim_list, List)
                    mesh_dim_list.append(i)

        # Compute shard coordinate:
        # The coordinate on each tensor dim is a tuple (idx, range)
        # If a DTensor is partitioned on its dim i into n shards, and the current rank
        # holds the j-th, then its shard coordinate will be (idx=j, range=n) on dim i
        mesh_coordinate = mesh.get_coordinate()
        assert mesh_coordinate is not None
        mesh_size = mesh.shape
        shard_idx_by_dim = []
        total_num_shards_by_dim = []  # total number of shards on each tensor dim
        for mesh_dim in dim_map:
            shard_idx = 0
            total_num_shards = 1
            # the tensor dim is sharded on more than 1 mesh dim
            if isinstance(mesh_dim, List):
                rank_coord = [mesh_coordinate[d] for d in mesh_dim]
                num_shards = [mesh_size[d] for d in mesh_dim]
                # compute the shard idx and total number of shards
                for idx, size in zip(rank_coord, num_shards):
                    shard_idx = shard_idx * size + idx
                    total_num_shards *= size

            shard_idx_by_dim.append(shard_idx)
            total_num_shards_by_dim.append(total_num_shards)

        # compute shard linear index
        shard_linear_idx = self._calc_shard_linear_idx(
            shard_idx_by_dim, total_num_shards_by_dim
        )

        # compute starting offset using the first shard's size
        local_size_on_rank_0 = list(dtensor_shape)
        for idx, placement in enumerate(spec.placements):
            if isinstance(placement, Shard):
                mesh_dim_size = mesh.size(idx)
                shard_dim = placement.dim
                local_size_on_rank_0[shard_dim] = placement._local_shard_size_on_dim(
                    dtensor_shape[shard_dim],
                    mesh_dim_size,
                    0,
                    return_offset=False,
                )[0]

        from torch.distributed.tensor._ops.utils import prod

        local_size = prod(local_size_on_rank_0)

        # get current RNG offset
        current_offset = self.get_offset("parallel-rng")

        # pytorch: offset must be multiple of 4
        # source: aten/src/ATen/cuda/CUDAGeneratorImpl.cpp
        offset_incr = (shard_linear_idx * local_size + 3) // 4 * 4
        self.set_offset("parallel-rng", current_offset + offset_incr)

    def _set_post_op_offset(self, spec: DTensorSpec, old_offset: int) -> None:
        """Sets the RNG to a synchronized state after running the local random op. Every
        rank should set its RNG offset to `old_offset + DTensor.numel()` where old_offset is
        the offset before calling `set_pre_op_offset` i.e. the offset before running DTensor
        random ops.

        Args:
            spec (:class:`DTensorSpec`): the spec of the DTensor object on which
                we post-process the offset for running random ops.

        Returns:
            None
        """
        dtensor_shape = spec.shape

        from torch.distributed.tensor._ops.utils import prod

        numel = prod(dtensor_shape)
        # pytorch: offset must be multiple of 4
        # source: aten/src/ATen/cuda/CUDAGeneratorImpl.cpp
        numel = (numel + 3) // 4 * 4
        self.set_offset("parallel-rng", old_offset + numel)

    def _calc_shard_linear_idx(
        self, shard_coord: List[int], shard_size: List[int]
    ) -> int:
        # compute shard linear index
        shard_linear_idx = 0
        shard_coord_stride = 1
        for idx, size in zip(reversed(shard_coord), reversed(shard_size)):
            shard_linear_idx += idx * shard_coord_stride
            shard_coord_stride *= size

        return shard_linear_idx<|MERGE_RESOLUTION|>--- conflicted
+++ resolved
@@ -139,13 +139,12 @@
         return int(seed_tensor.item())
 
     def set_seed(self, name: str, seed: int) -> None:
-<<<<<<< HEAD
-        seed_tensor = torch.tensor([seed], dtype=torch.uint64).view(torch.uint8)
-        offset_tensor = torch.tensor([0]).view(torch.uint8)
-=======
-        seed_tensor = torch.tensor([seed], device="cpu").view(torch.uint8)
-        offset_tensor = torch.tensor([0], device="cpu").view(torch.uint8)
->>>>>>> 09f9fc7e
+        seed_tensor = torch.tensor([seed], dtype=torch.uint64, device="cpu").view(
+            torch.uint8
+        )
+        offset_tensor = torch.tensor([0], dtype=torch.uint64, device="cpu").view(
+            torch.uint8
+        )
         self.rng_states[name] = torch.cat([seed_tensor, offset_tensor])
 
     def _distribute_region(self, spec: DTensorSpec):
@@ -212,11 +211,9 @@
             )
 
         seed_tensor = (self.rng_states[name])[0:8]
-<<<<<<< HEAD
-        offset_tensor = torch.tensor([offset], dtype=torch.uint64).view(torch.uint8)
-=======
-        offset_tensor = torch.tensor([offset], device="cpu").view(torch.uint8)
->>>>>>> 09f9fc7e
+        offset_tensor = torch.tensor([offset], dtype=torch.uint64, device="cpu").view(
+            torch.uint8
+        )
         self.rng_states[name] = torch.cat([seed_tensor, offset_tensor])
 
     def _set_pre_op_offset(self, spec: DTensorSpec) -> None:
