--- conflicted
+++ resolved
@@ -1982,9 +1982,6 @@
     "IntTrueDiv": operator.truediv,
     "FloatTrueDiv": operator.truediv,
     "ToFloat": builtins.float,
-<<<<<<< HEAD
-    "OpaqueUnaryFn_sqrt": math.sqrt,
-=======
     "OpaqueUnaryFn_cos": math.cos,
     "OpaqueUnaryFn_cosh": math.cosh,
     "OpaqueUnaryFn_acos": math.acos,
@@ -1995,7 +1992,6 @@
     "OpaqueUnaryFn_tanh": math.tanh,
     "OpaqueUnaryFn_atan": math.atan,
     "OpaqueUnaryFn_sqrt": math.sqrt
->>>>>>> 93f29f38
 }
 
 
