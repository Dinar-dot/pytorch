--- conflicted
+++ resolved
@@ -5517,17 +5517,11 @@
                 f"ATTENTION: guard_size_oblivious would fix the error, evaluating expression to {size_oblivious_result}.\n"
                 "Maybe you need to add guard_size_oblivious to framework code, see doc below for more guidance.\n\n"
             )
-<<<<<<< HEAD
-        fsummary, _maybe_user_loc, maybe_extra_debug = self._get_stack_summary(True)
-        if expr.is_integer:
-            desc = "Could not extract specialized integer from data-dependent expression"
-=======
         sloc, maybe_extra_debug = self._get_stack_summary(True)
         if expr.is_integer:  # type: ignore[attr-defined]
             desc = (
                 "Could not extract specialized integer from data-dependent expression"
             )
->>>>>>> f568d488
         else:
             desc = "Could not guard on data-dependent expression"
         msg = (
