--- conflicted
+++ resolved
@@ -20,9 +20,6 @@
 class GraphTransformObserver:
     __pass_count = 0
 
-<<<<<<< HEAD
-    def __init__(self, gm: GraphModule, passname: str, log_url: Optional[str] = None):
-=======
     def __init__(
         self,
         gm: GraphModule,
@@ -38,8 +35,12 @@
         self.passname = passname
         self.subsystem = subsystem
 
->>>>>>> 2ce2e4df
         # If log_url is None, we don't log anything
+        if log_url is None:
+            from torch._inductor.config import trace
+
+            log_url = trace.log_url_for_graph_xform
+
         self.log_url = log_url
         if self.log_url is None:
             return
