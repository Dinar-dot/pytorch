--- conflicted
+++ resolved
@@ -2967,13 +2967,7 @@
 
 @_onnx_symbolic("aten::index_copy")
 def index_copy(g: jit_utils.GraphContext, self, dim, index, source):
-<<<<<<< HEAD
-    _, expanded_index = symbolic_helper._index_fill_reshape_helper(
-        g, self, dim, index
-    )
-=======
     _, expanded_index = symbolic_helper._index_fill_reshape_helper(g, self, dim, index)
->>>>>>> f3c03b54
     return scatter(g, self, dim, expanded_index, source)
 
 
@@ -3683,7 +3677,7 @@
         return g.op("EyeLike", tensor)
     if len(args) == 6:
         # aten::eye(n, m, dtype, layout, device, pin_memory)
-        n, m, dtype, layout, device, pin_memory = args
+        n, m, dtype, layout, device, _ = args
         shape = g.op(
             "Concat",
             symbolic_helper._unsqueeze_helper(g, n, [0]),
@@ -5576,7 +5570,7 @@
                 keepdim=keepdim,
             )
         else:
-            result, indices = min(
+            result, _ = min(
                 g,
                 sum,
                 dim_or_y=g.op("Constant", value_t=torch.LongTensor([dim[1]])),
