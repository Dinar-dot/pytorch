"""
Contains utility functions for working with nested python data structures.

A *pytree* is Python nested data structure. It is a tree in the sense that
nodes are Python collections (e.g., list, tuple, dict) and the leaves are
Python values. Furthermore, a pytree should not contain reference cycles.

pytrees are useful for working with nested collections of Tensors. For example,
one can use `tree_map` to map a function over all Tensors inside some nested
collection of Tensors and `tree_leaves` to get a flat list of all Tensors
inside some nested collection. pytrees are helpful for implementing nested
collection support for PyTorch APIs.

This pytree implementation is not very performant due to Python overhead
To improve the performance we can move parts of the implementation to C++.
"""

import dataclasses
import functools
import importlib
import json
import sys
import threading
import types
import warnings
from collections import defaultdict, deque, namedtuple, OrderedDict
from typing import (
    Any,
    Callable,
    cast,
    DefaultDict,
    Deque,
    Dict,
    FrozenSet,
    Generic,
    Hashable,
    Iterable,
    List,
    Mapping,
    NamedTuple,
    Optional,
    OrderedDict as GenericOrderedDict,
    overload,
    Protocol,
    Sequence,
    Tuple,
    Type,
    TypeVar,
    Union,
)
from typing_extensions import deprecated, Self


__all__ = [
    "PyTree",
    "Context",
    "FlattenFunc",
    "UnflattenFunc",
    "DumpableContext",
    "ToDumpableContextFn",
    "FromDumpableContextFn",
    "TreeSpec",
    "LeafSpec",
    "keystr",
    "key_get",
    "register_pytree_node",
    "tree_flatten",
    "tree_flatten_with_path",
    "tree_unflatten",
    "tree_iter",
    "tree_leaves",
    "tree_leaves_with_path",
    "tree_structure",
    "tree_map",
    "tree_map_with_path",
    "tree_map_",
    "tree_map_only",
    "tree_map_only_",
    "tree_all",
    "tree_any",
    "tree_all_only",
    "tree_any_only",
    "treespec_dumps",
    "treespec_loads",
    "treespec_pprint",
]


T = TypeVar("T")
S = TypeVar("S")
U = TypeVar("U")
R = TypeVar("R")


DEFAULT_TREESPEC_SERIALIZATION_PROTOCOL = 1
NO_SERIALIZED_TYPE_NAME_FOUND = "NO_SERIALIZED_TYPE_NAME_FOUND"


class KeyEntry(Protocol):
    def __hash__(self) -> int:
        ...

    def __eq__(self, other: object) -> bool:
        ...

    def __str__(self) -> str:
        ...

    def get(self, parent: Any) -> Any:
        ...


Context = Any
PyTree = Any
FlattenFunc = Callable[[PyTree], Tuple[List[Any], Context]]
UnflattenFunc = Callable[[Iterable[Any], Context], PyTree]
DumpableContext = Any  # Any json dumpable text
ToDumpableContextFn = Callable[[Context], DumpableContext]
FromDumpableContextFn = Callable[[DumpableContext], Context]
ToStrFunc = Callable[["TreeSpec", List[str]], str]
MaybeFromStrFunc = Callable[[str], Optional[Tuple[Any, Context, str]]]
KeyPath = Tuple[KeyEntry, ...]
FlattenWithKeysFunc = Callable[[PyTree], Tuple[List[Tuple[KeyEntry, Any]], Any]]


# A NodeDef holds two callables:
# - flatten_fn should take the collection and return a flat list of values.
#   It can also return some context that is used in reconstructing the
#   collection.
# - unflatten_fn should take a flat list of values and some context
#   (returned by flatten_fn). It returns the collection by reconstructing
#   it from the list and the context.
# - flatten_with_keys_fn, which is a callable that takes a
#   pytree and returns a list of (keypath, value) pairs and a context.
class NodeDef(NamedTuple):
    type: Type[Any]
    flatten_fn: FlattenFunc
    unflatten_fn: UnflattenFunc
    flatten_with_keys_fn: Optional[FlattenWithKeysFunc]


_NODE_REGISTRY_LOCK = threading.Lock()
SUPPORTED_NODES: Dict[Type[Any], NodeDef] = {}


# _SerializeNodeDef holds the following:
# - typ: the type of the node (e.g., "Dict", "List", etc)
# - serialized_type_name: the fully qualified name of the type, e.g. "collections.OrderedDict"
# - to_dumpable_context takes a TreeSpec, and returns a serialized string format of the
#   context, and the version number
# - from_dumpable_context takes in a string representation of the context, and the
#   version, and returns the deserialized context
class _SerializeNodeDef(NamedTuple):
    typ: Type[Any]
    serialized_type_name: str
    to_dumpable_context: Optional[ToDumpableContextFn]
    from_dumpable_context: Optional[FromDumpableContextFn]


SUPPORTED_SERIALIZED_TYPES: Dict[Type[Any], _SerializeNodeDef] = {}
SERIALIZED_TYPE_TO_PYTHON_TYPE: Dict[str, Type[Any]] = {}

# NB: we try really hard to not import _cxx_pytree (which depends on optree)
# as much as possible. This is for isolation: a user who is not using C++ pytree
# shouldn't pay for it, and it helps makes things like cpython upgrades easier.
_cxx_pytree_exists = importlib.util.find_spec("optree")  # type: ignore[attr-defined]
_cxx_pytree_imported = False
_cxx_pytree_pending_imports: List[Any] = []


def register_pytree_node(
    cls: Type[Any],
    flatten_fn: FlattenFunc,
    unflatten_fn: UnflattenFunc,
    *,
    serialized_type_name: Optional[str] = None,
    to_dumpable_context: Optional[ToDumpableContextFn] = None,
    from_dumpable_context: Optional[FromDumpableContextFn] = None,
    flatten_with_keys_fn: Optional[FlattenWithKeysFunc] = None,
) -> None:
    """Register a container-like type as pytree node.

    Args:
        cls: the type to register
        flatten_fn: A callable that takes a pytree and returns a flattened
            representation of the pytree and additional context to represent the
            flattened pytree.
        unflatten_fn: A callable that takes a flattened version of the pytree,
            additional context, and returns an unflattened pytree.
        serialized_type_name: A keyword argument used to specify the fully qualified
            name used when serializing the tree spec.
        to_dumpable_context: An optional keyword argument to custom specify how
            to convert the context of the pytree to a custom json dumpable
            representation. This is used for json serialization, which is being
            used in torch.export right now.
        from_dumpable_context: An optional keyword argument to custom specify how
            to convert the custom json dumpable representation of the context
            back to the original context. This is used for json deserialization,
            which is being used in torch.export right now.
        flatten_with_keys_fn: An optional keyword argument to specify how to
            access each pytree leaf's keypath when flattening and tree-mapping.
            Like ``flatten_fn``, but in place of a List[leaf], it should return
            a List[(keypath, leaf)].
    """
    with _NODE_REGISTRY_LOCK:
        if cls in SUPPORTED_NODES:
            raise ValueError(f"{cls} is already registered as pytree node.")

    _private_register_pytree_node(
        cls,
        flatten_fn,
        unflatten_fn,
        serialized_type_name=serialized_type_name,
        to_dumpable_context=to_dumpable_context,
        from_dumpable_context=from_dumpable_context,
        flatten_with_keys_fn=flatten_with_keys_fn,
    )

    if not _cxx_pytree_exists:
        return

    if _cxx_pytree_imported:
        from . import _cxx_pytree as cxx

        cxx._private_register_pytree_node(
            cls,
            flatten_fn,
            unflatten_fn,
            serialized_type_name=serialized_type_name,
            to_dumpable_context=to_dumpable_context,
            from_dumpable_context=from_dumpable_context,
        )
    else:
        args = (cls, flatten_fn, unflatten_fn)
        kwargs = {
            "serialized_type_name": serialized_type_name,
            "to_dumpable_context": to_dumpable_context,
            "from_dumpable_context": from_dumpable_context,
        }
        _cxx_pytree_pending_imports.append((args, kwargs))


def _register_namedtuple(
    cls: Type[Any],
    *,
    serialized_type_name: str,
) -> None:
    """
    Registers a namedtuple as a valid pytree node. By default namedtuples are
    valid pytree nodes, but they are not serializable. This API provides the
    argument `serialized_type_name` which allows these namedtuples to be
    serialized.

    Args:
        cls: the dataclass type to register
        serialized_type_name: The serialized name for the dataclass. This is
        required if you want to serialize the pytree TreeSpec containing this
        namedtuple.
    """
    _private_register_pytree_node(
        cls,
        _namedtuple_flatten,
        _namedtuple_unflatten,
        serialized_type_name=serialized_type_name,
        to_dumpable_context=_namedtuple_serialize,
        from_dumpable_context=_namedtuple_deserialize,
        flatten_with_keys_fn=_namedtuple_flatten_with_keys,
    )


@deprecated(
    "`torch.utils._pytree._register_pytree_node` is deprecated. "
    "Please use `torch.utils._pytree.register_pytree_node` instead.",
    category=FutureWarning,
)
def _register_pytree_node(
    cls: Type[Any],
    flatten_fn: FlattenFunc,
    unflatten_fn: UnflattenFunc,
    to_str_fn: Optional[ToStrFunc] = None,  # deprecated
    maybe_from_str_fn: Optional[MaybeFromStrFunc] = None,  # deprecated
    *,
    serialized_type_name: Optional[str] = None,
    to_dumpable_context: Optional[ToDumpableContextFn] = None,
    from_dumpable_context: Optional[FromDumpableContextFn] = None,
    flatten_with_keys_fn: Optional[FlattenWithKeysFunc] = None,
) -> None:
    """Register a container-like type as pytree node for the Python pytree only.

    Args:
        cls: the type to register
        flatten_fn: A callable that takes a pytree and returns a flattened
            representation of the pytree and additional context to represent the
            flattened pytree.
        unflatten_fn: A callable that takes a flattened version of the pytree,
            additional context, and returns an unflattened pytree.
        serialized_type_name: A keyword argument used to specify the fully qualified
            name used when serializing the tree spec.
        to_dumpable_context: An optional keyword argument to custom specify how
            to convert the context of the pytree to a custom json dumpable
            representation. This is used for json serialization, which is being
            used in torch.export right now.
        from_dumpable_context: An optional keyword argument to custom specify how
            to convert the custom json dumpable representation of the context
            back to the original context. This is used for json deserialization,
            which is being used in torch.export right now.
        flatten_with_keys_fn: An optional keyword argument to specify how to
            access each pytree leaf's keypath when flattening and tree-mapping.
            Like ``flatten_fn``, but in place of a List[leaf], it should return
            a List[(keypath, leaf)].
    """
    if to_str_fn is not None or maybe_from_str_fn is not None:
        warnings.warn(
            "`to_str_fn` and `maybe_from_str_fn` is deprecated. "
            "Please use `to_dumpable_context` and `from_dumpable_context` instead.",
            FutureWarning,
            stacklevel=2,
        )

    _private_register_pytree_node(
        cls,
        flatten_fn,
        unflatten_fn,
        serialized_type_name=serialized_type_name,
        to_dumpable_context=to_dumpable_context,
        from_dumpable_context=from_dumpable_context,
        flatten_with_keys_fn=flatten_with_keys_fn,
    )


def _private_register_pytree_node(
    cls: Type[Any],
    flatten_fn: FlattenFunc,
    unflatten_fn: UnflattenFunc,
    *,
    serialized_type_name: Optional[str] = None,
    to_dumpable_context: Optional[ToDumpableContextFn] = None,
    from_dumpable_context: Optional[FromDumpableContextFn] = None,
    flatten_with_keys_fn: Optional[FlattenWithKeysFunc] = None,
) -> None:
    """This is an internal function that is used to register a pytree node type
    for the Python pytree only. End-users should use :func:`register_pytree_node`
    instead.
    """
    with _NODE_REGISTRY_LOCK:
        if cls in SUPPORTED_NODES:
            # TODO: change this warning to an error after OSS/internal stabilize
            warnings.warn(
                f"{cls} is already registered as pytree node. "
                "Overwriting the previous registration.",
            )

        node_def = NodeDef(cls, flatten_fn, unflatten_fn, flatten_with_keys_fn)
        SUPPORTED_NODES[cls] = node_def

        if (to_dumpable_context is None) ^ (from_dumpable_context is None):
            raise ValueError(
                f"Both to_dumpable_context and from_dumpable_context for {cls} must "
                "be None or registered."
            )

        if serialized_type_name is None:
            serialized_type_name = NO_SERIALIZED_TYPE_NAME_FOUND

        serialize_node_def = _SerializeNodeDef(
            cls,
            serialized_type_name,
            to_dumpable_context,
            from_dumpable_context,
        )
        SUPPORTED_SERIALIZED_TYPES[cls] = serialize_node_def
        SERIALIZED_TYPE_TO_PYTHON_TYPE[serialized_type_name] = cls


@dataclasses.dataclass(frozen=True)
class SequenceKey(Generic[T]):
    idx: int

    def __str__(self) -> str:
        return f"[{self.idx!r}]"

    def get(self, sequence: Sequence[T]) -> T:
        return sequence[self.idx]


K = TypeVar("K", bound=Hashable)


@dataclasses.dataclass(frozen=True)
class MappingKey(Generic[K, T]):
    key: K

    def __str__(self) -> str:
        return f"[{self.key!r}]"

    def get(self, mapping: Mapping[K, T]) -> T:
        return mapping[self.key]


@dataclasses.dataclass(frozen=True)
class GetAttrKey:
    name: str

    def __str__(self) -> str:
        return f".{self.name}"

    def get(self, obj: Any) -> Any:
        return getattr(obj, self.name)


def _tuple_flatten(d: Tuple[Any, ...]) -> Tuple[List[Any], Context]:
    return list(d), None


def _tuple_flatten_with_keys(
    d: Tuple[Any, ...]
) -> Tuple[List[Tuple[KeyEntry, Any]], Context]:
    values, context = _tuple_flatten(d)
    return [(SequenceKey(i), v) for i, v in enumerate(values)], context


def _tuple_unflatten(values: Iterable[Any], context: Context) -> Tuple[Any, ...]:
    return tuple(values)


def _list_flatten(d: List[Any]) -> Tuple[List[Any], Context]:
    return d, None


def _list_flatten_with_keys(d: List[Any]) -> Tuple[List[Tuple[KeyEntry, Any]], Context]:
    values, context = _list_flatten(d)
    return [(SequenceKey(i), v) for i, v in enumerate(values)], context


def _list_unflatten(values: Iterable[Any], context: Context) -> List[Any]:
    return list(values)


def _dict_flatten(d: Dict[Any, Any]) -> Tuple[List[Any], Context]:
    return list(d.values()), list(d.keys())


def _dict_flatten_with_keys(
    d: Dict[Any, Any]
) -> Tuple[List[Tuple[KeyEntry, Any]], Context]:
    values, context = _dict_flatten(d)
    return [(MappingKey(k), v) for k, v in zip(context, values)], context


def _dict_unflatten(values: Iterable[Any], context: Context) -> Dict[Any, Any]:
    return dict(zip(context, values))


def _namedtuple_flatten(d: NamedTuple) -> Tuple[List[Any], Context]:
    return list(d), type(d)


def _namedtuple_flatten_with_keys(
    d: NamedTuple,
) -> Tuple[List[Tuple[KeyEntry, Any]], Context]:
    values, context = _namedtuple_flatten(d)
    return (
        [(GetAttrKey(field), v) for field, v in zip(context._fields, values)],
        context,
    )


def _namedtuple_unflatten(values: Iterable[Any], context: Context) -> NamedTuple:
    return cast(NamedTuple, context(*values))


def _namedtuple_serialize(context: Context) -> DumpableContext:
    if context not in SUPPORTED_SERIALIZED_TYPES:
        raise NotImplementedError(
            f"Can't serialize TreeSpec of namedtuple class {context} because we "
            "didn't register a serializated_type_name. Please register using "
            "`_register_namedtuple`."
        )

    serialize_node_def = SUPPORTED_SERIALIZED_TYPES[context]
    serialized_type_name = serialize_node_def.serialized_type_name

    if serialized_type_name == NO_SERIALIZED_TYPE_NAME_FOUND:
        raise NotImplementedError(
            f"Can't serialize TreeSpec of namedtuple class {context} because we "
            "couldn't find a serializated_type_name. Please register using "
            "`_register_namedtuple`."
        )
    return serialized_type_name


def _namedtuple_deserialize(dumpable_context: DumpableContext) -> Context:
    if dumpable_context not in SERIALIZED_TYPE_TO_PYTHON_TYPE:
        raise NotImplementedError(
            f"Can't deserialize TreeSpec of namedtuple class {dumpable_context} "
            "because we couldn't find a serializated name."
        )

    typ = SERIALIZED_TYPE_TO_PYTHON_TYPE[dumpable_context]
    return typ


def _ordereddict_flatten(d: GenericOrderedDict[Any, Any]) -> Tuple[List[Any], Context]:
    return list(d.values()), list(d.keys())


def _ordereddict_flatten_with_keys(
    d: GenericOrderedDict[Any, Any]
) -> Tuple[List[Tuple[KeyEntry, Any]], Context]:
    values, context = _ordereddict_flatten(d)
    return [(MappingKey(k), v) for k, v in zip(context, values)], context


def _ordereddict_unflatten(
    values: Iterable[Any],
    context: Context,
) -> GenericOrderedDict[Any, Any]:
    return OrderedDict((key, value) for key, value in zip(context, values))


_odict_flatten = _ordereddict_flatten
_odict_unflatten = _ordereddict_unflatten


def _defaultdict_flatten(d: DefaultDict[Any, Any]) -> Tuple[List[Any], Context]:
    values, dict_context = _dict_flatten(d)
    return values, [d.default_factory, dict_context]


def _defaultdict_flatten_with_keys(
    d: DefaultDict[Any, Any]
) -> Tuple[List[Tuple[KeyEntry, Any]], Context]:
    values, context = _defaultdict_flatten(d)
    _, dict_context = context
    return [(MappingKey(k), v) for k, v in zip(dict_context, values)], context


def _defaultdict_unflatten(
    values: Iterable[Any],
    context: Context,
) -> DefaultDict[Any, Any]:
    default_factory, dict_context = context
    return defaultdict(default_factory, _dict_unflatten(values, dict_context))


def _defaultdict_serialize(context: Context) -> DumpableContext:
    default_factory, dict_context = context
    json_defaultdict = {
        "default_factory_module": default_factory.__module__,
        "default_factory_name": default_factory.__qualname__,
        "dict_context": dict_context,
    }
    return json_defaultdict


def _defaultdict_deserialize(dumpable_context: DumpableContext) -> Context:
    assert isinstance(dumpable_context, dict)
    assert set(dumpable_context) == {
        "default_factory_module",
        "default_factory_name",
        "dict_context",
    }

    default_factory_module = dumpable_context["default_factory_module"]
    default_factory_name = dumpable_context["default_factory_name"]
    assert isinstance(default_factory_module, str)
    assert isinstance(default_factory_name, str)
    module = importlib.import_module(default_factory_module)
    default_factory = getattr(module, default_factory_name)

    dict_context = dumpable_context["dict_context"]
    return [default_factory, dict_context]


def _deque_flatten(d: Deque[Any]) -> Tuple[List[Any], Context]:
    return list(d), d.maxlen


def _deque_flatten_with_keys(
    d: Deque[Any],
) -> Tuple[List[Tuple[KeyEntry, Any]], Context]:
    values, context = _deque_flatten(d)
    return [(SequenceKey(i), v) for i, v in enumerate(values)], context


def _deque_unflatten(values: Iterable[Any], context: Context) -> Deque[Any]:
    return deque(values, maxlen=context)


_private_register_pytree_node(
    tuple,
    _tuple_flatten,
    _tuple_unflatten,
    serialized_type_name="builtins.tuple",
    flatten_with_keys_fn=_tuple_flatten_with_keys,
)
_private_register_pytree_node(
    list,
    _list_flatten,
    _list_unflatten,
    serialized_type_name="builtins.list",
    flatten_with_keys_fn=_list_flatten_with_keys,
)
_private_register_pytree_node(
    dict,
    _dict_flatten,
    _dict_unflatten,
    serialized_type_name="builtins.dict",
    flatten_with_keys_fn=_dict_flatten_with_keys,
)
_private_register_pytree_node(
    namedtuple,  # type: ignore[arg-type]
    _namedtuple_flatten,
    _namedtuple_unflatten,
    serialized_type_name="collections.namedtuple",
    to_dumpable_context=_namedtuple_serialize,
    from_dumpable_context=_namedtuple_deserialize,
    flatten_with_keys_fn=_namedtuple_flatten_with_keys,
)
_private_register_pytree_node(
    OrderedDict,
    _ordereddict_flatten,
    _ordereddict_unflatten,
    serialized_type_name="collections.OrderedDict",
    flatten_with_keys_fn=_ordereddict_flatten_with_keys,
)
_private_register_pytree_node(
    defaultdict,
    _defaultdict_flatten,
    _defaultdict_unflatten,
    serialized_type_name="collections.defaultdict",
    to_dumpable_context=_defaultdict_serialize,
    from_dumpable_context=_defaultdict_deserialize,
    flatten_with_keys_fn=_defaultdict_flatten_with_keys,
)
_private_register_pytree_node(
    deque,
    _deque_flatten,
    _deque_unflatten,
    serialized_type_name="collections.deque",
    flatten_with_keys_fn=_deque_flatten_with_keys,
)


STANDARD_DICT_TYPES: FrozenSet[type] = frozenset(
    {dict, OrderedDict, defaultdict},
)
BUILTIN_TYPES: FrozenSet[type] = frozenset(
    {tuple, list, dict, namedtuple, OrderedDict, defaultdict, deque},  # type: ignore[arg-type]
)


# h/t https://stackoverflow.com/questions/2166818/how-to-check-if-an-object-is-an-instance-of-a-namedtuple
def _is_namedtuple_instance(tree: Any) -> bool:
    typ = type(tree)
    bases = typ.__bases__
    if len(bases) != 1 or bases[0] != tuple:
        return False
    fields = getattr(typ, "_fields", None)
    if not isinstance(fields, tuple):
        return False
    return all(type(entry) == str for entry in fields)


def _get_node_type(tree: Any) -> Any:
    if _is_namedtuple_instance(tree):
        return namedtuple
    return type(tree)


# A leaf is defined as anything that is not a Node.
def _is_leaf(tree: PyTree, is_leaf: Optional[Callable[[PyTree], bool]] = None) -> bool:
    return (is_leaf is not None and is_leaf(tree)) or _get_node_type(
        tree
    ) not in SUPPORTED_NODES


# A TreeSpec represents the structure of a pytree. It holds:
# "type": the type of root Node of the pytree
# context: some context that is useful in unflattening the pytree
# children_specs: specs for each child of the root Node
# num_leaves: the number of leaves
@dataclasses.dataclass(init=True, frozen=True, eq=True, repr=False)
class TreeSpec:
    type: Any
    context: Context
    children_specs: List["TreeSpec"]

    num_nodes: int = dataclasses.field(init=False)
    num_leaves: int = dataclasses.field(init=False)
    num_children: int = dataclasses.field(init=False)

    def __post_init__(self) -> None:
        num_nodes = sum((spec.num_nodes for spec in self.children_specs), start=1)
        num_leaves = sum(spec.num_leaves for spec in self.children_specs)
        num_children = len(self.children_specs)
        object.__setattr__(self, "num_nodes", num_nodes)
        object.__setattr__(self, "num_leaves", num_leaves)
        object.__setattr__(self, "num_children", num_children)

    def __repr__(self, indent: int = 0) -> str:
        repr_prefix: str = f"TreeSpec({self.type.__name__}, {self.context}, ["
        children_specs_str: str = ""
        if self.num_children > 0:
            indent += 2
            children_specs_str += self.children_specs[0].__repr__(indent)
            children_specs_str += "," if self.num_children > 1 else ""
            children_specs_str += ",".join(
                [
                    "\n" + " " * indent + child.__repr__(indent)
                    for child in self.children_specs[1:]
                ]
            )
        repr_suffix: str = f"{children_specs_str}])"
        return repr_prefix + repr_suffix

    def is_leaf(self) -> bool:
        return self.num_nodes == 1 and self.num_leaves == 1

<<<<<<< HEAD
    def children(self) -> List["TreeSpec"]:
        return self.children_specs.copy()

    def child(self, index: int) -> "TreeSpec":
        return self.children_specs[index]

    def _flatten_up_to_helper(self, tree: PyTree, subtrees: List[PyTree]) -> None:
        if self.is_leaf():
            subtrees.append(tree)
            return

        node_type = _get_node_type(tree)
        if self.type not in BUILTIN_TYPES:
            # Always require custom node types to match exactly
            if node_type != self.type:
                raise ValueError(
                    f"Type mismatch; "
                    f"expected {self.type!r}, but got {node_type!r}.",
                )
            flatten_fn = SUPPORTED_NODES[node_type].flatten_fn
            child_pytrees, context = flatten_fn(tree)
            if len(child_pytrees) != self.num_children:
                raise ValueError(
                    f"Node arity mismatch; "
                    f"expected {self.num_children}, but got {len(child_pytrees)}.",
                )
            if context != self.context:
                raise ValueError(
                    f"Node context mismatch for custom node type {self.type!r}.",
                )
        else:
            # For builtin dictionary types, we allow some flexibility
            # Otherwise, we require exact matches
            both_standard_dict = (
                self.type in STANDARD_DICT_TYPES and node_type in STANDARD_DICT_TYPES
            )
            if node_type != self.type and not both_standard_dict:
                raise ValueError(
                    f"Node type mismatch; "
                    f"expected {self.type!r}, but got {node_type!r}.",
                )
            if len(tree) != self.num_children:
                raise ValueError(
                    f"Node arity mismatch; "
                    f"expected {self.num_children}, but got {len(tree)}.",
                )

            if both_standard_dict:  # dictionary types are compatible with each other
                dict_context = (
                    self.context
                    if self.type is not defaultdict
                    # ignore mismatch of `default_factory` for defaultdict
                    else self.context[1]
                )
                expected_keys = dict_context
                got_key_set = set(tree)
                expected_key_set = set(expected_keys)
                if got_key_set != expected_key_set:
                    missing_keys = expected_key_set.difference(got_key_set)
                    extra_keys = got_key_set.difference(expected_key_set)
                    message = ""
                    if missing_keys:
                        message += f"; missing key(s): {missing_keys}"
                    if extra_keys:
                        message += f"; extra key(s): {extra_keys}"
                    raise ValueError(f"Node keys mismatch{message}.")
                child_pytrees = [tree[key] for key in expected_keys]
            else:
=======
    def flatten_up_to(self, tree: PyTree) -> List[PyTree]:
        def helper(treespec: TreeSpec, tree: PyTree, subtrees: List[PyTree]) -> None:
            if treespec.is_leaf():
                subtrees.append(tree)
                return

            node_type = _get_node_type(tree)
            if treespec.type not in BUILTIN_TYPES:
                # Always require custom node types to match exactly
                if node_type != treespec.type:
                    raise ValueError(
                        f"Type mismatch; "
                        f"expected {treespec.type!r}, but got {node_type!r}.",
                    )
>>>>>>> 1d7c58fe
                flatten_fn = SUPPORTED_NODES[node_type].flatten_fn
                children, context = flatten_fn(tree)
                if len(children) != treespec.num_children:
                    raise ValueError(
                        f"Node arity mismatch; "
                        f"expected {treespec.num_children}, but got {len(children)}.",
                    )
                if context != treespec.context:
                    raise ValueError(
                        f"Node context mismatch for custom node type {treespec.type!r}.",
                    )
            else:
                # For builtin dictionary types, we allow some flexibility
                # Otherwise, we require exact matches
                both_standard_dict = (
                    treespec.type in STANDARD_DICT_TYPES
                    and node_type in STANDARD_DICT_TYPES
                )
                if not both_standard_dict and node_type != treespec.type:
                    raise ValueError(
                        f"Node type mismatch; "
                        f"expected {treespec.type!r}, but got {node_type!r}.",
                    )
                if len(tree) != treespec.num_children:
                    raise ValueError(
                        f"Node arity mismatch; "
                        f"expected {treespec.num_children}, but got {len(tree)}.",
                    )

                if both_standard_dict:
                    # dictionary types are compatible with each other
                    dict_context = (
                        treespec.context
                        if treespec.type is not defaultdict
                        # ignore mismatch of `default_factory` for defaultdict
                        else treespec.context[1]
                    )
                    expected_keys = dict_context
                    got_key_set = set(tree)
                    expected_key_set = set(expected_keys)
                    if got_key_set != expected_key_set:
                        missing_keys = expected_key_set.difference(got_key_set)
                        extra_keys = got_key_set.difference(expected_key_set)
                        message = ""
                        if missing_keys:
                            message += f"; missing key(s): {missing_keys}"
                        if extra_keys:
                            message += f"; extra key(s): {extra_keys}"
                        raise ValueError(f"Node keys mismatch{message}.")
                    children = [tree[key] for key in expected_keys]
                else:
                    # node_type is treespec.type
                    flatten_fn = SUPPORTED_NODES[node_type].flatten_fn
                    children, context = flatten_fn(tree)
                    if (
                        node_type is not deque  # ignore mismatch of `maxlen` for deque
                    ) and context != treespec.context:
                        raise ValueError(
                            f"Node context mismatch for node type {treespec.type!r}; "
                            f"expected {treespec.context!r}, but got {context!r}.",  # namedtuple type mismatch
                        )

            for subtree, subspec in zip(children, treespec.children_specs):
                helper(subspec, subtree, subtrees)

        subtrees: List[PyTree] = []
        helper(self, tree, subtrees)
        return subtrees

    def unflatten(self, leaves: Iterable[Any]) -> PyTree:
        if not isinstance(leaves, (list, tuple)):
            leaves = list(leaves)
        if len(leaves) != self.num_leaves:
            raise ValueError(
                f"treespec.unflatten(leaves): `leaves` has length {len(leaves)} "
                f"but the spec refers to a pytree that holds {self.num_leaves} "
                f"items ({self}).",
            )
        if self.is_leaf():
            return leaves[0]

        unflatten_fn = SUPPORTED_NODES[self.type].unflatten_fn

        # Recursively unflatten the children
        start = 0
        end = 0
        child_pytrees = []
        for child_spec in self.children_specs:
            end += child_spec.num_leaves
            child_pytrees.append(child_spec.unflatten(leaves[start:end]))
            start = end

        return unflatten_fn(child_pytrees, self.context)


class LeafSpec(TreeSpec):
    def __init__(self) -> None:
        super().__init__(None, None, [])

    def __post_init__(self) -> None:
        object.__setattr__(self, "num_nodes", 1)
        object.__setattr__(self, "num_leaves", 1)
        object.__setattr__(self, "num_children", 0)

    def __repr__(self, indent: int = 0) -> str:
        return "*"


# All leaves are equivalent, so represent with a single object to save on
# object construction time
_LEAF_SPEC = LeafSpec()


def tree_flatten(
    tree: PyTree,
    is_leaf: Optional[Callable[[PyTree], bool]] = None,
) -> Tuple[List[Any], TreeSpec]:
    """Flattens a pytree into a list of values and a TreeSpec that can be used
    to reconstruct the pytree.
    """

    def helper(node: PyTree, leaves: List[Any]) -> TreeSpec:
        if _is_leaf(node, is_leaf=is_leaf):
            leaves.append(node)
            return _LEAF_SPEC

        node_type = _get_node_type(node)
        flatten_fn = SUPPORTED_NODES[node_type].flatten_fn
        children, context = flatten_fn(node)

        # Recursively flatten the children
        subspecs = [helper(child, leaves) for child in children]
        return TreeSpec(node_type, context, subspecs)

    leaves: List[Any] = []
    treespec = helper(tree, leaves)
    return leaves, treespec


def tree_unflatten(leaves: Iterable[Any], treespec: TreeSpec) -> PyTree:
    """Given a list of values and a TreeSpec, builds a pytree.
    This is the inverse operation of `tree_flatten`.
    """
    return treespec.unflatten(leaves)


def tree_iter(
    tree: PyTree,
    is_leaf: Optional[Callable[[PyTree], bool]] = None,
) -> Iterable[Any]:
    """Get an iterator over the leaves of a pytree."""
    if _is_leaf(tree, is_leaf=is_leaf):
        yield tree
    else:
        node_type = _get_node_type(tree)
        flatten_fn = SUPPORTED_NODES[node_type].flatten_fn
        child_pytrees, _ = flatten_fn(tree)

        # Recursively flatten the children
        for child in child_pytrees:
            yield from tree_iter(child, is_leaf=is_leaf)


def tree_leaves(
    tree: PyTree,
    is_leaf: Optional[Callable[[PyTree], bool]] = None,
) -> List[Any]:
    """Get a list of leaves of a pytree."""
    return list(tree_iter(tree, is_leaf=is_leaf))


def tree_structure(
    tree: PyTree,
    is_leaf: Optional[Callable[[PyTree], bool]] = None,
) -> TreeSpec:
    """Get the TreeSpec for a pytree."""
    return tree_flatten(tree, is_leaf=is_leaf)[1]


def tree_map(
    func: Callable[..., Any],
    tree: PyTree,
    *rests: PyTree,
    is_leaf: Optional[Callable[[PyTree], bool]] = None,
) -> PyTree:
    """Map a multi-input function over pytree args to produce a new pytree.

    See also :func:`tree_map_`.

    >>> tree_map(lambda x: x + 1, {'x': 7, 'y': (42, 64)})
    {'x': 8, 'y': (43, 65)}
    >>> tree_map(lambda x: x is None, {'x': 7, 'y': (42, 64), 'z': None})
    {'x': False, 'y': (False, False), 'z': True}

    If multiple inputs are given, the structure of the tree is taken from the first input;
    subsequent inputs need only have ``tree`` as a prefix:

    >>> tree_map(lambda x, y: [x] + y, [5, 6], [[7, 9], [1, 2]])
    [[5, 7, 9], [6, 1, 2]]

    Args:
        func (callable): A function that takes ``1 + len(rests)`` arguments, to be applied at the
            corresponding leaves of the pytrees.
        tree (pytree): A pytree to be mapped over, with each leaf providing the first positional
            argument to function ``func``.
        rests (tuple of pytree): A tuple of pytrees, each of which has the same structure as
            ``tree`` or has ``tree`` as a prefix.
        is_leaf (callable, optional): An extra leaf predicate function that will be called at each
            flattening step. The function should have a single argument with signature
            ``is_leaf(node) -> bool``. If it returns :data:`True`, the whole subtree being treated
            as a leaf. Otherwise, the default pytree registry will be used to determine a node is a
            leaf or not. If the function is not specified, the default pytree registry will be used.

    Returns:
        A new pytree with the same structure as ``tree`` but with the value at each leaf given by
        ``func(x, *xs)`` where ``x`` is the value at the corresponding leaf in ``tree`` and ``xs``
        is the tuple of values at corresponding nodes in ``rests``.
    """
    leaves, treespec = tree_flatten(tree, is_leaf=is_leaf)
    flat_args = [leaves] + [treespec.flatten_up_to(r) for r in rests]
    return treespec.unflatten(map(func, *flat_args))


def tree_map_(
    func: Callable[..., Any],
    tree: PyTree,
    *rests: PyTree,
    is_leaf: Optional[Callable[[PyTree], bool]] = None,
) -> PyTree:
    """Like :func:`tree_map`, but do an inplace call on each leaf and return the original tree.

    See also :func:`tree_map`.

    Args:
        func (callable): A function that takes ``1 + len(rests)`` arguments, to be applied at the
            corresponding leaves of the pytrees.
        tree (pytree): A pytree to be mapped over, with each leaf providing the first positional
            argument to function ``func``.
        rests (tuple of pytree): A tuple of pytrees, each of which has the same structure as
            ``tree`` or has ``tree`` as a prefix.
        is_leaf (callable, optional): An extra leaf predicate function that will be called at each
            flattening step. The function should have a single argument with signature
            ``is_leaf(node) -> bool``. If it returns :data:`True`, the whole subtree being treated
            as a leaf. Otherwise, the default pytree registry will be used to determine a node is a
            leaf or not. If the function is not specified, the default pytree registry will be used.

    Returns:
        The original ``tree`` with the value at each leaf is given by the side-effect of function
        ``func(x, *xs)`` (not the return value) where ``x`` is the value at the corresponding leaf
        in ``tree`` and ``xs`` is the tuple of values at values at corresponding nodes in ``rests``.
    """
    leaves, treespec = tree_flatten(tree, is_leaf=is_leaf)
    flat_args = [leaves] + [treespec.flatten_up_to(r) for r in rests]
    # TODO: change to deque(iterable, maxlen=0) instead when dynamo supports maxlen for deque
    tuple(map(func, *flat_args))  # consume and exhaust the iterable
    return tree


Type2 = Tuple[Type[T], Type[S]]
Type3 = Tuple[Type[T], Type[S], Type[U]]
if sys.version_info >= (3, 10):
    TypeAny = Union[Type[Any], Tuple[Type[Any], ...], types.UnionType]
else:
    TypeAny = Union[Type[Any], Tuple[Type[Any], ...]]

Fn2 = Callable[[Union[T, S]], R]
Fn3 = Callable[[Union[T, S, U]], R]
Fn = Callable[[T], R]
FnAny = Callable[[Any], R]

MapOnlyFn = Callable[[T], Callable[[Any], Any]]


# These specializations help with type inference on the lambda passed to this
# function
@overload
def map_only(__type_or_types_or_pred: Type2[T, S]) -> MapOnlyFn[Fn2[T, S, Any]]:
    ...


@overload
def map_only(__type_or_types_or_pred: Type3[T, S, U]) -> MapOnlyFn[Fn3[T, S, U, Any]]:
    ...


@overload
def map_only(__type_or_types_or_pred: Type[T]) -> MapOnlyFn[Fn[T, Any]]:
    ...


# This specialization is needed for the implementations below that call
@overload
def map_only(__type_or_types_or_pred: TypeAny) -> MapOnlyFn[FnAny[Any]]:
    ...


@overload
def map_only(__type_or_types_or_pred: Callable[[Any], bool]) -> MapOnlyFn[FnAny[Any]]:
    ...


def map_only(
    __type_or_types_or_pred: Union[TypeAny, Callable[[Any], bool]]
) -> MapOnlyFn[FnAny[Any]]:
    """
    Suppose you are writing a tree_map over tensors, leaving everything
    else unchanged.  Ordinarily you would have to write:

        def go(t):
            if isinstance(t, Tensor):
                return ...
            else:
                return t

    With this function, you only need to write:

        @map_only(Tensor)
        def go(t):
            return ...

    You can also directly use 'tree_map_only'
    """
    if isinstance(__type_or_types_or_pred, (type, tuple)) or (
        sys.version_info >= (3, 10)
        and isinstance(__type_or_types_or_pred, types.UnionType)
    ):

        def pred(x: Any) -> bool:
            return isinstance(x, __type_or_types_or_pred)  # type: ignore[arg-type]

    elif callable(__type_or_types_or_pred):
        pred = __type_or_types_or_pred  # type: ignore[assignment]
    else:
        raise TypeError("Argument must be a type, a tuple of types, or a callable.")

    def wrapper(func: Callable[[T], Any]) -> Callable[[Any], Any]:
        @functools.wraps(func)
        def wrapped(x: T) -> Any:
            if pred(x):
                return func(x)
            return x

        return wrapped

    return wrapper


@overload
def tree_map_only(
    __type_or_types_or_pred: Type[T],
    func: Fn[T, Any],
    tree: PyTree,
    is_leaf: Optional[Callable[[PyTree], bool]] = None,
) -> PyTree:
    ...


@overload
def tree_map_only(
    __type_or_types_or_pred: Type2[T, S],
    func: Fn2[T, S, Any],
    tree: PyTree,
    is_leaf: Optional[Callable[[PyTree], bool]] = None,
) -> PyTree:
    ...


@overload
def tree_map_only(
    __type_or_types_or_pred: Type3[T, S, U],
    func: Fn3[T, S, U, Any],
    tree: PyTree,
    is_leaf: Optional[Callable[[PyTree], bool]] = None,
) -> PyTree:
    ...


@overload
def tree_map_only(
    __type_or_types_or_pred: Callable[[Any], bool],
    func: FnAny[Any],
    tree: PyTree,
    is_leaf: Optional[Callable[[PyTree], bool]] = None,
) -> PyTree:
    ...


def tree_map_only(
    __type_or_types_or_pred: Union[TypeAny, Callable[[Any], bool]],
    func: FnAny[Any],
    tree: PyTree,
    is_leaf: Optional[Callable[[PyTree], bool]] = None,
) -> PyTree:
    return tree_map(map_only(__type_or_types_or_pred)(func), tree, is_leaf=is_leaf)


@overload
def tree_map_only_(
    __type_or_types_or_pred: Type[T],
    func: Fn[T, Any],
    tree: PyTree,
    is_leaf: Optional[Callable[[PyTree], bool]] = None,
) -> PyTree:
    ...


@overload
def tree_map_only_(
    __type_or_types_or_pred: Type2[T, S],
    func: Fn2[T, S, Any],
    tree: PyTree,
    is_leaf: Optional[Callable[[PyTree], bool]] = None,
) -> PyTree:
    ...


@overload
def tree_map_only_(
    __type_or_types_or_pred: Type3[T, S, U],
    func: Fn3[T, S, U, Any],
    tree: PyTree,
    is_leaf: Optional[Callable[[PyTree], bool]] = None,
) -> PyTree:
    ...


@overload
def tree_map_only_(
    __type_or_types_or_pred: Callable[[Any], bool],
    func: FnAny[Any],
    tree: PyTree,
    is_leaf: Optional[Callable[[PyTree], bool]] = None,
) -> PyTree:
    ...


def tree_map_only_(
    __type_or_types_or_pred: Union[TypeAny, Callable[[Any], bool]],
    func: FnAny[Any],
    tree: PyTree,
    is_leaf: Optional[Callable[[PyTree], bool]] = None,
) -> PyTree:
    return tree_map_(map_only(__type_or_types_or_pred)(func), tree, is_leaf=is_leaf)


def tree_all(
    pred: Callable[[Any], bool],
    tree: PyTree,
    is_leaf: Optional[Callable[[PyTree], bool]] = None,
) -> bool:
    flat_args = tree_iter(tree, is_leaf=is_leaf)
    return all(map(pred, flat_args))


def tree_any(
    pred: Callable[[Any], bool],
    tree: PyTree,
    is_leaf: Optional[Callable[[PyTree], bool]] = None,
) -> bool:
    flat_args = tree_iter(tree, is_leaf=is_leaf)
    return any(map(pred, flat_args))


@overload
def tree_all_only(
    __type_or_types: Type[T],
    pred: Fn[T, bool],
    tree: PyTree,
    is_leaf: Optional[Callable[[PyTree], bool]] = None,
) -> bool:
    ...


@overload
def tree_all_only(
    __type_or_types: Type2[T, S],
    pred: Fn2[T, S, bool],
    tree: PyTree,
    is_leaf: Optional[Callable[[PyTree], bool]] = None,
) -> bool:
    ...


@overload
def tree_all_only(
    __type_or_types: Type3[T, S, U],
    pred: Fn3[T, S, U, bool],
    tree: PyTree,
    is_leaf: Optional[Callable[[PyTree], bool]] = None,
) -> bool:
    ...


def tree_all_only(
    __type_or_types: TypeAny,
    pred: FnAny[bool],
    tree: PyTree,
    is_leaf: Optional[Callable[[PyTree], bool]] = None,
) -> bool:
    flat_args = tree_iter(tree, is_leaf=is_leaf)
    return all(pred(x) for x in flat_args if isinstance(x, __type_or_types))


@overload
def tree_any_only(
    __type_or_types: Type[T],
    pred: Fn[T, bool],
    tree: PyTree,
    is_leaf: Optional[Callable[[PyTree], bool]] = None,
) -> bool:
    ...


@overload
def tree_any_only(
    __type_or_types: Type2[T, S],
    pred: Fn2[T, S, bool],
    tree: PyTree,
    is_leaf: Optional[Callable[[PyTree], bool]] = None,
) -> bool:
    ...


@overload
def tree_any_only(
    __type_or_types: Type3[T, S, U],
    pred: Fn3[T, S, U, bool],
    tree: PyTree,
    is_leaf: Optional[Callable[[PyTree], bool]] = None,
) -> bool:
    ...


def tree_any_only(
    __type_or_types: TypeAny,
    pred: FnAny[bool],
    tree: PyTree,
    is_leaf: Optional[Callable[[PyTree], bool]] = None,
) -> bool:
    flat_args = tree_iter(tree, is_leaf=is_leaf)
    return any(pred(x) for x in flat_args if isinstance(x, __type_or_types))


# Broadcasts a pytree to the provided TreeSpec and returns the flattened
# values. If this is not possible, then this function returns None.
#
# For example, given pytree=0 and spec=TreeSpec(list, None, [LeafSpec(), LeafSpec()]),
# would return [0, 0]. This is useful for part of the vmap implementation:
# a user can pass in vmap(fn, in_dims)(*inputs). `in_dims` should be
# broadcastable to the tree structure of `inputs` and we use
# _broadcast_to_and_flatten to check this.
def _broadcast_to_and_flatten(
    tree: PyTree,
    treespec: TreeSpec,
    is_leaf: Optional[Callable[[PyTree], bool]] = None,
) -> Optional[List[Any]]:
    assert isinstance(treespec, TreeSpec)

    if _is_leaf(tree, is_leaf=is_leaf):
        return [tree] * treespec.num_leaves
    if treespec.is_leaf():
        return None
    node_type = _get_node_type(tree)
    if node_type != treespec.type:
        return None

    flatten_fn = SUPPORTED_NODES[node_type].flatten_fn
    child_pytrees, ctx = flatten_fn(tree)

    # Check if the Node is different from the spec
    if len(child_pytrees) != treespec.num_children or ctx != treespec.context:
        return None

    # Recursively flatten the children
    result: List[Any] = []
    for child, child_spec in zip(child_pytrees, treespec.children_specs):
        flat = _broadcast_to_and_flatten(child, child_spec, is_leaf=is_leaf)
        if flat is not None:
            result += flat
        else:
            return None

    return result


@dataclasses.dataclass
class _TreeSpecSchema:
    """
    _TreeSpecSchema is the schema used to serialize the TreeSpec
    It contains the following fields:
    - type: A string name of the type. null for the case of a LeafSpec.
    - context: Any format which is json dumpable
    - children_spec: A list of children serialized specs.
    """

    type: Optional[str]
    context: DumpableContext
    children_spec: List["_TreeSpecSchema"]


class _ProtocolFn(NamedTuple):
    treespec_to_json: Callable[[TreeSpec], DumpableContext]
    json_to_treespec: Callable[[DumpableContext], TreeSpec]


_SUPPORTED_PROTOCOLS: Dict[int, _ProtocolFn] = {}


def _treespec_to_json(treespec: TreeSpec) -> _TreeSpecSchema:
    if treespec.is_leaf():
        return _TreeSpecSchema(None, None, [])

    if treespec.type not in SUPPORTED_SERIALIZED_TYPES:
        raise NotImplementedError(
            f"Serializing {treespec.type} in pytree is not registered.",
        )

    serialize_node_def = SUPPORTED_SERIALIZED_TYPES[treespec.type]

    serialized_type_name = serialize_node_def.serialized_type_name

    if serialized_type_name == NO_SERIALIZED_TYPE_NAME_FOUND:
        raise NotImplementedError(
            f"No registered serialization name for {treespec.type} found. "
            "Please update your _register_pytree_node call with a `serialized_type_name` kwarg."
        )

    if serialize_node_def.to_dumpable_context is None:
        try:
            serialized_context = json.dumps(treespec.context)
        except TypeError as e:
            raise TypeError(
                "Unable to serialize context. "
                "Please make the context json dump-able, or register a "
                "custom serializer using _register_pytree_node."
            ) from e
    else:
        serialized_context = serialize_node_def.to_dumpable_context(treespec.context)

    child_schemas = [_treespec_to_json(child) for child in treespec.children_specs]

    return _TreeSpecSchema(serialized_type_name, serialized_context, child_schemas)


def _json_to_treespec(json_schema: DumpableContext) -> TreeSpec:
    if (
        json_schema["type"] is None
        and json_schema["context"] is None
        and len(json_schema["children_spec"]) == 0
    ):
        return _LEAF_SPEC

    if json_schema["type"] not in SERIALIZED_TYPE_TO_PYTHON_TYPE:
        raise NotImplementedError(
            f'Deserializing {json_schema["type"]} in pytree is not registered.',
        )

    typ = SERIALIZED_TYPE_TO_PYTHON_TYPE[json_schema["type"]]
    serialize_node_def = SUPPORTED_SERIALIZED_TYPES[typ]

    if serialize_node_def.from_dumpable_context is None:
        try:
            context = json.loads(json_schema["context"])
        except TypeError as ex:
            raise TypeError(
                "Unable to deserialize context. "
                "Please make the context json load-able, or register a "
                "custom serializer using _register_pytree_node.",
            ) from ex
    else:
        context = serialize_node_def.from_dumpable_context(json_schema["context"])

    children_specs = []
    for child_string in json_schema["children_spec"]:
        children_specs.append(_json_to_treespec(child_string))

    return TreeSpec(typ, context, children_specs)


_SUPPORTED_PROTOCOLS[1] = _ProtocolFn(_treespec_to_json, _json_to_treespec)


def treespec_dumps(treespec: TreeSpec, protocol: Optional[int] = None) -> str:
    if not isinstance(treespec, TreeSpec):
        raise TypeError(
            f"treespec_dumps(treespec, protocol): Expected `treespec` to be instance of "
            f"TreeSpec but got item of type {type(treespec)}.",
        )

    if protocol is None:
        protocol = DEFAULT_TREESPEC_SERIALIZATION_PROTOCOL

    if protocol in _SUPPORTED_PROTOCOLS:
        json_spec = _SUPPORTED_PROTOCOLS[protocol].treespec_to_json(treespec)
    else:
        raise ValueError(
            f"Unknown protocol {protocol}. "
            f"Available protocols: {list(_SUPPORTED_PROTOCOLS.keys())}",
        )

    str_spec = json.dumps((protocol, dataclasses.asdict(json_spec)))
    return str_spec


def treespec_loads(serialized: str) -> TreeSpec:
    protocol, json_schema = json.loads(serialized)

    if protocol in _SUPPORTED_PROTOCOLS:
        return _SUPPORTED_PROTOCOLS[protocol].json_to_treespec(json_schema)
    raise ValueError(
        f"Unknown protocol {protocol}. "
        f"Available protocols: {list(_SUPPORTED_PROTOCOLS.keys())}",
    )


class _Asterisk(str):
    def __new__(cls) -> Self:
        return super().__new__(cls, "*")

    def __repr__(self) -> str:
        return "*"  # no quotes


_asterisk = _Asterisk()
del _Asterisk


def treespec_pprint(treespec: TreeSpec) -> str:
    dummy_tree = tree_unflatten([_asterisk] * treespec.num_leaves, treespec)
    return repr(dummy_tree)


# TODO(angelayi): remove this function after OSS/internal stabilize
@deprecated(
    "`pytree_to_str` is deprecated. Please use `treespec_dumps` instead.",
    category=FutureWarning,
)
def pytree_to_str(treespec: TreeSpec) -> str:
    return treespec_dumps(treespec)


# TODO(angelayi): remove this function after OSS/internal stabilize
@deprecated(
    "`str_to_pytree` is deprecated. Please use `treespec_loads` instead.",
    category=FutureWarning,
)
def str_to_pytree(json: str) -> TreeSpec:
    return treespec_loads(json)


def arg_tree_leaves(*args: PyTree, **kwargs: PyTree) -> List[Any]:
    """Get a flat list of arguments to this function

    A slightly faster version of tree_leaves((args, kwargs))
    """
    leaves: List[Any] = []
    for a in args:
        leaves.extend(tree_iter(a))
    for a in kwargs.values():
        leaves.extend(tree_iter(a))
    return leaves


def tree_flatten_with_path(
    tree: PyTree,
    is_leaf: Optional[Callable[[PyTree], bool]] = None,
) -> Tuple[List[Tuple[KeyPath, Any]], TreeSpec]:
    """Flattens a pytree like :func:`tree_flatten`, but also returns each leaf's key path.

    Args:
        tree: a pytree to flatten. If it contains a custom type, that type must be
            registered with an appropriate `tree_flatten_with_path_fn` when registered
            with :func:`register_pytree_node`.
        is_leaf: An extra leaf predicate function that will be called at each
            flattening step. The function should have a single argument with signature
            ``is_leaf(node) -> bool``. If it returns :data:`True`, the whole subtree being treated
            as a leaf. Otherwise, the default pytree registry will be used to determine a node is a
            leaf or not. If the function is not specified, the default pytree registry will be used.
    Returns:
        A tuple where the first element is a list of (key path, leaf) pairs, and the
        second element is a :class:`TreeSpec` representing the structure of the flattened
        tree.
    """
    _, treespec = tree_flatten(tree, is_leaf)
    return list(_generate_key_paths((), tree, is_leaf)), treespec


def tree_leaves_with_path(
    tree: PyTree,
    is_leaf: Optional[Callable[[PyTree], bool]] = None,
) -> List[Tuple[KeyPath, Any]]:
    """Gets the leaves of a pytree like ``tree_leaves`` and returns each leaf's key path.

    Args:
        tree: a pytree. If it contains a custom type, that type must be
            registered with an appropriate `tree_flatten_with_path_fn` when registered
            with :func:`register_pytree_node`.
        is_leaf: An extra leaf predicate function that will be called at each
            flattening step. The function should have a single argument with signature
            ``is_leaf(node) -> bool``. If it returns :data:`True`, the whole subtree being treated
            as a leaf. Otherwise, the default pytree registry will be used to determine a node is a
            leaf or not. If the function is not specified, the default pytree registry will be used.
    Returns:
        A list of (key path, leaf) pairs.
    """
    return list(_generate_key_paths((), tree, is_leaf))


def _generate_key_paths(
    key_path: KeyPath,
    tree: PyTree,
    is_leaf: Optional[Callable[[PyTree], bool]] = None,
) -> Iterable[Tuple[KeyPath, Any]]:
    if is_leaf and is_leaf(tree):
        yield key_path, tree
        return

    node_type = _get_node_type(tree)
    handler = SUPPORTED_NODES.get(node_type)
    if not handler:
        # This is a leaf
        yield key_path, tree
        return

    flatten_with_keys = handler.flatten_with_keys_fn
    if flatten_with_keys:
        key_children, _ = flatten_with_keys(tree)
        for k, c in key_children:
            yield from _generate_key_paths((*key_path, k), c, is_leaf)
    else:
        # We registered this pytree but didn't add a flatten_with_keys_fn, complain.
        raise ValueError(
            f"Did not find a flatten_with_keys_fn for type: {node_type}. "
            "Please pass a flatten_with_keys_fn argument to register_pytree_node."
        )


def tree_map_with_path(
    func: Callable[..., Any],
    tree: PyTree,
    *rests: PyTree,
    is_leaf: Optional[Callable[[PyTree], bool]] = None,
) -> PyTree:
    """Like :func:`tree_map`, but the provided callable takes an additional key path argument.

    Args:
        func: A function that takes ``2 + len(rests)`` arguments, to be applied at the
            corresponding leaves of the pytrees. The first positional argument
            to ``func`` is the key path of the leaf in question. The second
            positional argument is the value of the leaf.
        tree: A pytree to be mapped over, with each leaf providing the first positional
            argument to function ``func``.
        rests: A tuple of pytrees, each of which has the same structure as
            ``tree`` or has ``tree`` as a prefix.
        is_leaf: An extra leaf predicate function that will be called at each
            flattening step. The function should have a single argument with signature
            ``is_leaf(node) -> bool``. If it returns :data:`True`, the whole subtree being treated
            as a leaf. Otherwise, the default pytree registry will be used to determine a node is a
            leaf or not. If the function is not specified, the default pytree registry will be used.

    Returns
        A new pytree with the same structure as ``tree`` but with the value at each leaf given by
        ``func(keypath, x, *xs)`` where ``keypath`` is the key path at the
        corresponding leaf in ``tree``, ``x`` is the value at that leaf, and
        ``xs`` is the tuple of values at corresponding nodes in ``rests``.
    """
    keypath_leaves, treespec = tree_flatten_with_path(tree, is_leaf)
    keypath_leaves = list(zip(*keypath_leaves))
    all_keypath_leaves = keypath_leaves + [treespec.flatten_up_to(r) for r in rests]
    return treespec.unflatten(func(*xs) for xs in zip(*all_keypath_leaves))


def keystr(kp: KeyPath) -> str:
    """Given a key path, return a pretty-printed representation."""
    return "".join([str(k) for k in kp])


def key_get(obj: Any, kp: KeyPath) -> Any:
    """Given an object and a key path, return the value at the key path."""
    for k in kp:
        obj = k.get(obj)
    return obj<|MERGE_RESOLUTION|>--- conflicted
+++ resolved
@@ -717,76 +717,12 @@
     def is_leaf(self) -> bool:
         return self.num_nodes == 1 and self.num_leaves == 1
 
-<<<<<<< HEAD
     def children(self) -> List["TreeSpec"]:
         return self.children_specs.copy()
 
     def child(self, index: int) -> "TreeSpec":
         return self.children_specs[index]
 
-    def _flatten_up_to_helper(self, tree: PyTree, subtrees: List[PyTree]) -> None:
-        if self.is_leaf():
-            subtrees.append(tree)
-            return
-
-        node_type = _get_node_type(tree)
-        if self.type not in BUILTIN_TYPES:
-            # Always require custom node types to match exactly
-            if node_type != self.type:
-                raise ValueError(
-                    f"Type mismatch; "
-                    f"expected {self.type!r}, but got {node_type!r}.",
-                )
-            flatten_fn = SUPPORTED_NODES[node_type].flatten_fn
-            child_pytrees, context = flatten_fn(tree)
-            if len(child_pytrees) != self.num_children:
-                raise ValueError(
-                    f"Node arity mismatch; "
-                    f"expected {self.num_children}, but got {len(child_pytrees)}.",
-                )
-            if context != self.context:
-                raise ValueError(
-                    f"Node context mismatch for custom node type {self.type!r}.",
-                )
-        else:
-            # For builtin dictionary types, we allow some flexibility
-            # Otherwise, we require exact matches
-            both_standard_dict = (
-                self.type in STANDARD_DICT_TYPES and node_type in STANDARD_DICT_TYPES
-            )
-            if node_type != self.type and not both_standard_dict:
-                raise ValueError(
-                    f"Node type mismatch; "
-                    f"expected {self.type!r}, but got {node_type!r}.",
-                )
-            if len(tree) != self.num_children:
-                raise ValueError(
-                    f"Node arity mismatch; "
-                    f"expected {self.num_children}, but got {len(tree)}.",
-                )
-
-            if both_standard_dict:  # dictionary types are compatible with each other
-                dict_context = (
-                    self.context
-                    if self.type is not defaultdict
-                    # ignore mismatch of `default_factory` for defaultdict
-                    else self.context[1]
-                )
-                expected_keys = dict_context
-                got_key_set = set(tree)
-                expected_key_set = set(expected_keys)
-                if got_key_set != expected_key_set:
-                    missing_keys = expected_key_set.difference(got_key_set)
-                    extra_keys = got_key_set.difference(expected_key_set)
-                    message = ""
-                    if missing_keys:
-                        message += f"; missing key(s): {missing_keys}"
-                    if extra_keys:
-                        message += f"; extra key(s): {extra_keys}"
-                    raise ValueError(f"Node keys mismatch{message}.")
-                child_pytrees = [tree[key] for key in expected_keys]
-            else:
-=======
     def flatten_up_to(self, tree: PyTree) -> List[PyTree]:
         def helper(treespec: TreeSpec, tree: PyTree, subtrees: List[PyTree]) -> None:
             if treespec.is_leaf():
@@ -801,7 +737,6 @@
                         f"Type mismatch; "
                         f"expected {treespec.type!r}, but got {node_type!r}.",
                     )
->>>>>>> 1d7c58fe
                 flatten_fn = SUPPORTED_NODES[node_type].flatten_fn
                 children, context = flatten_fn(tree)
                 if len(children) != treespec.num_children:
